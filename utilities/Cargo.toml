--- conflicted
+++ resolved
@@ -11,16 +11,6 @@
 scale-info = { version = "2.1", default-features = false, features = ["derive"] }
 serde = { version = "1.0.136", optional = true }
 codec = { package = "parity-scale-codec", version = "3.0.0", default-features = false }
-<<<<<<< HEAD
-frame-support = { git = "https://github.com/paritytech/substrate", branch = "polkadot-v0.9.19", default-features = false }
-sp-runtime = { git = "https://github.com/paritytech/substrate", branch = "polkadot-v0.9.19", default-features = false }
-sp-std = { git = "https://github.com/paritytech/substrate", branch = "polkadot-v0.9.19", default-features = false }
-sp-io = { git = "https://github.com/paritytech/substrate", branch = "polkadot-v0.9.19", default-features = false }
-
-[dev-dependencies]
-serde_json = "1.0.64"
-frame-system = { git = "https://github.com/paritytech/substrate", branch = "polkadot-v0.9.19" }
-=======
 frame-support = { git = "https://github.com/paritytech/substrate", branch = "polkadot-v0.9.20", default-features = false }
 sp-runtime = { git = "https://github.com/paritytech/substrate", branch = "polkadot-v0.9.20", default-features = false }
 sp-std = { git = "https://github.com/paritytech/substrate", branch = "polkadot-v0.9.20", default-features = false }
@@ -29,7 +19,6 @@
 [dev-dependencies]
 serde_json = "1.0.64"
 frame-system = { git = "https://github.com/paritytech/substrate", branch = "polkadot-v0.9.20" }
->>>>>>> 920c5a6e
 
 [features]
 default = ["std"]
