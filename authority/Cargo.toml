--- conflicted
+++ resolved
@@ -12,18 +12,6 @@
 serde = { version = "1.0.136", optional = true }
 codec = { package = "parity-scale-codec", version = "3.0.0", default-features = false }
 
-<<<<<<< HEAD
-sp-runtime = { git = "https://github.com/paritytech/substrate", default-features = false , branch = "polkadot-v0.9.26" }
-sp-io = { git = "https://github.com/paritytech/substrate", default-features = false , branch = "polkadot-v0.9.26" }
-sp-std = { git = "https://github.com/paritytech/substrate", default-features = false , branch = "polkadot-v0.9.26" }
-frame-support = { git = "https://github.com/paritytech/substrate", default-features = false , branch = "polkadot-v0.9.26" }
-frame-system = { git = "https://github.com/paritytech/substrate", default-features = false , branch = "polkadot-v0.9.26" }
-
-[dev-dependencies]
-sp-io = { git = "https://github.com/paritytech/substrate", branch = "polkadot-v0.9.26" }
-sp-core = { git = "https://github.com/paritytech/substrate", branch = "polkadot-v0.9.26" }
-pallet-scheduler = { git = "https://github.com/paritytech/substrate", branch = "polkadot-v0.9.26" }
-=======
 sp-runtime = { git = "https://github.com/paritytech/substrate", default-features = false , branch = "polkadot-v0.9.28" }
 sp-io = { git = "https://github.com/paritytech/substrate", default-features = false , branch = "polkadot-v0.9.28" }
 sp-std = { git = "https://github.com/paritytech/substrate", default-features = false , branch = "polkadot-v0.9.28" }
@@ -34,7 +22,6 @@
 sp-io = { git = "https://github.com/paritytech/substrate", branch = "polkadot-v0.9.28" }
 sp-core = { git = "https://github.com/paritytech/substrate", branch = "polkadot-v0.9.28" }
 pallet-scheduler = { git = "https://github.com/paritytech/substrate", branch = "polkadot-v0.9.28" }
->>>>>>> 20969f38
 
 [features]
 default = ["std"]
