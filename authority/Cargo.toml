[package]
name = "orml-authority"
description = "Utility pallet to perform ROOT calls in a PoA network"
repository = "https://github.com/open-web3-stack/open-runtime-module-library/tree/master/auction"
license = "Apache-2.0"
version = "0.4.1-dev"
authors = ["Acala Developers"]
edition = "2021"

[dependencies]
scale-info = { version = "1.0", default-features = false, features = ["derive"] }
serde = { version = "1.0.124", optional = true }
codec = { package = "parity-scale-codec", version = "2.3.1", default-features = false }
<<<<<<< HEAD
sp-runtime = { git = "https://github.com/mangata-finance/substrate", branch = "mangata-dev-v4", default-features = false }
sp-io = { git = "https://github.com/mangata-finance/substrate", branch = "mangata-dev-v4", default-features = false }
sp-std = { git = "https://github.com/mangata-finance/substrate", branch = "mangata-dev-v4", default-features = false }

frame-support = { git = "https://github.com/mangata-finance/substrate", branch = "mangata-dev-v4", default-features = false }
frame-system = { git = "https://github.com/mangata-finance/substrate", branch = "mangata-dev-v4", default-features = false }

[dev-dependencies]
sp-io = { git = "https://github.com/mangata-finance/substrate", branch = "mangata-dev-v4" }
sp-core = { git = "https://github.com/mangata-finance/substrate", branch = "mangata-dev-v4" }
pallet-scheduler = { git = "https://github.com/mangata-finance/substrate", branch = "mangata-dev-v4" }
=======
sp-runtime = { git = "https://github.com/paritytech/substrate", branch = "polkadot-v0.9.16", default-features = false }
sp-io = { git = "https://github.com/paritytech/substrate", branch = "polkadot-v0.9.16", default-features = false }
sp-std = { git = "https://github.com/paritytech/substrate", branch = "polkadot-v0.9.16", default-features = false }

frame-support = { git = "https://github.com/paritytech/substrate", branch = "polkadot-v0.9.16", default-features = false }
frame-system = { git = "https://github.com/paritytech/substrate", branch = "polkadot-v0.9.16", default-features = false }

[dev-dependencies]
sp-io = { git = "https://github.com/paritytech/substrate", branch = "polkadot-v0.9.16" }
sp-core = { git = "https://github.com/paritytech/substrate", branch = "polkadot-v0.9.16" }
pallet-scheduler = { git = "https://github.com/paritytech/substrate", branch = "polkadot-v0.9.16" }
>>>>>>> bb4e2742

[features]
default = ["std"]
std = [
	"serde",
	"codec/std",
	"scale-info/std",
	"sp-runtime/std",
	"sp-std/std",
	"frame-support/std",
	"frame-system/std",
]
runtime-benchmarks = [
	"frame-support/runtime-benchmarks",
	"frame-system/runtime-benchmarks",
]
try-runtime = ["frame-support/try-runtime"]<|MERGE_RESOLUTION|>--- conflicted
+++ resolved
@@ -11,19 +11,6 @@
 scale-info = { version = "1.0", default-features = false, features = ["derive"] }
 serde = { version = "1.0.124", optional = true }
 codec = { package = "parity-scale-codec", version = "2.3.1", default-features = false }
-<<<<<<< HEAD
-sp-runtime = { git = "https://github.com/mangata-finance/substrate", branch = "mangata-dev-v4", default-features = false }
-sp-io = { git = "https://github.com/mangata-finance/substrate", branch = "mangata-dev-v4", default-features = false }
-sp-std = { git = "https://github.com/mangata-finance/substrate", branch = "mangata-dev-v4", default-features = false }
-
-frame-support = { git = "https://github.com/mangata-finance/substrate", branch = "mangata-dev-v4", default-features = false }
-frame-system = { git = "https://github.com/mangata-finance/substrate", branch = "mangata-dev-v4", default-features = false }
-
-[dev-dependencies]
-sp-io = { git = "https://github.com/mangata-finance/substrate", branch = "mangata-dev-v4" }
-sp-core = { git = "https://github.com/mangata-finance/substrate", branch = "mangata-dev-v4" }
-pallet-scheduler = { git = "https://github.com/mangata-finance/substrate", branch = "mangata-dev-v4" }
-=======
 sp-runtime = { git = "https://github.com/paritytech/substrate", branch = "polkadot-v0.9.16", default-features = false }
 sp-io = { git = "https://github.com/paritytech/substrate", branch = "polkadot-v0.9.16", default-features = false }
 sp-std = { git = "https://github.com/paritytech/substrate", branch = "polkadot-v0.9.16", default-features = false }
@@ -35,7 +22,6 @@
 sp-io = { git = "https://github.com/paritytech/substrate", branch = "polkadot-v0.9.16" }
 sp-core = { git = "https://github.com/paritytech/substrate", branch = "polkadot-v0.9.16" }
 pallet-scheduler = { git = "https://github.com/paritytech/substrate", branch = "polkadot-v0.9.16" }
->>>>>>> bb4e2742
 
 [features]
 default = ["std"]
