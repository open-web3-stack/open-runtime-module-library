[package]
name = "orml-xcm"
description = "XCM message helpers."
repository = "https://github.com/open-web3-stack/open-runtime-module-library/tree/master/xcm"
license = "Apache-2.0"
version = "0.4.1-dev"
authors = ["Acala Developers"]
edition = "2021"

[dependencies]
codec = { package = "parity-scale-codec", version = "3.0.0", default-features = false }
scale-info = { version = "2.9.0", default-features = false, features = ["derive"] }

<<<<<<< HEAD
frame-support = { git = "https://github.com/mangata-finance/polkadot-sdk", default-features = false , branch = "develop" }
frame-system = { git = "https://github.com/mangata-finance/polkadot-sdk", default-features = false , branch = "develop" }
sp-std = { git = "https://github.com/mangata-finance/polkadot-sdk", default-features = false , branch = "develop" }

pallet-xcm = { git = "https://github.com/mangata-finance/polkadot-sdk", default-features = false , branch = "develop" }
xcm = { package = "staging-xcm", git = "https://github.com/mangata-finance/polkadot-sdk", default-features = false , branch = "develop" }

[dev-dependencies]
xcm-executor  = { package = "staging-xcm-executor", git = "https://github.com/mangata-finance/polkadot-sdk", branch = "develop" }
=======
frame-support = { git = "https://github.com/paritytech/polkadot-sdk", default-features = false , branch = "release-polkadot-v1.1.0" }
frame-system = { git = "https://github.com/paritytech/polkadot-sdk", default-features = false , branch = "release-polkadot-v1.1.0" }
sp-std = { git = "https://github.com/paritytech/polkadot-sdk", default-features = false , branch = "release-polkadot-v1.1.0" }

pallet-xcm = { git = "https://github.com/paritytech/polkadot-sdk", default-features = false , branch = "release-polkadot-v1.1.0" }
xcm = { package = "staging-xcm", git = "https://github.com/paritytech/polkadot-sdk", default-features = false , branch = "release-polkadot-v1.1.0" }

[dev-dependencies]
xcm-executor  = { package = "staging-xcm-executor", git = "https://github.com/paritytech/polkadot-sdk", branch = "release-polkadot-v1.1.0" }
>>>>>>> b3694e63

[features]
default = ["std"]
std = [
	"codec/std",
	"frame-support/std",
	"frame-system/std",
	"pallet-xcm/std",
	"scale-info/std",
	"sp-std/std",
	"xcm/std",
]
try-runtime = [
	"frame-support/try-runtime",
	"frame-system/try-runtime",
	"pallet-xcm/try-runtime",
]<|MERGE_RESOLUTION|>--- conflicted
+++ resolved
@@ -11,27 +11,15 @@
 codec = { package = "parity-scale-codec", version = "3.0.0", default-features = false }
 scale-info = { version = "2.9.0", default-features = false, features = ["derive"] }
 
-<<<<<<< HEAD
-frame-support = { git = "https://github.com/mangata-finance/polkadot-sdk", default-features = false , branch = "develop" }
-frame-system = { git = "https://github.com/mangata-finance/polkadot-sdk", default-features = false , branch = "develop" }
-sp-std = { git = "https://github.com/mangata-finance/polkadot-sdk", default-features = false , branch = "develop" }
+frame-support = { git = "https://github.com/mangata-finance/polkadot-sdk", default-features = false , branch = "release-mangata-v1.1.0" }
+frame-system = { git = "https://github.com/mangata-finance/polkadot-sdk", default-features = false , branch = "release-mangata-v1.1.0" }
+sp-std = { git = "https://github.com/mangata-finance/polkadot-sdk", default-features = false , branch = "release-mangata-v1.1.0" }
 
-pallet-xcm = { git = "https://github.com/mangata-finance/polkadot-sdk", default-features = false , branch = "develop" }
-xcm = { package = "staging-xcm", git = "https://github.com/mangata-finance/polkadot-sdk", default-features = false , branch = "develop" }
+pallet-xcm = { git = "https://github.com/mangata-finance/polkadot-sdk", default-features = false , branch = "release-mangata-v1.1.0" }
+xcm = { package = "staging-xcm", git = "https://github.com/mangata-finance/polkadot-sdk", default-features = false , branch = "release-mangata-v1.1.0" }
 
 [dev-dependencies]
-xcm-executor  = { package = "staging-xcm-executor", git = "https://github.com/mangata-finance/polkadot-sdk", branch = "develop" }
-=======
-frame-support = { git = "https://github.com/paritytech/polkadot-sdk", default-features = false , branch = "release-polkadot-v1.1.0" }
-frame-system = { git = "https://github.com/paritytech/polkadot-sdk", default-features = false , branch = "release-polkadot-v1.1.0" }
-sp-std = { git = "https://github.com/paritytech/polkadot-sdk", default-features = false , branch = "release-polkadot-v1.1.0" }
-
-pallet-xcm = { git = "https://github.com/paritytech/polkadot-sdk", default-features = false , branch = "release-polkadot-v1.1.0" }
-xcm = { package = "staging-xcm", git = "https://github.com/paritytech/polkadot-sdk", default-features = false , branch = "release-polkadot-v1.1.0" }
-
-[dev-dependencies]
-xcm-executor  = { package = "staging-xcm-executor", git = "https://github.com/paritytech/polkadot-sdk", branch = "release-polkadot-v1.1.0" }
->>>>>>> b3694e63
+xcm-executor  = { package = "staging-xcm-executor", git = "https://github.com/mangata-finance/polkadot-sdk", branch = "release-mangata-v1.1.0" }
 
 [features]
 default = ["std"]
