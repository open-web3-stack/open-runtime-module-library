--- conflicted
+++ resolved
@@ -10,18 +10,6 @@
 [dependencies]
 codec = { package = "parity-scale-codec", version = "2.3.1", default-features = false }
 scale-info = { version = "1.0", default-features = false, features = ["derive"] }
-<<<<<<< HEAD
-sp-std = { git = "https://github.com/mangata-finance/substrate", branch = "mangata-dev-v4", default-features = false }
-
-frame-support = { git = "https://github.com/mangata-finance/substrate", branch = "mangata-dev-v4", default-features = false }
-frame-system = { git = "https://github.com/mangata-finance/substrate", branch = "mangata-dev-v4", default-features = false }
-
-xcm = { git = "https://github.com/mangata-finance/polkadot", branch = "mangata-dev-v4", default-features = false }
-pallet-xcm = { git = "https://github.com/mangata-finance/polkadot", branch = "mangata-dev-v4", default-features = false }
-
-[dev-dependencies]
-xcm-executor  = { git = "https://github.com/mangata-finance/polkadot", branch = "mangata-dev-v4" }
-=======
 sp-std = { git = "https://github.com/paritytech/substrate", branch = "polkadot-v0.9.16", default-features = false }
 
 frame-support = { git = "https://github.com/paritytech/substrate", branch = "polkadot-v0.9.16", default-features = false }
@@ -32,7 +20,6 @@
 
 [dev-dependencies]
 xcm-executor  = { git = "https://github.com/paritytech/polkadot", branch = "release-v0.9.16" }
->>>>>>> bb4e2742
 
 [features]
 default = ["std"]
