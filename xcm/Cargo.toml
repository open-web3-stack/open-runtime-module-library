[package]
name = "orml-xcm"
description = "XCM message helpers."
repository = "https://github.com/open-web3-stack/open-runtime-module-library/tree/master/xcm"
license = "Apache-2.0"
version = "0.4.1-dev"
authors = ["Acala Developers"]
edition = "2021"

[dependencies]
codec = { package = "parity-scale-codec", version = "3.0.0", default-features = false }
scale-info = { version = "2.1.2", default-features = false, features = ["derive"] }

<<<<<<< HEAD
sp-std = { git = "https://github.com/paritytech/substrate", default-features = false , branch = "polkadot-v0.9.24" }
frame-support = { git = "https://github.com/paritytech/substrate", default-features = false , branch = "polkadot-v0.9.24" }
frame-system = { git = "https://github.com/paritytech/substrate", default-features = false , branch = "polkadot-v0.9.24" }

xcm = { git = "https://github.com/paritytech/polkadot", default-features = false , branch = "release-v0.9.24" }
pallet-xcm = { git = "https://github.com/paritytech/polkadot", default-features = false , branch = "release-v0.9.24" }

[dev-dependencies]
xcm-executor  = { git = "https://github.com/paritytech/polkadot", branch = "release-v0.9.24" }
=======
sp-std = { git = "https://github.com/paritytech/substrate", default-features = false , branch = "polkadot-v0.9.26" }
frame-support = { git = "https://github.com/paritytech/substrate", default-features = false , branch = "polkadot-v0.9.26" }
frame-system = { git = "https://github.com/paritytech/substrate", default-features = false , branch = "polkadot-v0.9.26" }

xcm = { git = "https://github.com/paritytech/polkadot", default-features = false , branch = "release-v0.9.26" }
pallet-xcm = { git = "https://github.com/paritytech/polkadot", default-features = false , branch = "release-v0.9.26" }

[dev-dependencies]
xcm-executor  = { git = "https://github.com/paritytech/polkadot", branch = "release-v0.9.26" }
>>>>>>> 33dbc5e3

[features]
default = ["std"]
std = [
	"codec/std",
	"scale-info/std",
	"sp-std/std",
	"frame-support/std",
	"frame-system/std",
	"xcm/std",
	"pallet-xcm/std",
]
try-runtime = ["frame-support/try-runtime"]<|MERGE_RESOLUTION|>--- conflicted
+++ resolved
@@ -11,17 +11,6 @@
 codec = { package = "parity-scale-codec", version = "3.0.0", default-features = false }
 scale-info = { version = "2.1.2", default-features = false, features = ["derive"] }
 
-<<<<<<< HEAD
-sp-std = { git = "https://github.com/paritytech/substrate", default-features = false , branch = "polkadot-v0.9.24" }
-frame-support = { git = "https://github.com/paritytech/substrate", default-features = false , branch = "polkadot-v0.9.24" }
-frame-system = { git = "https://github.com/paritytech/substrate", default-features = false , branch = "polkadot-v0.9.24" }
-
-xcm = { git = "https://github.com/paritytech/polkadot", default-features = false , branch = "release-v0.9.24" }
-pallet-xcm = { git = "https://github.com/paritytech/polkadot", default-features = false , branch = "release-v0.9.24" }
-
-[dev-dependencies]
-xcm-executor  = { git = "https://github.com/paritytech/polkadot", branch = "release-v0.9.24" }
-=======
 sp-std = { git = "https://github.com/paritytech/substrate", default-features = false , branch = "polkadot-v0.9.26" }
 frame-support = { git = "https://github.com/paritytech/substrate", default-features = false , branch = "polkadot-v0.9.26" }
 frame-system = { git = "https://github.com/paritytech/substrate", default-features = false , branch = "polkadot-v0.9.26" }
@@ -31,7 +20,6 @@
 
 [dev-dependencies]
 xcm-executor  = { git = "https://github.com/paritytech/polkadot", branch = "release-v0.9.26" }
->>>>>>> 33dbc5e3
 
 [features]
 default = ["std"]
