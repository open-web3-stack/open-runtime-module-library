//! # Vesting Module
//!
//! ## Overview
//!
//! Vesting module provides a means of scheduled balance lock on an account. It
//! uses the *graded vesting* way, which unlocks a specific amount of balance
//! every period of time, until all balance unlocked.
//!
//! ### Vesting Schedule
//!
//! The schedule of a vesting is described by data structure `VestingSchedule`:
//! from the block number of `start`, for every `period` amount of blocks,
//! `per_period` amount of balance would unlocked, until number of periods
//! `period_count` reached. Note in vesting schedules, *time* is measured by
//! block number. All `VestingSchedule`s under an account could be queried in
//! chain state.
//!
//! ## Interface
//!
//! ### Dispatchable Functions
//!
//! - `vested_transfer` - Add a new vesting schedule for an account.
//! - `claim` - Claim unlocked balances.
//! - `update_vesting_schedules` - Update all vesting schedules under an
//!   account, `root` origin required.

#![cfg_attr(not(feature = "std"), no_std)]
#![allow(clippy::unused_unit)]

use frame_support::{
	ensure,
	pallet_prelude::*,
	traits::{Currency, EnsureOrigin, ExistenceRequirement, Get, LockIdentifier, LockableCurrency, WithdrawReasons},
	BoundedVec,
};
use frame_system::{ensure_root, ensure_signed, pallet_prelude::*};
use parity_scale_codec::{HasCompact, MaxEncodedLen};
use scale_info::TypeInfo;
use sp_runtime::{
	traits::{AtLeast32Bit, BlockNumberProvider, CheckedAdd, Saturating, StaticLookup, Zero},
	ArithmeticError, DispatchResult, RuntimeDebug,
};
use sp_std::{
	cmp::{Eq, PartialEq},
	vec::Vec,
};

mod mock;
mod tests;
mod weights;

pub use module::*;
pub use weights::WeightInfo;

pub const VESTING_LOCK_ID: LockIdentifier = *b"ormlvest";

/// The vesting schedule.
///
/// Benefits would be granted gradually, `per_period` amount every `period`
/// of blocks after `start`.
<<<<<<< HEAD
#[derive(Clone, Encode, Decode, PartialEq, Eq, RuntimeDebug, MaxEncodedLen, TypeInfo, DecodeWithMemTracking)]
pub struct VestingSchedule<BlockNumber, Balance: MaxEncodedLen + HasCompact> {
=======
#[derive(Clone, Encode, Decode, PartialEq, Eq, RuntimeDebug, MaxEncodedLen, TypeInfo)]
pub struct VestingSchedule<BlockNumber, Balance>
where
	Balance: MaxEncodedLen + HasCompact,
{
>>>>>>> 784ec669
	/// Vesting starting block
	pub start: BlockNumber,
	/// Number of blocks between vest
	pub period: BlockNumber,
	/// Number of vest
	pub period_count: u32,
	/// Amount of tokens to release per vest
	#[codec(compact)]
	pub per_period: Balance,
}

impl<BlockNumber: AtLeast32Bit + Copy, Balance: AtLeast32Bit + MaxEncodedLen + Copy>
	VestingSchedule<BlockNumber, Balance>
{
	/// Returns the end of all periods, `None` if calculation overflows.
	pub fn end(&self) -> Option<BlockNumber> {
		// period * period_count + start
		self.period
			.checked_mul(&self.period_count.into())?
			.checked_add(&self.start)
	}

	/// Returns all locked amount, `None` if calculation overflows.
	pub fn total_amount(&self) -> Option<Balance> {
		self.per_period.checked_mul(&self.period_count.into())
	}

	/// Returns locked amount for a given `time`.
	///
	/// Note this func assumes schedule is a valid one(non-zero period and
	/// non-overflow total amount), and it should be guaranteed by callers.
	pub fn locked_amount(&self, time: BlockNumber) -> Balance {
		// full = (time - start) / period
		// unrealized = period_count - full
		// per_period * unrealized
		let full = time
			.saturating_sub(self.start)
			.checked_div(&self.period)
			.expect("ensured non-zero period; qed");
		let unrealized = self.period_count.saturating_sub(full.unique_saturated_into());
		self.per_period
			.checked_mul(&unrealized.into())
			.expect("ensured non-overflow total amount; qed")
	}
}

#[frame_support::pallet]
pub mod module {
	use super::*;

	pub(crate) type BalanceOf<T> =
		<<T as Config>::Currency as Currency<<T as frame_system::Config>::AccountId>>::Balance;
	pub(crate) type VestingScheduleOf<T> = VestingSchedule<BlockNumberFor<T>, BalanceOf<T>>;
	pub type ScheduledItem<T> = (
		<T as frame_system::Config>::AccountId,
		BlockNumberFor<T>,
		BlockNumberFor<T>,
		u32,
		BalanceOf<T>,
	);

	#[pallet::config]
	pub trait Config: frame_system::Config {
		type RuntimeEvent: From<Event<Self>> + IsType<<Self as frame_system::Config>::RuntimeEvent>;

		type Currency: LockableCurrency<Self::AccountId, Moment = BlockNumberFor<Self>>;

		#[pallet::constant]
		/// The minimum amount transferred to call `vested_transfer`.
		type MinVestedTransfer: Get<BalanceOf<Self>>;

		/// Required origin for vested transfer.
		type VestedTransferOrigin: EnsureOrigin<Self::RuntimeOrigin, Success = Self::AccountId>;

		/// Weight information for extrinsics in this module.
		type WeightInfo: WeightInfo;

		/// The maximum vesting schedules
		type MaxVestingSchedules: Get<u32>;

		// The block number provider
		type BlockNumberProvider: BlockNumberProvider<BlockNumber = BlockNumberFor<Self>>;
	}

	#[pallet::error]
	pub enum Error<T> {
		/// Vesting period is zero
		ZeroVestingPeriod,
		/// Number of vests is zero
		ZeroVestingPeriodCount,
		/// Insufficient amount of balance to lock
		InsufficientBalanceToLock,
		/// This account have too many vesting schedules
		TooManyVestingSchedules,
		/// The vested transfer amount is too low
		AmountLow,
		/// Failed because the maximum vesting schedules was exceeded
		MaxVestingSchedulesExceeded,
	}

	#[pallet::event]
	#[pallet::generate_deposit(fn deposit_event)]
	pub enum Event<T: Config> {
		/// Added new vesting schedule.
		VestingScheduleAdded {
			from: T::AccountId,
			to: T::AccountId,
			vesting_schedule: VestingScheduleOf<T>,
		},
		/// Claimed vesting.
		Claimed { who: T::AccountId, amount: BalanceOf<T> },
		/// Updated vesting schedules.
		VestingSchedulesUpdated { who: T::AccountId },
	}

	/// Vesting schedules of an account.
	///
	/// VestingSchedules: map AccountId => Vec<VestingSchedule>
	#[pallet::storage]
	#[pallet::getter(fn vesting_schedules)]
	pub type VestingSchedules<T: Config> = StorageMap<
		_,
		Blake2_128Concat,
		T::AccountId,
		BoundedVec<VestingScheduleOf<T>, T::MaxVestingSchedules>,
		ValueQuery,
	>;

	#[pallet::genesis_config]
	pub struct GenesisConfig<T: Config> {
		pub vesting: Vec<ScheduledItem<T>>,
	}

	impl<T: Config> Default for GenesisConfig<T> {
		fn default() -> Self {
			GenesisConfig {
				vesting: Default::default(),
			}
		}
	}

	#[pallet::genesis_build]
	impl<T: Config> BuildGenesisConfig for GenesisConfig<T> {
		fn build(&self) {
			self.vesting
				.iter()
				.for_each(|(who, start, period, period_count, per_period)| {
					let mut bounded_schedules = VestingSchedules::<T>::get(who);
					bounded_schedules
						.try_push(VestingSchedule {
							start: *start,
							period: *period,
							period_count: *period_count,
							per_period: *per_period,
						})
						.expect("Max vesting schedules exceeded");
					let total_amount = bounded_schedules
						.iter()
						.try_fold::<_, _, Result<BalanceOf<T>, DispatchError>>(Zero::zero(), |acc_amount, schedule| {
							let amount = ensure_valid_vesting_schedule::<T>(schedule)?;
							acc_amount
								.checked_add(&amount)
								.ok_or_else(|| ArithmeticError::Overflow.into())
						})
						.expect("Invalid vesting schedule");

					assert!(
						T::Currency::free_balance(who) >= total_amount,
						"Account do not have enough balance"
					);

					T::Currency::set_lock(VESTING_LOCK_ID, who, total_amount, WithdrawReasons::all());
					VestingSchedules::<T>::insert(who, bounded_schedules);
				});
		}
	}

	#[pallet::pallet]
	pub struct Pallet<T>(_);

	#[pallet::hooks]
	impl<T: Config> Hooks<BlockNumberFor<T>> for Pallet<T> {}

	#[pallet::call]
	impl<T: Config> Pallet<T> {
		#[pallet::call_index(0)]
		#[pallet::weight(T::WeightInfo::claim(<T as Config>::MaxVestingSchedules::get() / 2))]
		pub fn claim(origin: OriginFor<T>) -> DispatchResult {
			let who = ensure_signed(origin)?;
			let locked_amount = Self::do_claim(&who);

			Self::deposit_event(Event::Claimed {
				who,
				amount: locked_amount,
			});
			Ok(())
		}

		#[pallet::call_index(1)]
		#[pallet::weight(T::WeightInfo::vested_transfer())]
		pub fn vested_transfer(
			origin: OriginFor<T>,
			dest: <T::Lookup as StaticLookup>::Source,
			schedule: VestingScheduleOf<T>,
		) -> DispatchResult {
			let from = T::VestedTransferOrigin::ensure_origin(origin)?;
			let to = T::Lookup::lookup(dest)?;

			if to == from {
				ensure!(
					T::Currency::free_balance(&from) >= schedule.total_amount().ok_or(ArithmeticError::Overflow)?,
					Error::<T>::InsufficientBalanceToLock,
				);
			}

			Self::do_vested_transfer(&from, &to, schedule.clone())?;

			Self::deposit_event(Event::VestingScheduleAdded {
				from,
				to,
				vesting_schedule: schedule,
			});
			Ok(())
		}

		#[pallet::call_index(2)]
		#[pallet::weight(T::WeightInfo::update_vesting_schedules(vesting_schedules.len() as u32))]
		pub fn update_vesting_schedules(
			origin: OriginFor<T>,
			who: <T::Lookup as StaticLookup>::Source,
			vesting_schedules: Vec<VestingScheduleOf<T>>,
		) -> DispatchResult {
			ensure_root(origin)?;

			let account = T::Lookup::lookup(who)?;
			Self::do_update_vesting_schedules(&account, vesting_schedules)?;

			Self::deposit_event(Event::VestingSchedulesUpdated { who: account });
			Ok(())
		}

		#[pallet::call_index(3)]
		#[pallet::weight(T::WeightInfo::claim(<T as Config>::MaxVestingSchedules::get() / 2))]
		pub fn claim_for(origin: OriginFor<T>, dest: <T::Lookup as StaticLookup>::Source) -> DispatchResult {
			let _ = ensure_signed(origin)?;
			let who = T::Lookup::lookup(dest)?;
			let locked_amount = Self::do_claim(&who);

			Self::deposit_event(Event::Claimed {
				who,
				amount: locked_amount,
			});
			Ok(())
		}
	}
}

impl<T: Config> Pallet<T> {
	fn do_claim(who: &T::AccountId) -> BalanceOf<T> {
		let locked = Self::locked_balance(who);
		if locked.is_zero() {
			// cleanup the storage and unlock the fund
			<VestingSchedules<T>>::remove(who);
			T::Currency::remove_lock(VESTING_LOCK_ID, who);
		} else {
			T::Currency::set_lock(VESTING_LOCK_ID, who, locked, WithdrawReasons::all());
		}
		locked
	}

	/// Returns locked balance based on current block number.
	fn locked_balance(who: &T::AccountId) -> BalanceOf<T> {
		let now = T::BlockNumberProvider::current_block_number();
		<VestingSchedules<T>>::mutate_exists(who, |maybe_schedules| {
			let total = if let Some(schedules) = maybe_schedules.as_mut() {
				let mut total: BalanceOf<T> = Zero::zero();
				schedules.retain(|s| {
					let amount = s.locked_amount(now);
					total = total.saturating_add(amount);
					!amount.is_zero()
				});
				total
			} else {
				Zero::zero()
			};
			if total.is_zero() {
				*maybe_schedules = None;
			}
			total
		})
	}

	fn do_vested_transfer(from: &T::AccountId, to: &T::AccountId, schedule: VestingScheduleOf<T>) -> DispatchResult {
		let schedule_amount = ensure_valid_vesting_schedule::<T>(&schedule)?;

		let total_amount = Self::locked_balance(to)
			.checked_add(&schedule_amount)
			.ok_or(ArithmeticError::Overflow)?;

		T::Currency::transfer(from, to, schedule_amount, ExistenceRequirement::AllowDeath)?;
		T::Currency::set_lock(VESTING_LOCK_ID, to, total_amount, WithdrawReasons::all());
		<VestingSchedules<T>>::try_append(to, schedule).map_err(|_| Error::<T>::MaxVestingSchedulesExceeded)?;
		Ok(())
	}

	fn do_update_vesting_schedules(who: &T::AccountId, schedules: Vec<VestingScheduleOf<T>>) -> DispatchResult {
		let bounded_schedules: BoundedVec<VestingScheduleOf<T>, T::MaxVestingSchedules> = schedules
			.try_into()
			.map_err(|_| Error::<T>::MaxVestingSchedulesExceeded)?;

		// empty vesting schedules cleanup the storage and unlock the fund
		if bounded_schedules.len().is_zero() {
			<VestingSchedules<T>>::remove(who);
			T::Currency::remove_lock(VESTING_LOCK_ID, who);
			return Ok(());
		}

		let total_amount = bounded_schedules
			.iter()
			.try_fold::<_, _, Result<BalanceOf<T>, DispatchError>>(Zero::zero(), |acc_amount, schedule| {
				let amount = ensure_valid_vesting_schedule::<T>(schedule)?;
				acc_amount
					.checked_add(&amount)
					.ok_or_else(|| ArithmeticError::Overflow.into())
			})?;
		ensure!(
			T::Currency::free_balance(who) >= total_amount,
			Error::<T>::InsufficientBalanceToLock,
		);

		T::Currency::set_lock(VESTING_LOCK_ID, who, total_amount, WithdrawReasons::all());
		<VestingSchedules<T>>::insert(who, bounded_schedules);

		Ok(())
	}
}

/// Returns `Ok(total_total)` if valid schedule, or error.
fn ensure_valid_vesting_schedule<T: Config>(schedule: &VestingScheduleOf<T>) -> Result<BalanceOf<T>, DispatchError> {
	ensure!(!schedule.period.is_zero(), Error::<T>::ZeroVestingPeriod);
	ensure!(!schedule.period_count.is_zero(), Error::<T>::ZeroVestingPeriodCount);
	ensure!(schedule.end().is_some(), ArithmeticError::Overflow);

	let total_total = schedule.total_amount().ok_or(ArithmeticError::Overflow)?;

	ensure!(total_total >= T::MinVestedTransfer::get(), Error::<T>::AmountLow);

	Ok(total_total)
}<|MERGE_RESOLUTION|>--- conflicted
+++ resolved
@@ -58,16 +58,11 @@
 ///
 /// Benefits would be granted gradually, `per_period` amount every `period`
 /// of blocks after `start`.
-<<<<<<< HEAD
 #[derive(Clone, Encode, Decode, PartialEq, Eq, RuntimeDebug, MaxEncodedLen, TypeInfo, DecodeWithMemTracking)]
-pub struct VestingSchedule<BlockNumber, Balance: MaxEncodedLen + HasCompact> {
-=======
-#[derive(Clone, Encode, Decode, PartialEq, Eq, RuntimeDebug, MaxEncodedLen, TypeInfo)]
 pub struct VestingSchedule<BlockNumber, Balance>
 where
 	Balance: MaxEncodedLen + HasCompact,
 {
->>>>>>> 784ec669
 	/// Vesting starting block
 	pub start: BlockNumber,
 	/// Number of blocks between vest
