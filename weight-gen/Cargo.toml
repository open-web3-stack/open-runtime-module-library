--- conflicted
+++ resolved
@@ -9,13 +9,8 @@
 [dependencies]
 serde = { version = "1.0.119", features = ['derive'] }
 serde_json = "1.0"
-<<<<<<< HEAD
 clap = "2.33.3"
 handlebars = { version = "4.1.0" }
-=======
-clap = "3.0.0-beta.5"
-handlebars = { version = "3.5.2" }
->>>>>>> 1f520348
 
 [features]
 default = ["std"]
