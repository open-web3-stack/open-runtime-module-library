[package]
name = "weight-gen"
description = "CLI for generating weight from bencher output"
license = "Apache-2.0"
version = "0.4.1-dev"
authors = ["Laminar Developers <hello@laminar.one>"]
edition = "2021"

[dependencies]
serde = { version = "1.0.119", features = ["derive"] }
serde_json = "1.0"
<<<<<<< HEAD
clap = "2.33.3"
handlebars = { version = "4.1.0" }
=======
clap = { version = "3.0.0-rc.0", features = ["derive"] }
handlebars = { version = "3.5.2" }
>>>>>>> 17a791ed

[features]
default = ["std"]
std = []<|MERGE_RESOLUTION|>--- conflicted
+++ resolved
@@ -9,13 +9,8 @@
 [dependencies]
 serde = { version = "1.0.119", features = ["derive"] }
 serde_json = "1.0"
-<<<<<<< HEAD
 clap = "2.33.3"
 handlebars = { version = "4.1.0" }
-=======
-clap = { version = "3.0.0-rc.0", features = ["derive"] }
-handlebars = { version = "3.5.2" }
->>>>>>> 17a791ed
 
 [features]
 default = ["std"]
