[package]
name = "orml-currencies"
description = "Provide `MultiCurrency` implementation using `pallet-balances` and `orml-tokens` module."
repository = "https://github.com/open-web3-stack/open-runtime-module-library/tree/master/currencies"
license = "Apache-2.0"
version = "0.4.0-dev"
authors = ["Laminar Developers <hello@laminar.one>"]
edition = "2018"

[dependencies]
serde = { version = "1.0.111", optional = true }
codec = { package = "parity-scale-codec", version = "1.3.0", default-features = false }
sp-runtime = { git = "https://github.com/paritytech/substrate", branch = "rococo-v1", default-features = false }
sp-io = { git = "https://github.com/paritytech/substrate", branch = "rococo-v1", default-features = false }
sp-std = { git = "https://github.com/paritytech/substrate", branch = "rococo-v1", default-features = false }

frame-support = { git = "https://github.com/paritytech/substrate", branch = "rococo-v1", default-features = false }
frame-system = { git = "https://github.com/paritytech/substrate", branch = "rococo-v1", default-features = false }

orml-traits = { path = "../traits", version = "0.4.0-dev", default-features = false }
orml-utilities = { path = "../utilities", version = "0.4.0-dev", default-features = false }

[dev-dependencies]
<<<<<<< HEAD
sp-core = { git = "https://github.com/paritytech/substrate", branch = "rococo-v1", default-features = false }
pallet-balances = { git = "https://github.com/paritytech/substrate", branch = "rococo-v1" }
orml_tokens = { package = "orml-tokens", path = "../tokens", version = "0.3.3-dev" }
=======
sp-core = { version = "2.0.1", default-features = false }
pallet-balances = "2.0.1"
orml_tokens = { package = "orml-tokens", path = "../tokens", version = "0.4.0-dev" }
>>>>>>> 91bad6d2

[features]
default = ["std"]
std = [
	"serde",
	"codec/std",
	"sp-runtime/std",
	"sp-std/std",
	"sp-io/std",
	"frame-support/std",
	"frame-system/std",
	"orml-traits/std",
	"orml-utilities/std",
]<|MERGE_RESOLUTION|>--- conflicted
+++ resolved
@@ -21,15 +21,9 @@
 orml-utilities = { path = "../utilities", version = "0.4.0-dev", default-features = false }
 
 [dev-dependencies]
-<<<<<<< HEAD
 sp-core = { git = "https://github.com/paritytech/substrate", branch = "rococo-v1", default-features = false }
 pallet-balances = { git = "https://github.com/paritytech/substrate", branch = "rococo-v1" }
-orml_tokens = { package = "orml-tokens", path = "../tokens", version = "0.3.3-dev" }
-=======
-sp-core = { version = "2.0.1", default-features = false }
-pallet-balances = "2.0.1"
 orml_tokens = { package = "orml-tokens", path = "../tokens", version = "0.4.0-dev" }
->>>>>>> 91bad6d2
 
 [features]
 default = ["std"]
