[package]
name = "orml-currencies"
description = "Provide `MultiCurrency` implementation using `pallet-balances` and `orml-tokens` module."
repository = "https://github.com/open-web3-stack/open-runtime-module-library/tree/master/currencies"
license = "Apache-2.0"
version = "0.4.1-dev"
authors = ["Laminar Developers <hello@laminar.one>"]
edition = "2021"

[dependencies]
scale-info = { version = "2.1.2", default-features = false, features = ["derive"] }
serde = { version = "1.0.136", optional = true }
codec = { package = "parity-scale-codec", version = "3.0.0", default-features = false }

<<<<<<< HEAD
sp-runtime = { git = "https://github.com/paritytech/substrate", default-features = false , branch = "polkadot-v0.9.24" }
sp-io = { git = "https://github.com/paritytech/substrate", default-features = false , branch = "polkadot-v0.9.24" }
sp-std = { git = "https://github.com/paritytech/substrate", default-features = false , branch = "polkadot-v0.9.24" }
frame-support = { git = "https://github.com/paritytech/substrate", default-features = false , branch = "polkadot-v0.9.24" }
frame-system = { git = "https://github.com/paritytech/substrate", default-features = false , branch = "polkadot-v0.9.24" }
=======
sp-runtime = { git = "https://github.com/paritytech/substrate", default-features = false , branch = "polkadot-v0.9.26" }
sp-io = { git = "https://github.com/paritytech/substrate", default-features = false , branch = "polkadot-v0.9.26" }
sp-std = { git = "https://github.com/paritytech/substrate", default-features = false , branch = "polkadot-v0.9.26" }
frame-support = { git = "https://github.com/paritytech/substrate", default-features = false , branch = "polkadot-v0.9.26" }
frame-system = { git = "https://github.com/paritytech/substrate", default-features = false , branch = "polkadot-v0.9.26" }
>>>>>>> 33dbc5e3

orml-traits = { path = "../traits", version = "0.4.1-dev", default-features = false }
orml-utilities = { path = "../utilities", version = "0.4.1-dev", default-features = false }

[dev-dependencies]
<<<<<<< HEAD
sp-core = { git = "https://github.com/paritytech/substrate", branch = "polkadot-v0.9.24" }
pallet-balances = { git = "https://github.com/paritytech/substrate", branch = "polkadot-v0.9.24" }
=======
sp-core = { git = "https://github.com/paritytech/substrate", branch = "polkadot-v0.9.26" }
pallet-balances = { git = "https://github.com/paritytech/substrate", branch = "polkadot-v0.9.26" }
>>>>>>> 33dbc5e3

orml_tokens = { package = "orml-tokens", path = "../tokens", version = "0.4.1-dev" }

[features]
default = ["std"]
std = [
	"serde",
	"codec/std",
	"scale-info/std",
	"sp-runtime/std",
	"sp-std/std",
	"sp-io/std",
	"frame-support/std",
	"frame-system/std",
	"orml-traits/std",
	"orml-utilities/std",
]
try-runtime = ["frame-support/try-runtime"]<|MERGE_RESOLUTION|>--- conflicted
+++ resolved
@@ -12,31 +12,18 @@
 serde = { version = "1.0.136", optional = true }
 codec = { package = "parity-scale-codec", version = "3.0.0", default-features = false }
 
-<<<<<<< HEAD
-sp-runtime = { git = "https://github.com/paritytech/substrate", default-features = false , branch = "polkadot-v0.9.24" }
-sp-io = { git = "https://github.com/paritytech/substrate", default-features = false , branch = "polkadot-v0.9.24" }
-sp-std = { git = "https://github.com/paritytech/substrate", default-features = false , branch = "polkadot-v0.9.24" }
-frame-support = { git = "https://github.com/paritytech/substrate", default-features = false , branch = "polkadot-v0.9.24" }
-frame-system = { git = "https://github.com/paritytech/substrate", default-features = false , branch = "polkadot-v0.9.24" }
-=======
 sp-runtime = { git = "https://github.com/paritytech/substrate", default-features = false , branch = "polkadot-v0.9.26" }
 sp-io = { git = "https://github.com/paritytech/substrate", default-features = false , branch = "polkadot-v0.9.26" }
 sp-std = { git = "https://github.com/paritytech/substrate", default-features = false , branch = "polkadot-v0.9.26" }
 frame-support = { git = "https://github.com/paritytech/substrate", default-features = false , branch = "polkadot-v0.9.26" }
 frame-system = { git = "https://github.com/paritytech/substrate", default-features = false , branch = "polkadot-v0.9.26" }
->>>>>>> 33dbc5e3
 
 orml-traits = { path = "../traits", version = "0.4.1-dev", default-features = false }
 orml-utilities = { path = "../utilities", version = "0.4.1-dev", default-features = false }
 
 [dev-dependencies]
-<<<<<<< HEAD
-sp-core = { git = "https://github.com/paritytech/substrate", branch = "polkadot-v0.9.24" }
-pallet-balances = { git = "https://github.com/paritytech/substrate", branch = "polkadot-v0.9.24" }
-=======
 sp-core = { git = "https://github.com/paritytech/substrate", branch = "polkadot-v0.9.26" }
 pallet-balances = { git = "https://github.com/paritytech/substrate", branch = "polkadot-v0.9.26" }
->>>>>>> 33dbc5e3
 
 orml_tokens = { package = "orml-tokens", path = "../tokens", version = "0.4.1-dev" }
 
