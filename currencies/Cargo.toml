[package]
name = "orml-currencies"
description = "Provide `MultiCurrency` implementation using `pallet-balances` and `orml-tokens` module."
repository = "https://github.com/open-web3-stack/open-runtime-module-library/tree/master/currencies"
license = "Apache-2.0"
version = "0.3.3-dev"
authors = ["Laminar Developers <hello@laminar.one>"]
edition = "2018"

[dependencies]
serde = { version = "1.0.111", optional = true }
codec = { package = "parity-scale-codec", version = "1.3.0", default-features = false }
<<<<<<< HEAD
sp-runtime = { git = "https://github.com/paritytech/substrate", branch = "rococo-v1", default-features = false }
sp-io = { git = "https://github.com/paritytech/substrate", branch = "rococo-v1", default-features = false }
sp-std = { git = "https://github.com/paritytech/substrate", branch = "rococo-v1", default-features = false }

frame-support = { git = "https://github.com/paritytech/substrate", branch = "rococo-v1", default-features = false }
frame-system = { git = "https://github.com/paritytech/substrate", branch = "rococo-v1", default-features = false }
=======
sp-runtime = { version = "2.0.1", default-features = false }
sp-io = { version = "2.0.1", default-features = false }
sp-std = { version = "2.0.1", default-features = false }

frame-support = { version = "2.0.1", default-features = false }
frame-system = { version = "2.0.1", default-features = false }
>>>>>>> 3bff6ee7

orml-traits = { path = "../traits", version = "0.3.3-dev", default-features = false }
orml-utilities = { path = "../utilities", version = "0.3.3-dev", default-features = false }

[dev-dependencies]
<<<<<<< HEAD
sp-core = { git = "https://github.com/paritytech/substrate", branch = "rococo-v1", default-features = false }
pallet-balances = { git = "https://github.com/paritytech/substrate", branch = "rococo-v1" }
=======
sp-core = { version = "2.0.1", default-features = false }
pallet-balances = "2.0.0"
>>>>>>> 3bff6ee7
orml_tokens = { package = "orml-tokens", path = "../tokens", version = "0.3.3-dev" }

[features]
default = ["std"]
std = [
	"serde",
	"codec/std",
	"sp-runtime/std",
	"sp-std/std",
	"sp-io/std",
	"frame-support/std",
	"frame-system/std",
	"orml-traits/std",
	"orml-utilities/std",
]<|MERGE_RESOLUTION|>--- conflicted
+++ resolved
@@ -10,33 +10,19 @@
 [dependencies]
 serde = { version = "1.0.111", optional = true }
 codec = { package = "parity-scale-codec", version = "1.3.0", default-features = false }
-<<<<<<< HEAD
 sp-runtime = { git = "https://github.com/paritytech/substrate", branch = "rococo-v1", default-features = false }
 sp-io = { git = "https://github.com/paritytech/substrate", branch = "rococo-v1", default-features = false }
 sp-std = { git = "https://github.com/paritytech/substrate", branch = "rococo-v1", default-features = false }
 
 frame-support = { git = "https://github.com/paritytech/substrate", branch = "rococo-v1", default-features = false }
 frame-system = { git = "https://github.com/paritytech/substrate", branch = "rococo-v1", default-features = false }
-=======
-sp-runtime = { version = "2.0.1", default-features = false }
-sp-io = { version = "2.0.1", default-features = false }
-sp-std = { version = "2.0.1", default-features = false }
-
-frame-support = { version = "2.0.1", default-features = false }
-frame-system = { version = "2.0.1", default-features = false }
->>>>>>> 3bff6ee7
 
 orml-traits = { path = "../traits", version = "0.3.3-dev", default-features = false }
 orml-utilities = { path = "../utilities", version = "0.3.3-dev", default-features = false }
 
 [dev-dependencies]
-<<<<<<< HEAD
 sp-core = { git = "https://github.com/paritytech/substrate", branch = "rococo-v1", default-features = false }
 pallet-balances = { git = "https://github.com/paritytech/substrate", branch = "rococo-v1" }
-=======
-sp-core = { version = "2.0.1", default-features = false }
-pallet-balances = "2.0.0"
->>>>>>> 3bff6ee7
 orml_tokens = { package = "orml-tokens", path = "../tokens", version = "0.3.3-dev" }
 
 [features]
