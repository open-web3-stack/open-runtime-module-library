--- conflicted
+++ resolved
@@ -57,13 +57,6 @@
 	fmt::Debug,
 	marker, result,
 };
-<<<<<<< HEAD
-=======
-// FIXME: `pallet/frame-` prefix should be used for all pallet modules, but
-// currently `frame_system` would cause compiling error in `decl_module!` and
-// `construct_runtime!` #3295 https://github.com/paritytech/substrate/issues/3295
-use frame_system::{self as system, ensure_root, ensure_signed};
->>>>>>> c41cfeba
 
 use orml_traits::{
 	arithmetic::{Signed, SimpleArithmetic},
