--- conflicted
+++ resolved
@@ -12,20 +12,6 @@
 paste = "1.0.7"
 codec = { package = "parity-scale-codec", version = "3.0.0", default-features = false }
 scale-info = { version = "2.1", default-features = false, features = ["derive"] }
-<<<<<<< HEAD
-sp-api = { git = "https://github.com/paritytech/substrate", branch = "polkadot-v0.9.19", default-features = false }
-sp-runtime-interface = { git = "https://github.com/paritytech/substrate", branch = "polkadot-v0.9.19", default-features = false }
-sp-runtime = { git = "https://github.com/paritytech/substrate", branch = "polkadot-v0.9.19", default-features = false }
-sp-std = { git = "https://github.com/paritytech/substrate", branch = "polkadot-v0.9.19", default-features = false }
-sp-io = { git = "https://github.com/paritytech/substrate", branch = "polkadot-v0.9.19", default-features = false }
-sp-storage = { git = "https://github.com/paritytech/substrate", branch = "polkadot-v0.9.19", default-features = false }
-frame-support = { git = "https://github.com/paritytech/substrate", branch = "polkadot-v0.9.19", default-features = false }
-frame-benchmarking = { git = "https://github.com/paritytech/substrate", branch = "polkadot-v0.9.19", default-features = false }
-log = { version = "0.4.14", default-features = false }
-
-[dev-dependencies]
-frame-system = { git = "https://github.com/paritytech/substrate", branch = "polkadot-v0.9.19" }
-=======
 sp-api = { git = "https://github.com/paritytech/substrate", branch = "polkadot-v0.9.20", default-features = false }
 sp-runtime-interface = { git = "https://github.com/paritytech/substrate", branch = "polkadot-v0.9.20", default-features = false }
 sp-runtime = { git = "https://github.com/paritytech/substrate", branch = "polkadot-v0.9.20", default-features = false }
@@ -38,7 +24,6 @@
 
 [dev-dependencies]
 frame-system = { git = "https://github.com/paritytech/substrate", branch = "polkadot-v0.9.20" }
->>>>>>> 920c5a6e
 hex-literal = "0.3.4"
 
 [features]
