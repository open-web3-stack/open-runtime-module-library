//! Tests for the module.

#![cfg(test)]

use super::*;
use frame_benchmarking::account;
use frame_support::{assert_err, assert_ok, construct_runtime, ensure};
use frame_system::RawOrigin;
use sp_runtime::{
	testing::{Header, H256},
	traits::{BlakeTwo256, IdentityLookup},
};
use sp_std::prelude::*;

mod test {
	use frame_support::{decl_module, decl_storage, dispatch::DispatchResult};
	use frame_system::{ensure_none, ensure_signed};
	use sp_std::prelude::*;

	pub trait Config: frame_system::Config {
		type Event;
		type BlockNumber;
	}

	decl_storage! {
		trait Store for Module<T: Config> as Test {
			pub Value get(fn value) config(): Option<u32>;
		}
	}

	decl_module! {
		pub struct Module<T: Config> for enum Call where origin: T::Origin {
			#[weight = 0]
			fn set_value(origin, n: u32) -> DispatchResult {
				let _sender = ensure_signed(origin)?;
				Value::put(n);
				Ok(())
			}

			#[weight = 0]
			fn dummy(origin, _n: u32) -> DispatchResult {
				let _sender = ensure_none(origin)?;
				Ok(())
			}
		}
	}
}

pub trait Config: frame_system::Config {
	type Event;
	type BlockNumber;
}

type AccountId = u128;

impl frame_system::Config for Test {
	type Origin = Origin;
	type Index = u64;
	type BlockNumber = u64;
	type Hash = H256;
	type Call = Call;
	type Hashing = BlakeTwo256;
	type AccountId = AccountId;
	type Lookup = IdentityLookup<Self::AccountId>;
	type Header = Header;
	type Event = Event;
	type BlockHashCount = ();
	type DbWeight = ();
	type BlockWeights = ();
	type BlockLength = ();
	type Version = ();
	type PalletInfo = PalletInfo;
	type AccountData = ();
	type OnNewAccount = ();
	type OnKilledAccount = ();
	type BaseCallFilter = ();
	type SystemWeightInfo = ();
	type SS58Prefix = ();
	type OnSetCode = ();
}

impl tests::test::Config for Test {
	type Event = Event;
	type BlockNumber = u32;
}

impl Config for Test {
	type Event = Event;
	type BlockNumber = u32;
}

pub type Block = sp_runtime::generic::Block<Header, UncheckedExtrinsic>;
pub type UncheckedExtrinsic = sp_runtime::generic::UncheckedExtrinsic<u32, Call, u32, ()>;

construct_runtime!(
	pub enum Test where
		Block = Block,
		NodeBlock = Block,
		UncheckedExtrinsic = UncheckedExtrinsic,
	{
		System: frame_system::{Pallet, Call, Storage, Config, Event<T>},
		Pallet: test::{Pallet, Call, Storage, Config},
<<<<<<< HEAD

=======
>>>>>>> ef5285c2
	}
);

// This function basically just builds a genesis storage key/value store
// according to our desired mockup.
fn new_test_ext() -> sp_io::TestExternalities {
	frame_system::GenesisConfig::default()
		.build_storage::<Test>()
		.unwrap()
		.into()
}

runtime_benchmarks! {
	{ Test, test }

	set_value {
		let b in 1 .. 1000;
		let caller = account::<AccountId>("caller", 0, 0);
	}: _ (RawOrigin::Signed(caller), b.into())
	verify {
		assert_eq!(Pallet::value(), Some(b));
	}

	other_name {
		let b in 1 .. 1000;
	}: dummy (RawOrigin::None, b.into())

	sort_vector {
		let x in 1 .. 10000;
		let mut m = Vec::<u32>::new();
		for i in (0..x).rev() {
			m.push(i);
		}
	}: {
		m.sort();
	} verify {
		ensure!(m[0] == 0, "You forgot to sort!")
	}

	bad_origin {
		let b in 1 .. 1000;
		let caller = account::<AccountId>("caller", 0, 0);
	}: dummy (RawOrigin::Signed(caller), b.into())

	bad_verify {
		let x in 1 .. 10000;
		let mut m = Vec::<u32>::new();
		for i in (0..x).rev() {
			m.push(i);
		}
	}: { }
	verify {
		ensure!(m[0] == 0, "You forgot to sort!")
	}
}

#[test]
fn benchmarks_macro_works() {
	// Check benchmark creation for `set_value`.
	let selected_benchmark = SelectedBenchmark::set_value;

	let components = <SelectedBenchmark as BenchmarkingSetup<Test>>::components(&selected_benchmark);
	assert_eq!(components, vec![(BenchmarkParameter::b, 1, 1000)]);

	let closure = <SelectedBenchmark as BenchmarkingSetup<Test>>::instance(
		&selected_benchmark,
		&[(BenchmarkParameter::b, 1)],
		true,
	)
	.expect("failed to create closure");

	new_test_ext().execute_with(|| {
		assert_eq!(closure(), Ok(()));
	});
}

#[test]
fn benchmarks_macro_rename_works() {
	// Check benchmark creation for `other_dummy`.
	let selected_benchmark = SelectedBenchmark::other_name;
	let components = <SelectedBenchmark as BenchmarkingSetup<Test>>::components(&selected_benchmark);
	assert_eq!(components, vec![(BenchmarkParameter::b, 1, 1000)]);

	let closure = <SelectedBenchmark as BenchmarkingSetup<Test>>::instance(
		&selected_benchmark,
		&[(BenchmarkParameter::b, 1)],
		true,
	)
	.expect("failed to create closure");

	new_test_ext().execute_with(|| {
		assert_ok!(closure());
	});
}

#[test]
fn benchmarks_macro_works_for_non_dispatchable() {
	let selected_benchmark = SelectedBenchmark::sort_vector;

	let components = <SelectedBenchmark as BenchmarkingSetup<Test>>::components(&selected_benchmark);
	assert_eq!(components, vec![(BenchmarkParameter::x, 1, 10000)]);

	let closure = <SelectedBenchmark as BenchmarkingSetup<Test>>::instance(
		&selected_benchmark,
		&[(BenchmarkParameter::x, 1)],
		true,
	)
	.expect("failed to create closure");

	assert_eq!(closure(), Ok(()));
}

#[test]
fn benchmarks_macro_verify_works() {
	// Check postcondition for benchmark `set_value` is valid.
	let selected_benchmark = SelectedBenchmark::set_value;

	let closure = <SelectedBenchmark as BenchmarkingSetup<Test>>::instance(
		&selected_benchmark,
		&[(BenchmarkParameter::b, 1)],
		true,
	)
	.expect("failed to create closure");

	new_test_ext().execute_with(|| {
		assert_ok!(closure());
	});

	// Check postcondition for benchmark `bad_verify` is invalid.
	let selected = SelectedBenchmark::bad_verify;

	let closure =
		<SelectedBenchmark as BenchmarkingSetup<Test>>::instance(&selected, &[(BenchmarkParameter::x, 10000)], true)
			.expect("failed to create closure");

	new_test_ext().execute_with(|| {
		assert_err!(closure(), "You forgot to sort!");
	});
}

#[test]
fn benchmarks_generate_unit_tests() {
	new_test_ext().execute_with(|| {
		assert_ok!(test_benchmark_set_value());
		assert_ok!(test_benchmark_other_name());
		assert_ok!(test_benchmark_sort_vector());
		assert_err!(test_benchmark_bad_origin(), "Bad origin");
		assert_err!(test_benchmark_bad_verify(), "You forgot to sort!");
	});
}<|MERGE_RESOLUTION|>--- conflicted
+++ resolved
@@ -100,10 +100,6 @@
 	{
 		System: frame_system::{Pallet, Call, Storage, Config, Event<T>},
 		Pallet: test::{Pallet, Call, Storage, Config},
-<<<<<<< HEAD
-
-=======
->>>>>>> ef5285c2
 	}
 );
 
