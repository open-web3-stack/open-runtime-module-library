--- conflicted
+++ resolved
@@ -1,9 +1,4 @@
 [toolchain]
-<<<<<<< HEAD
 channel = "1.88.0"
-components = ["rustfmt", "clippy"]
-=======
-channel = "1.84.1"
 components = ["rust-src", "rustfmt", "clippy"]
->>>>>>> 1aa875cd
 targets = ["wasm32-unknown-unknown"]