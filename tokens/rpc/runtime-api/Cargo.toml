--- conflicted
+++ resolved
@@ -8,15 +8,9 @@
 
 [dependencies]
 codec = { package = "parity-scale-codec", version = "3.0.0", default-features = false, features = ["derive"] }
-<<<<<<< HEAD
-frame-support = { git = "https://github.com/paritytech/substrate", branch = "polkadot-v0.9.19", default-features = false }
-sp-api = { git = "https://github.com/paritytech/substrate", branch = "polkadot-v0.9.19", default-features = false }
-sp-runtime = { git = "https://github.com/paritytech/substrate", branch = "polkadot-v0.9.19", default-features = false }
-=======
 frame-support = { git = "https://github.com/paritytech/substrate", branch = "polkadot-v0.9.20", default-features = false }
 sp-api = { git = "https://github.com/paritytech/substrate", branch = "polkadot-v0.9.20", default-features = false }
 sp-runtime = { git = "https://github.com/paritytech/substrate", branch = "polkadot-v0.9.20", default-features = false }
->>>>>>> 920c5a6e
 orml-tokens = { default-features = false, path = "../../../tokens" }
 
 [features]
