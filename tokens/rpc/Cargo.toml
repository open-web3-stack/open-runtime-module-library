[package]
name = "orml-tokens-rpc"
description = "orml tokens rpc interface."
license = "Apache-2.0"
version = "0.4.1-dev"
authors = ["Laminar Developers <hello@laminar.one>"]
edition = "2021"

[dependencies]
codec = { package = "parity-scale-codec", version = "3.0.0" }
jsonrpsee = { version = "0.15.1", features = ["server", "macros"] }
tracing = { version = "0.1.29" }
tracing-core = { version = "0.1.28" }

<<<<<<< HEAD

frame-support = { git = "https://github.com/paritytech/substrate", branch = "polkadot-v0.9.26" }
sp-api = { git = "https://github.com/paritytech/substrate", branch = "polkadot-v0.9.26" }
sp-blockchain = { git = "https://github.com/paritytech/substrate", branch = "polkadot-v0.9.26" }
sp-core = { git = "https://github.com/paritytech/substrate", branch = "polkadot-v0.9.26" }
sp-rpc = { git = "https://github.com/paritytech/substrate", branch = "polkadot-v0.9.26" }
sp-runtime = { git = "https://github.com/paritytech/substrate", branch = "polkadot-v0.9.26" }
=======
frame-support = { git = "https://github.com/paritytech/substrate", branch = "polkadot-v0.9.28" }
sp-api = { git = "https://github.com/paritytech/substrate", branch = "polkadot-v0.9.28" }
sp-blockchain = { git = "https://github.com/paritytech/substrate", branch = "polkadot-v0.9.28" }
sp-core = { git = "https://github.com/paritytech/substrate", branch = "polkadot-v0.9.28" }
sp-rpc = { git = "https://github.com/paritytech/substrate", branch = "polkadot-v0.9.28" }
sp-runtime = { git = "https://github.com/paritytech/substrate", branch = "polkadot-v0.9.28" }
>>>>>>> 20969f38

orml-tokens-rpc-runtime-api = { version = "0.4.1-dev", path = "./runtime-api" }<|MERGE_RESOLUTION|>--- conflicted
+++ resolved
@@ -12,21 +12,11 @@
 tracing = { version = "0.1.29" }
 tracing-core = { version = "0.1.28" }
 
-<<<<<<< HEAD
-
-frame-support = { git = "https://github.com/paritytech/substrate", branch = "polkadot-v0.9.26" }
-sp-api = { git = "https://github.com/paritytech/substrate", branch = "polkadot-v0.9.26" }
-sp-blockchain = { git = "https://github.com/paritytech/substrate", branch = "polkadot-v0.9.26" }
-sp-core = { git = "https://github.com/paritytech/substrate", branch = "polkadot-v0.9.26" }
-sp-rpc = { git = "https://github.com/paritytech/substrate", branch = "polkadot-v0.9.26" }
-sp-runtime = { git = "https://github.com/paritytech/substrate", branch = "polkadot-v0.9.26" }
-=======
 frame-support = { git = "https://github.com/paritytech/substrate", branch = "polkadot-v0.9.28" }
 sp-api = { git = "https://github.com/paritytech/substrate", branch = "polkadot-v0.9.28" }
 sp-blockchain = { git = "https://github.com/paritytech/substrate", branch = "polkadot-v0.9.28" }
 sp-core = { git = "https://github.com/paritytech/substrate", branch = "polkadot-v0.9.28" }
 sp-rpc = { git = "https://github.com/paritytech/substrate", branch = "polkadot-v0.9.28" }
 sp-runtime = { git = "https://github.com/paritytech/substrate", branch = "polkadot-v0.9.28" }
->>>>>>> 20969f38
 
 orml-tokens-rpc-runtime-api = { version = "0.4.1-dev", path = "./runtime-api" }