[package]
name = "orml-tokens-rpc"
description = "orml tokens rpc interface."
license = "Apache-2.0"
version = "0.4.1-dev"
authors = ["Laminar Developers <hello@laminar.one>"]
edition = "2021"

[dependencies]
codec = { package = "parity-scale-codec", version = "3.0.0" }
jsonrpc-core = "18.0.0"
jsonrpc-core-client = "18.0.0"
jsonrpc-derive = "18.0.0"

<<<<<<< HEAD
frame-support = { git = "https://github.com/paritytech/substrate", branch = "polkadot-v0.9.18" }
sp-api = { git = "https://github.com/paritytech/substrate", branch = "polkadot-v0.9.18" }
sp-blockchain = { git = "https://github.com/paritytech/substrate", branch = "polkadot-v0.9.18" }
sp-core = { git = "https://github.com/paritytech/substrate", branch = "polkadot-v0.9.18" }
sp-rpc = { git = "https://github.com/paritytech/substrate", branch = "polkadot-v0.9.18" }
sp-runtime = { git = "https://github.com/paritytech/substrate", branch = "polkadot-v0.9.18" }
=======
frame-support = { git = "https://github.com/paritytech/substrate", branch = "polkadot-v0.9.19" }
sp-api = { git = "https://github.com/paritytech/substrate", branch = "polkadot-v0.9.19" }
sp-blockchain = { git = "https://github.com/paritytech/substrate", branch = "polkadot-v0.9.19" }
sp-core = { git = "https://github.com/paritytech/substrate", branch = "polkadot-v0.9.19" }
sp-rpc = { git = "https://github.com/paritytech/substrate", branch = "polkadot-v0.9.19" }
sp-runtime = { git = "https://github.com/paritytech/substrate", branch = "polkadot-v0.9.19" }
>>>>>>> fb171f1f
orml-tokens-rpc-runtime-api = { version = "0.4.1-dev", path = "./runtime-api" }<|MERGE_RESOLUTION|>--- conflicted
+++ resolved
@@ -12,19 +12,10 @@
 jsonrpc-core-client = "18.0.0"
 jsonrpc-derive = "18.0.0"
 
-<<<<<<< HEAD
-frame-support = { git = "https://github.com/paritytech/substrate", branch = "polkadot-v0.9.18" }
-sp-api = { git = "https://github.com/paritytech/substrate", branch = "polkadot-v0.9.18" }
-sp-blockchain = { git = "https://github.com/paritytech/substrate", branch = "polkadot-v0.9.18" }
-sp-core = { git = "https://github.com/paritytech/substrate", branch = "polkadot-v0.9.18" }
-sp-rpc = { git = "https://github.com/paritytech/substrate", branch = "polkadot-v0.9.18" }
-sp-runtime = { git = "https://github.com/paritytech/substrate", branch = "polkadot-v0.9.18" }
-=======
 frame-support = { git = "https://github.com/paritytech/substrate", branch = "polkadot-v0.9.19" }
 sp-api = { git = "https://github.com/paritytech/substrate", branch = "polkadot-v0.9.19" }
 sp-blockchain = { git = "https://github.com/paritytech/substrate", branch = "polkadot-v0.9.19" }
 sp-core = { git = "https://github.com/paritytech/substrate", branch = "polkadot-v0.9.19" }
 sp-rpc = { git = "https://github.com/paritytech/substrate", branch = "polkadot-v0.9.19" }
 sp-runtime = { git = "https://github.com/paritytech/substrate", branch = "polkadot-v0.9.19" }
->>>>>>> fb171f1f
 orml-tokens-rpc-runtime-api = { version = "0.4.1-dev", path = "./runtime-api" }