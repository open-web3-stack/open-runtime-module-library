[package]
name = "orml-tokens"
description = "Fungible tokens module that implements `MultiCurrency` trait."
repository = "https://github.com/open-web3-stack/open-runtime-module-library/tree/master/tokens"
license = "Apache-2.0"
version = "0.4.1-dev"
authors = ["Laminar Developers <hello@laminar.one>"]
edition = "2021"

[dependencies]
scale-info = { version = "2.1", default-features = false, features = ["derive"] }
serde = { version = "1.0.136", optional = true }
codec = { package = "parity-scale-codec", version = "3.0.0", default-features = false, features = ["max-encoded-len"] }
<<<<<<< HEAD
sp-runtime = { git = "https://github.com/paritytech/substrate", branch = "polkadot-v0.9.19", default-features = false }
sp-std = { git = "https://github.com/paritytech/substrate", branch = "polkadot-v0.9.19", default-features = false }
frame-support = {  git = "https://github.com/paritytech/substrate", branch = "polkadot-v0.9.19", default-features = false }
frame-system = {  git = "https://github.com/paritytech/substrate", branch = "polkadot-v0.9.19", default-features = false }
=======
sp-runtime = { git = "https://github.com/paritytech/substrate", branch = "polkadot-v0.9.20", default-features = false }
sp-std = { git = "https://github.com/paritytech/substrate", branch = "polkadot-v0.9.20", default-features = false }
frame-support = {  git = "https://github.com/paritytech/substrate", branch = "polkadot-v0.9.20", default-features = false }
frame-system = {  git = "https://github.com/paritytech/substrate", branch = "polkadot-v0.9.20", default-features = false }
>>>>>>> 920c5a6e
orml-traits = { path = "../traits", version = "0.4.1-dev", default-features = false }
mangata-primitives = { git="https://github.com/mangata-finance/mangata-node", branch="develop-v0.9.19", default-features = false, version = '0.1.0' }

[dev-dependencies]
<<<<<<< HEAD
sp-io = { git = "https://github.com/paritytech/substrate", branch = "polkadot-v0.9.19" }
sp-core = { git = "https://github.com/paritytech/substrate", branch = "polkadot-v0.9.19" }
pallet-treasury = { git = "https://github.com/paritytech/substrate", branch = "polkadot-v0.9.19" }
pallet-elections-phragmen = { git = "https://github.com/paritytech/substrate", branch = "polkadot-v0.9.19" }
=======
sp-io = { git = "https://github.com/paritytech/substrate", branch = "polkadot-v0.9.20" }
sp-core = { git = "https://github.com/paritytech/substrate", branch = "polkadot-v0.9.20" }
pallet-treasury = { git = "https://github.com/paritytech/substrate", branch = "polkadot-v0.9.20" }
pallet-elections-phragmen = { git = "https://github.com/paritytech/substrate", branch = "polkadot-v0.9.20" }
>>>>>>> 920c5a6e

[features]
default = ["std"]
std = [
	"serde",
	"codec/std",
	"scale-info/std",
	"sp-runtime/std",
	"sp-std/std",
	"frame-support/std",
	"frame-system/std",
	"orml-traits/std",
	"mangata-primitives/std"
]
runtime-benchmarks = [
	"frame-support/runtime-benchmarks",
	"frame-system/runtime-benchmarks",
]
try-runtime = ["frame-support/try-runtime"]<|MERGE_RESOLUTION|>--- conflicted
+++ resolved
@@ -11,32 +11,19 @@
 scale-info = { version = "2.1", default-features = false, features = ["derive"] }
 serde = { version = "1.0.136", optional = true }
 codec = { package = "parity-scale-codec", version = "3.0.0", default-features = false, features = ["max-encoded-len"] }
-<<<<<<< HEAD
-sp-runtime = { git = "https://github.com/paritytech/substrate", branch = "polkadot-v0.9.19", default-features = false }
-sp-std = { git = "https://github.com/paritytech/substrate", branch = "polkadot-v0.9.19", default-features = false }
-frame-support = {  git = "https://github.com/paritytech/substrate", branch = "polkadot-v0.9.19", default-features = false }
-frame-system = {  git = "https://github.com/paritytech/substrate", branch = "polkadot-v0.9.19", default-features = false }
-=======
 sp-runtime = { git = "https://github.com/paritytech/substrate", branch = "polkadot-v0.9.20", default-features = false }
 sp-std = { git = "https://github.com/paritytech/substrate", branch = "polkadot-v0.9.20", default-features = false }
 frame-support = {  git = "https://github.com/paritytech/substrate", branch = "polkadot-v0.9.20", default-features = false }
 frame-system = {  git = "https://github.com/paritytech/substrate", branch = "polkadot-v0.9.20", default-features = false }
->>>>>>> 920c5a6e
 orml-traits = { path = "../traits", version = "0.4.1-dev", default-features = false }
-mangata-primitives = { git="https://github.com/mangata-finance/mangata-node", branch="develop-v0.9.19", default-features = false, version = '0.1.0' }
+mangata-primitives = { git="https://github.com/mangata-finance/mangata-node", branch="develop-v0.9.20", default-features = false, version = '0.1.0' }
+frame-benchmarking = {  git = "https://github.com/paritytech/substrate", branch = "polkadot-v0.9.20", default-features = false, optional = true }
 
 [dev-dependencies]
-<<<<<<< HEAD
-sp-io = { git = "https://github.com/paritytech/substrate", branch = "polkadot-v0.9.19" }
-sp-core = { git = "https://github.com/paritytech/substrate", branch = "polkadot-v0.9.19" }
-pallet-treasury = { git = "https://github.com/paritytech/substrate", branch = "polkadot-v0.9.19" }
-pallet-elections-phragmen = { git = "https://github.com/paritytech/substrate", branch = "polkadot-v0.9.19" }
-=======
 sp-io = { git = "https://github.com/paritytech/substrate", branch = "polkadot-v0.9.20" }
 sp-core = { git = "https://github.com/paritytech/substrate", branch = "polkadot-v0.9.20" }
 pallet-treasury = { git = "https://github.com/paritytech/substrate", branch = "polkadot-v0.9.20" }
 pallet-elections-phragmen = { git = "https://github.com/paritytech/substrate", branch = "polkadot-v0.9.20" }
->>>>>>> 920c5a6e
 
 [features]
 default = ["std"]
@@ -49,7 +36,7 @@
 	"frame-support/std",
 	"frame-system/std",
 	"orml-traits/std",
-	"mangata-primitives/std"
+	"frame-benchmarking/std"
 ]
 runtime-benchmarks = [
 	"frame-support/runtime-benchmarks",
