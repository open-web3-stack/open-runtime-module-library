--- conflicted
+++ resolved
@@ -8,15 +8,6 @@
 edition = "2021"
 
 [dependencies]
-<<<<<<< HEAD
-scale-info = { version = "2.0.1", default-features = false, features = ["derive"] }
-serde = { version = "1.0.136", optional = true }
-codec = { package = "parity-scale-codec", version = "3.0.0", default-features = false, features = ["max-encoded-len"] }
-sp-runtime = { git = "https://github.com/paritytech/substrate", branch = "polkadot-v0.9.18", default-features = false }
-sp-std = { git = "https://github.com/paritytech/substrate", branch = "polkadot-v0.9.18", default-features = false }
-frame-support = {  git = "https://github.com/paritytech/substrate", branch = "polkadot-v0.9.18", default-features = false }
-frame-system = {  git = "https://github.com/paritytech/substrate", branch = "polkadot-v0.9.18", default-features = false }
-=======
 scale-info = { version = "2.1", default-features = false, features = ["derive"] }
 serde = { version = "1.0.136", optional = true }
 codec = { package = "parity-scale-codec", version = "3.0.0", default-features = false, features = ["max-encoded-len"] }
@@ -24,23 +15,14 @@
 sp-std = { git = "https://github.com/paritytech/substrate", branch = "polkadot-v0.9.19", default-features = false }
 frame-support = {  git = "https://github.com/paritytech/substrate", branch = "polkadot-v0.9.19", default-features = false }
 frame-system = {  git = "https://github.com/paritytech/substrate", branch = "polkadot-v0.9.19", default-features = false }
->>>>>>> fb171f1f
 orml-traits = { path = "../traits", version = "0.4.1-dev", default-features = false }
-mangata-primitives = { git="https://github.com/mangata-finance/mangata-node", branch="develop-v0.9.18", default-features = false, version = '0.1.0' }
-frame-benchmarking = {  git = "https://github.com/paritytech/substrate", branch = "polkadot-v0.9.18", default-features = false, optional = true }
+mangata-primitives = { git="https://github.com/mangata-finance/mangata-node", branch="develop-v0.9.19", default-features = false, version = '0.1.0' }
 
 [dev-dependencies]
-<<<<<<< HEAD
-sp-io = { git = "https://github.com/paritytech/substrate", branch = "polkadot-v0.9.18" }
-sp-core = { git = "https://github.com/paritytech/substrate", branch = "polkadot-v0.9.18" }
-pallet-treasury = { git = "https://github.com/paritytech/substrate", branch = "polkadot-v0.9.18" }
-pallet-elections-phragmen = { git = "https://github.com/paritytech/substrate", branch = "polkadot-v0.9.18" }
-=======
 sp-io = { git = "https://github.com/paritytech/substrate", branch = "polkadot-v0.9.19" }
 sp-core = { git = "https://github.com/paritytech/substrate", branch = "polkadot-v0.9.19" }
 pallet-treasury = { git = "https://github.com/paritytech/substrate", branch = "polkadot-v0.9.19" }
 pallet-elections-phragmen = { git = "https://github.com/paritytech/substrate", branch = "polkadot-v0.9.19" }
->>>>>>> fb171f1f
 
 [features]
 default = ["std"]
@@ -53,11 +35,9 @@
 	"frame-support/std",
 	"frame-system/std",
 	"orml-traits/std",
-	"frame-benchmarking/std"
 ]
 runtime-benchmarks = [
 	"frame-support/runtime-benchmarks",
 	"frame-system/runtime-benchmarks",
-	"frame-benchmarking/runtime-benchmarks",
 ]
 try-runtime = ["frame-support/try-runtime"]