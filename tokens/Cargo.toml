--- conflicted
+++ resolved
@@ -12,35 +12,20 @@
 scale-info = { version = "2.1.2", default-features = false, features = ["derive"] }
 serde = { version = "1.0.136", optional = true }
 
-<<<<<<< HEAD
 frame-support = { git = "https://github.com/paritytech/substrate", default-features = false , branch = "polkadot-v0.9.42" }
 frame-system = { git = "https://github.com/paritytech/substrate", default-features = false , branch = "polkadot-v0.9.42" }
 sp-arithmetic = { git = "https://github.com/paritytech/substrate", default-features = false , branch = "polkadot-v0.9.42" }
 sp-runtime = { git = "https://github.com/paritytech/substrate", default-features = false , branch = "polkadot-v0.9.42" }
 sp-std = { git = "https://github.com/paritytech/substrate", default-features = false , branch = "polkadot-v0.9.42" }
-=======
-frame-support = { git = "https://github.com/paritytech/substrate", default-features = false , branch = "polkadot-v0.9.40" }
-frame-system = { git = "https://github.com/paritytech/substrate", default-features = false , branch = "polkadot-v0.9.40" }
-sp-runtime = { git = "https://github.com/paritytech/substrate", default-features = false , branch = "polkadot-v0.9.40" }
-sp-std = { git = "https://github.com/paritytech/substrate", default-features = false , branch = "polkadot-v0.9.40" }
->>>>>>> 82fa856f
+frame-benchmarking = {  git = "https://github.com/paritytech/substrate", branch = "polkadot-v0.9.42", default-features = false, optional = true }
 
 orml-traits = { path = "../traits", version = "0.4.1-dev", default-features = false }
-mangata-types = { git="https://github.com/mangata-finance/substrate", branch = "mangata-dev", default-features = false, version = '0.1.0' }
-frame-benchmarking = {  git = "https://github.com/paritytech/substrate", branch = "polkadot-v0.9.36", default-features = false, optional = true }
 
 [dev-dependencies]
-<<<<<<< HEAD
 pallet-elections-phragmen = { git = "https://github.com/paritytech/substrate", branch = "polkadot-v0.9.42" }
 pallet-treasury = { git = "https://github.com/paritytech/substrate", branch = "polkadot-v0.9.42" }
 sp-core = { git = "https://github.com/paritytech/substrate", branch = "polkadot-v0.9.42" }
 sp-io = { git = "https://github.com/paritytech/substrate", branch = "polkadot-v0.9.42" }
-=======
-pallet-elections-phragmen = { git = "https://github.com/paritytech/substrate", branch = "polkadot-v0.9.40" }
-pallet-treasury = { git = "https://github.com/paritytech/substrate", branch = "polkadot-v0.9.40" }
-sp-core = { git = "https://github.com/paritytech/substrate", branch = "polkadot-v0.9.40" }
-sp-io = { git = "https://github.com/paritytech/substrate", branch = "polkadot-v0.9.40" }
->>>>>>> 82fa856f
 
 [features]
 default = ["std"]
@@ -51,29 +36,17 @@
 	"frame-support/std",
 	"frame-system/std",
 	"orml-traits/std",
-<<<<<<< HEAD
-=======
-	"frame-benchmarking/std",
-	"mangata-types/std",
->>>>>>> 82fa856f
 	"scale-info/std",
 	"sp-runtime/std",
 	"sp-std/std",
 ]
 runtime-benchmarks = [
+	"frame-benchmarking/runtime-benchmarks",
 	"frame-support/runtime-benchmarks",
 	"frame-system/runtime-benchmarks",
 	"sp-runtime/runtime-benchmarks",
-<<<<<<< HEAD
-=======
-	"frame-benchmarking/runtime-benchmarks"
->>>>>>> 82fa856f
 ]
 try-runtime = [
 	"frame-support/try-runtime",
 	"frame-system/try-runtime",
-<<<<<<< HEAD
-=======
-	"sp-runtime/runtime-benchmarks"
->>>>>>> 82fa856f
 ]