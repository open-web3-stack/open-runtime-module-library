--- conflicted
+++ resolved
@@ -10,7 +10,6 @@
 [dependencies]
 serde = { version = "1.0.111", optional = true }
 codec = { package = "parity-scale-codec", version = "1.3.0", default-features = false }
-<<<<<<< HEAD
 sp-runtime = { git = "https://github.com/paritytech/substrate", branch = "rococo-v1", default-features = false }
 sp-io = { git = "https://github.com/paritytech/substrate", branch = "rococo-v1", default-features = false }
 sp-std = { git = "https://github.com/paritytech/substrate", branch = "rococo-v1", default-features = false }
@@ -18,14 +17,7 @@
 frame-support = { git = "https://github.com/paritytech/substrate", branch = "rococo-v1", default-features = false }
 frame-system = { git = "https://github.com/paritytech/substrate", branch = "rococo-v1", default-features = false }
 
-orml-traits = { path = "../traits", version = "0.3.3-dev", default-features = false }
-=======
-sp-runtime = { version = "2.0.1", default-features = false }
-sp-std = { version = "2.0.1", default-features = false }
-frame-support = { version = "2.0.1", default-features = false }
-frame-system = { version = "2.0.1", default-features = false }
 orml-traits = { path = "../traits", version = "0.4.0-dev", default-features = false }
->>>>>>> 91bad6d2
 
 [dev-dependencies]
 sp-core = { git = "https://github.com/paritytech/substrate", branch = "rococo-v1", default-features = false }
