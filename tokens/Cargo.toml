--- conflicted
+++ resolved
@@ -12,34 +12,20 @@
 serde = { version = "1.0.136", optional = true }
 codec = { package = "parity-scale-codec", version = "3.0.0", default-features = false, features = ["max-encoded-len"] }
 
-<<<<<<< HEAD
-sp-runtime = { git = "https://github.com/paritytech/substrate", default-features = false , branch = "polkadot-v0.9.24" }
-sp-std = { git = "https://github.com/paritytech/substrate", default-features = false , branch = "polkadot-v0.9.24" }
-frame-support = {  git = "https://github.com/paritytech/substrate", default-features = false , branch = "polkadot-v0.9.24" }
-frame-system = {  git = "https://github.com/paritytech/substrate", default-features = false , branch = "polkadot-v0.9.24" }
-=======
 sp-runtime = { git = "https://github.com/paritytech/substrate", default-features = false , branch = "polkadot-v0.9.26" }
 sp-std = { git = "https://github.com/paritytech/substrate", default-features = false , branch = "polkadot-v0.9.26" }
 frame-support = {  git = "https://github.com/paritytech/substrate", default-features = false , branch = "polkadot-v0.9.26" }
 frame-system = {  git = "https://github.com/paritytech/substrate", default-features = false , branch = "polkadot-v0.9.26" }
->>>>>>> 33dbc5e3
 
 orml-traits = { path = "../traits", version = "0.4.1-dev", default-features = false }
 mangata-primitives = { git="https://github.com/mangata-finance/mangata-node", branch="develop-v0.9.24", default-features = false, version = '0.1.0' }
-frame-benchmarking = {  git = "https://github.com/paritytech/substrate", branch = "polkadot-v0.9.24", default-features = false, optional = true }
+frame-benchmarking = {  git = "https://github.com/paritytech/substrate", branch = "polkadot-v0.9.26", default-features = false, optional = true }
 
 [dev-dependencies]
-<<<<<<< HEAD
-sp-io = { git = "https://github.com/paritytech/substrate", branch = "polkadot-v0.9.24" }
-sp-core = { git = "https://github.com/paritytech/substrate", branch = "polkadot-v0.9.24" }
-pallet-treasury = { git = "https://github.com/paritytech/substrate", branch = "polkadot-v0.9.24" }
-pallet-elections-phragmen = { git = "https://github.com/paritytech/substrate", branch = "polkadot-v0.9.24" }
-=======
 sp-io = { git = "https://github.com/paritytech/substrate", branch = "polkadot-v0.9.26" }
 sp-core = { git = "https://github.com/paritytech/substrate", branch = "polkadot-v0.9.26" }
 pallet-treasury = { git = "https://github.com/paritytech/substrate", branch = "polkadot-v0.9.26" }
 pallet-elections-phragmen = { git = "https://github.com/paritytech/substrate", branch = "polkadot-v0.9.26" }
->>>>>>> 33dbc5e3
 
 [features]
 default = ["std"]
@@ -52,7 +38,8 @@
 	"frame-support/std",
 	"frame-system/std",
 	"orml-traits/std",
-	"frame-benchmarking/std"
+	"frame-benchmarking/std",
+	"mangata-primitives/std"
 ]
 runtime-benchmarks = [
 	"frame-support/runtime-benchmarks",
