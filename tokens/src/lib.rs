--- conflicted
+++ resolved
@@ -45,7 +45,7 @@
 	ensure, log,
 	pallet_prelude::*,
 	traits::{
-<<<<<<< HEAD
+		tokens::currency::{MultiTokenCurrency, MultiTokenLockableCurrency},
 		tokens::{
 			fungible, fungibles, DepositConsequence, Fortitude, Precision, Preservation, Provenance, Restriction,
 			WithdrawConsequence,
@@ -54,12 +54,6 @@
 		Imbalance, LockableCurrency as PalletLockableCurrency,
 		NamedReservableCurrency as PalletNamedReservableCurrency, ReservableCurrency as PalletReservableCurrency,
 		SignedImbalance, WithdrawReasons,
-=======
-		tokens::{fungible, fungibles, DepositConsequence, WithdrawConsequence},
-		BalanceStatus as Status, Contains, Currency as PalletCurrency, DefensiveSaturating, ExistenceRequirement, Get, Imbalance,
-		LockableCurrency as PalletLockableCurrency, NamedReservableCurrency as PalletNamedReservableCurrency, ReservableCurrency as PalletReservableCurrency, SignedImbalance,
-		WithdrawReasons, tokens::currency::{MultiTokenCurrency, MultiTokenLockableCurrency}
->>>>>>> 82fa856f
 	},
 	transactional, BoundedVec,
 };
@@ -79,21 +73,15 @@
 	currency::{MutationHooks, OnDeposit, OnDust, OnSlash, OnTransfer, TransferAll},
 	BalanceStatus, GetByKey, Happened, LockIdentifier, MultiCurrency, MultiCurrencyExtended, MultiLockableCurrency,
 	MultiReservableCurrency, NamedMultiReservableCurrency,
-<<<<<<< HEAD
-=======
 };
 
 use codec::{Decode, Encode, FullCodec};
 
-use mangata_types::{Amount, Balance, TokenId};
-pub use multi_token_currency::{
-	MultiTokenCurrencyExtended, MultiTokenReservableCurrency,
-};
+// use mangata_types::{Amount, Balance, TokenId};
+pub use multi_token_currency::{MultiTokenCurrencyExtended, MultiTokenReservableCurrency};
 
 pub use multi_token_imbalances::{
-	NegativeImbalance as MultiTokenNegativeImbalance,
-	PositiveImbalance as MultiTokenPositiveImbalance,
->>>>>>> 82fa856f
+	NegativeImbalance as MultiTokenNegativeImbalance, PositiveImbalance as MultiTokenPositiveImbalance,
 };
 
 mod imbalances;
@@ -214,8 +202,6 @@
 			+ MaybeSerializeDeserialize
 			+ MaxEncodedLen
 			+ TypeInfo
-			+ From<Balance>
-			+ Into<Balance>
 			+ FixedPointOperand;
 
 		/// The amount type, should be signed version of `Balance`
@@ -229,9 +215,7 @@
 			+ Copy
 			+ MaybeSerializeDeserialize
 			+ MaxEncodedLen
-			+ TypeInfo
-			+ From<Amount>
-			+ Into<Amount>;
+			+ TypeInfo;
 
 		/// The currency ID type
 		type CurrencyId: Parameter
@@ -243,9 +227,7 @@
 			+ MaxEncodedLen
 			+ Default
 			+ AtLeast32BitUnsigned
-			+ FullCodec
-			+ From<TokenId>
-			+ Into<TokenId>;
+			+ FullCodec;
 
 		/// Weight information for extrinsics in this module.
 		type WeightInfo: WeightInfo;
@@ -386,13 +368,10 @@
 			currency_id: T::CurrencyId,
 			who: T::AccountId,
 		},
-<<<<<<< HEAD
-=======
 		/// A token was issued.
 		Issued(T::CurrencyId, T::AccountId, T::Balance),
 		/// A token was minted.
 		Minted(T::CurrencyId, T::AccountId, T::Balance),
->>>>>>> 82fa856f
 		/// Some free balance was locked.
 		Locked {
 			currency_id: T::CurrencyId,
@@ -1211,11 +1190,7 @@
 			who: who.clone(),
 			amount,
 		});
-<<<<<<< HEAD
 		Ok(amount)
-=======
-		Ok(())
->>>>>>> 82fa856f
 	}
 }
 
@@ -2620,7 +2595,6 @@
 	}
 }
 
-<<<<<<< HEAD
 impl<T, GetCurrencyId> fungible::UnbalancedHold<T::AccountId> for CurrencyAdapter<T, GetCurrencyId>
 where
 	T: Config,
@@ -2628,7 +2602,9 @@
 {
 	fn set_balance_on_hold(reason: &Self::Reason, who: &T::AccountId, amount: Self::Balance) -> DispatchResult {
 		<Pallet<T> as fungibles::UnbalancedHold<_>>::set_balance_on_hold(GetCurrencyId::get(), reason, who, amount)
-=======
+	}
+}
+
 pub struct MultiTokenCurrencyAdapter<T>(marker::PhantomData<T>);
 
 impl<T> MultiTokenCurrency<T::AccountId> for MultiTokenCurrencyAdapter<T>
@@ -2733,14 +2709,22 @@
 
 		// slash free balance
 		if !free_slashed_amount.is_zero() {
-			Pallet::<T>::set_free_balance(currency_id, who, account.free.defensive_saturating_sub(free_slashed_amount));
+			Pallet::<T>::set_free_balance(
+				currency_id,
+				who,
+				account.free.defensive_saturating_sub(free_slashed_amount),
+			);
 		}
 
 		// slash reserved balance
 		if !remaining_slash.is_zero() {
 			let reserved_slashed_amount = account.reserved.min(remaining_slash);
 			remaining_slash = remaining_slash.defensive_saturating_sub(reserved_slashed_amount);
-			Pallet::<T>::set_reserved_balance(currency_id, who, account.reserved.defensive_saturating_sub(reserved_slashed_amount),);
+			Pallet::<T>::set_reserved_balance(
+				currency_id,
+				who,
+				account.reserved.defensive_saturating_sub(reserved_slashed_amount),
+			);
 
 			Pallet::<T>::deposit_event(Event::Slashed {
 				currency_id,
@@ -2815,14 +2799,22 @@
 				ensure!(value.saturating_add(account.reserved) >= ed || existed, ());
 
 				let imbalance = if account.free <= value {
-					SignedImbalance::Positive(Self::PositiveImbalance::new(currency_id, value.saturating_sub(account.free)))
+					SignedImbalance::Positive(Self::PositiveImbalance::new(
+						currency_id,
+						value.saturating_sub(account.free),
+					))
 				} else {
-					SignedImbalance::Negative(Self::NegativeImbalance::new(currency_id, account.free.saturating_sub(value)))
+					SignedImbalance::Negative(Self::NegativeImbalance::new(
+						currency_id,
+						account.free.saturating_sub(value),
+					))
 				};
 				account.free = value;
 				Ok(imbalance)
 			},
 		)
+		// Dust is handled in account mutate method
+		.map(|(imbalance, _)| imbalance)
 		.unwrap_or_else(|_| SignedImbalance::Positive(Self::PositiveImbalance::zero(currency_id)))
 	}
 }
@@ -2905,7 +2897,7 @@
 {
 	fn create(who: &T::AccountId, amount: T::Balance) -> sp_std::result::Result<T::CurrencyId, DispatchError> {
 		let token_id = <NextCurrencyId<T>>::get();
-		<Pallet<T> as fungibles::Inspect<_>>::can_deposit(token_id, who, amount, true).into_result()?;
+		<Pallet<T> as fungibles::Inspect<_>>::can_deposit(token_id, who, amount, Provenance::Extant).into_result()?;
 		NextCurrencyId::<T>::mutate(|id| *id += One::one());
 		// we are creating new token so amount can not be overflowed as its always true
 		// 0 + amount < T::Balance::max_value()
@@ -2917,7 +2909,8 @@
 		if !Self::exists(currency_id) {
 			return Err(DispatchError::from(Error::<T>::TokenIdNotExists));
 		}
-		<Pallet<T> as fungibles::Mutate<_>>::mint_into(currency_id, who, amount)
+		<Pallet<T> as fungibles::Mutate<_>>::mint_into(currency_id, who, amount)?;
+		Ok(())
 	}
 
 	fn get_next_currency_id() -> Self::CurrencyId {
@@ -2939,7 +2932,8 @@
 
 	fn available_balance(currency_id: T::CurrencyId, who: &T::AccountId) -> T::Balance {
 		let account_balance_info = Pallet::<T>::accounts(who, currency_id);
-		account_balance_info.free.defensive_saturating_sub(account_balance_info.frozen())
->>>>>>> 82fa856f
+		account_balance_info
+			.free
+			.defensive_saturating_sub(account_balance_info.frozen())
 	}
 }