--- conflicted
+++ resolved
@@ -1124,1455 +1124,4 @@
 		});
 		Ok(amount)
 	}
-<<<<<<< HEAD
-=======
-}
-
-impl<T: Config> MultiCurrency<T::AccountId> for Pallet<T> {
-	type CurrencyId = T::CurrencyId;
-	type Balance = T::Balance;
-
-	fn minimum_balance(currency_id: Self::CurrencyId) -> Self::Balance {
-		T::ExistentialDeposits::get(&currency_id)
-	}
-
-	fn total_issuance(currency_id: Self::CurrencyId) -> Self::Balance {
-		Self::total_issuance(currency_id)
-	}
-
-	fn total_balance(currency_id: Self::CurrencyId, who: &T::AccountId) -> Self::Balance {
-		Self::accounts(who, currency_id).total()
-	}
-
-	fn free_balance(currency_id: Self::CurrencyId, who: &T::AccountId) -> Self::Balance {
-		Self::accounts(who, currency_id).free
-	}
-
-	fn ensure_can_withdraw(currency_id: Self::CurrencyId, who: &T::AccountId, amount: Self::Balance) -> DispatchResult {
-		Self::ensure_can_withdraw(currency_id, who, amount)
-	}
-
-	fn transfer(
-		currency_id: Self::CurrencyId,
-		from: &T::AccountId,
-		to: &T::AccountId,
-		amount: Self::Balance,
-	) -> DispatchResult {
-		// allow death
-		Self::do_transfer(currency_id, from, to, amount, ExistenceRequirement::AllowDeath)
-	}
-
-	fn deposit(currency_id: Self::CurrencyId, who: &T::AccountId, amount: Self::Balance) -> DispatchResult {
-		// do not require existing
-		Self::do_deposit(currency_id, who, amount, false, true)?;
-		Ok(())
-	}
-
-	fn withdraw(currency_id: Self::CurrencyId, who: &T::AccountId, amount: Self::Balance) -> DispatchResult {
-		// allow death
-		Self::do_withdraw(currency_id, who, amount, ExistenceRequirement::AllowDeath, true)
-	}
-
-	// Check if `value` amount of free balance can be slashed from `who`.
-	fn can_slash(currency_id: Self::CurrencyId, who: &T::AccountId, value: Self::Balance) -> bool {
-		if value.is_zero() {
-			return true;
-		}
-		Self::free_balance(currency_id, who) >= value
-	}
-
-	/// Is a no-op if `value` to be slashed is zero.
-	///
-	/// NOTE: `slash()` prefers free balance, but assumes that reserve
-	/// balance can be drawn from in extreme circumstances. `can_slash()`
-	/// should be used prior to `slash()` to avoid having to draw from
-	/// reserved funds, however we err on the side of punishment if things
-	/// are inconsistent or `can_slash` wasn't used appropriately.
-	fn slash(currency_id: Self::CurrencyId, who: &T::AccountId, amount: Self::Balance) -> Self::Balance {
-		if amount.is_zero() {
-			return amount;
-		}
-
-		<T::CurrencyHooks as MutationHooks<T::AccountId, T::CurrencyId, T::Balance>>::OnSlash::on_slash(
-			currency_id,
-			who,
-			amount,
-		);
-		let account = Self::accounts(who, currency_id);
-		let free_slashed_amount = account.free.min(amount);
-		// Cannot underflow because free_slashed_amount can never be greater than amount
-		// but just to be defensive here.
-		let mut remaining_slash = amount.defensive_saturating_sub(free_slashed_amount);
-
-		// slash free balance
-		if !free_slashed_amount.is_zero() {
-			// Cannot underflow becuase free_slashed_amount can never be greater than
-			// account.free but just to be defensive here.
-			Self::set_free_balance(
-				currency_id,
-				who,
-				account.free.defensive_saturating_sub(free_slashed_amount),
-			);
-		}
-
-		// slash reserved balance
-		let reserved_slashed_amount = account.reserved.min(remaining_slash);
-
-		if !reserved_slashed_amount.is_zero() {
-			// Cannot underflow due to above line but just to be defensive here.
-			remaining_slash = remaining_slash.defensive_saturating_sub(reserved_slashed_amount);
-			Self::set_reserved_balance(
-				currency_id,
-				who,
-				account.reserved.defensive_saturating_sub(reserved_slashed_amount),
-			);
-		}
-
-		// Cannot underflow because the slashed value cannot be greater than total
-		// issuance but just to be defensive here.
-		TotalIssuance::<T>::mutate(currency_id, |v| {
-			*v = v.defensive_saturating_sub(amount.defensive_saturating_sub(remaining_slash))
-		});
-
-		Self::deposit_event(Event::Slashed {
-			currency_id,
-			who: who.clone(),
-			free_amount: free_slashed_amount,
-			reserved_amount: reserved_slashed_amount,
-		});
-		remaining_slash
-	}
-}
-
-impl<T: Config> MultiCurrencyExtended<T::AccountId> for Pallet<T> {
-	type Amount = T::Amount;
-
-	fn update_balance(currency_id: Self::CurrencyId, who: &T::AccountId, by_amount: Self::Amount) -> DispatchResult {
-		if by_amount.is_zero() {
-			return Ok(());
-		}
-
-		// Ensure this doesn't overflow. There isn't any traits that exposes
-		// `saturating_abs` so we need to do it manually.
-		let by_amount_abs = if by_amount == Self::Amount::min_value() {
-			Self::Amount::max_value()
-		} else {
-			by_amount.abs()
-		};
-
-		let by_balance =
-			TryInto::<Self::Balance>::try_into(by_amount_abs).map_err(|_| Error::<T>::AmountIntoBalanceFailed)?;
-		if by_amount.is_positive() {
-			Self::deposit(currency_id, who, by_balance)
-		} else {
-			Self::withdraw(currency_id, who, by_balance).map(|_| ())
-		}
-	}
-}
-
-impl<T: Config> MultiLockableCurrency<T::AccountId> for Pallet<T> {
-	type Moment = BlockNumberFor<T>;
-
-	// Set a lock on the balance of `who` under `currency_id`.
-	// Is a no-op if lock amount is zero.
-	fn set_lock(
-		lock_id: LockIdentifier,
-		currency_id: Self::CurrencyId,
-		who: &T::AccountId,
-		amount: Self::Balance,
-	) -> DispatchResult {
-		if amount.is_zero() {
-			return Ok(());
-		}
-		let mut new_lock = Some(BalanceLock { id: lock_id, amount });
-		let mut locks = Self::locks(who, currency_id)
-			.into_iter()
-			.filter_map(|lock| {
-				if lock.id == lock_id {
-					new_lock.take()
-				} else {
-					Some(lock)
-				}
-			})
-			.collect::<Vec<_>>();
-		if let Some(lock) = new_lock {
-			locks.push(lock)
-		}
-		Self::update_locks(currency_id, who, &locks[..])?;
-
-		Self::deposit_event(Event::LockSet {
-			lock_id,
-			currency_id,
-			who: who.clone(),
-			amount,
-		});
-		Ok(())
-	}
-
-	// Extend a lock on the balance of `who` under `currency_id`.
-	// Is a no-op if lock amount is zero
-	fn extend_lock(
-		lock_id: LockIdentifier,
-		currency_id: Self::CurrencyId,
-		who: &T::AccountId,
-		amount: Self::Balance,
-	) -> DispatchResult {
-		if amount.is_zero() {
-			return Ok(());
-		}
-		let mut new_lock = Some(BalanceLock { id: lock_id, amount });
-		let mut locks = Self::locks(who, currency_id)
-			.into_iter()
-			.filter_map(|lock| {
-				if lock.id == lock_id {
-					new_lock.take().map(|nl| BalanceLock {
-						id: lock.id,
-						amount: lock.amount.max(nl.amount),
-					})
-				} else {
-					Some(lock)
-				}
-			})
-			.collect::<Vec<_>>();
-		if let Some(lock) = new_lock {
-			locks.push(lock)
-		}
-		Self::update_locks(currency_id, who, &locks[..])
-	}
-
-	fn remove_lock(lock_id: LockIdentifier, currency_id: Self::CurrencyId, who: &T::AccountId) -> DispatchResult {
-		let mut locks = Self::locks(who, currency_id);
-		locks.retain(|lock| lock.id != lock_id);
-		let locks_vec = locks.to_vec();
-		Self::update_locks(currency_id, who, &locks_vec[..])?;
-
-		Self::deposit_event(Event::LockRemoved {
-			lock_id,
-			currency_id,
-			who: who.clone(),
-		});
-		Ok(())
-	}
-}
-
-impl<T: Config> MultiReservableCurrency<T::AccountId> for Pallet<T> {
-	/// Check if `who` can reserve `value` from their free balance.
-	///
-	/// Always `true` if value to be reserved is zero.
-	fn can_reserve(currency_id: Self::CurrencyId, who: &T::AccountId, value: Self::Balance) -> bool {
-		if value.is_zero() {
-			return true;
-		}
-		Self::ensure_can_withdraw(currency_id, who, value).is_ok()
-	}
-
-	/// Slash from reserved balance, returning any amount that was unable to
-	/// be slashed.
-	///
-	/// Is a no-op if the value to be slashed is zero.
-	fn slash_reserved(currency_id: Self::CurrencyId, who: &T::AccountId, value: Self::Balance) -> Self::Balance {
-		if value.is_zero() {
-			return value;
-		}
-
-		<T::CurrencyHooks as MutationHooks<T::AccountId, T::CurrencyId, T::Balance>>::OnSlash::on_slash(
-			currency_id,
-			who,
-			value,
-		);
-		let reserved_balance = Self::reserved_balance(currency_id, who);
-		let actual = reserved_balance.min(value);
-		Self::mutate_account(who, currency_id, |account, _| {
-			// ensured reserved_balance >= actual but just to be defensive here.
-			account.reserved = reserved_balance.defensive_saturating_sub(actual);
-		});
-		TotalIssuance::<T>::mutate(currency_id, |v| *v = v.defensive_saturating_sub(actual));
-
-		Self::deposit_event(Event::Slashed {
-			currency_id,
-			who: who.clone(),
-			free_amount: Zero::zero(),
-			reserved_amount: actual,
-		});
-		value.defensive_saturating_sub(actual)
-	}
-
-	fn reserved_balance(currency_id: Self::CurrencyId, who: &T::AccountId) -> Self::Balance {
-		Self::accounts(who, currency_id).reserved
-	}
-
-	/// Move `value` from the free balance from `who` to their reserved
-	/// balance.
-	///
-	/// Is a no-op if value to be reserved is zero.
-	fn reserve(currency_id: Self::CurrencyId, who: &T::AccountId, value: Self::Balance) -> DispatchResult {
-		if value.is_zero() {
-			return Ok(());
-		}
-		Self::ensure_can_withdraw(currency_id, who, value)?;
-
-		Self::mutate_account(who, currency_id, |account, _| {
-			account.free = account.free.defensive_saturating_sub(value);
-			account.reserved = account.reserved.defensive_saturating_add(value);
-
-			Self::deposit_event(Event::Reserved {
-				currency_id,
-				who: who.clone(),
-				amount: value,
-			});
-		});
-
-		Ok(())
-	}
-
-	/// Unreserve some funds, returning any amount that was unable to be
-	/// unreserved.
-	///
-	/// Is a no-op if the value to be unreserved is zero.
-	fn unreserve(currency_id: Self::CurrencyId, who: &T::AccountId, value: Self::Balance) -> Self::Balance {
-		if value.is_zero() {
-			return value;
-		}
-
-		let (remaining, _) = Self::mutate_account(who, currency_id, |account, _| {
-			let actual = account.reserved.min(value);
-			account.reserved = account.reserved.defensive_saturating_sub(actual);
-			account.free = account.free.defensive_saturating_add(actual);
-
-			Self::deposit_event(Event::Unreserved {
-				currency_id,
-				who: who.clone(),
-				amount: actual,
-			});
-			value.defensive_saturating_sub(actual)
-		});
-
-		remaining
-	}
-
-	/// Move the reserved balance of one account into the balance of
-	/// another, according to `status`.
-	///
-	/// Is a no-op if:
-	/// - the value to be moved is zero; or
-	/// - the `slashed` id equal to `beneficiary` and the `status` is
-	///   `Reserved`.
-	fn repatriate_reserved(
-		currency_id: Self::CurrencyId,
-		slashed: &T::AccountId,
-		beneficiary: &T::AccountId,
-		value: Self::Balance,
-		status: BalanceStatus,
-	) -> sp_std::result::Result<Self::Balance, DispatchError> {
-		if value.is_zero() {
-			return Ok(value);
-		}
-
-		if slashed == beneficiary {
-			return match status {
-				BalanceStatus::Free => Ok(Self::unreserve(currency_id, slashed, value)),
-				BalanceStatus::Reserved => Ok(value.saturating_sub(Self::reserved_balance(currency_id, slashed))),
-			};
-		}
-
-		let from_account = Self::accounts(slashed, currency_id);
-		let to_account = Self::accounts(beneficiary, currency_id);
-		let actual = from_account.reserved.min(value);
-		match status {
-			BalanceStatus::Free => {
-				Self::set_free_balance(
-					currency_id,
-					beneficiary,
-					to_account.free.defensive_saturating_add(actual),
-				);
-			}
-			BalanceStatus::Reserved => {
-				Self::set_reserved_balance(
-					currency_id,
-					beneficiary,
-					to_account.reserved.defensive_saturating_add(actual),
-				);
-			}
-		}
-		Self::set_reserved_balance(
-			currency_id,
-			slashed,
-			from_account.reserved.defensive_saturating_sub(actual),
-		);
-
-		Self::deposit_event(Event::<T>::ReserveRepatriated {
-			currency_id,
-			from: slashed.clone(),
-			to: beneficiary.clone(),
-			amount: actual,
-			status,
-		});
-		Ok(value.defensive_saturating_sub(actual))
-	}
-}
-
-impl<T: Config> NamedMultiReservableCurrency<T::AccountId> for Pallet<T> {
-	type ReserveIdentifier = T::ReserveIdentifier;
-
-	fn reserved_balance_named(
-		id: &Self::ReserveIdentifier,
-		currency_id: Self::CurrencyId,
-		who: &T::AccountId,
-	) -> Self::Balance {
-		let reserves = Self::reserves(who, currency_id);
-		reserves
-			.binary_search_by_key(id, |data| data.id)
-			.map(|index| reserves[index].amount)
-			.unwrap_or_default()
-	}
-
-	/// Move `value` from the free balance from `who` to a named reserve
-	/// balance.
-	///
-	/// Is a no-op if value to be reserved is zero.
-	fn reserve_named(
-		id: &Self::ReserveIdentifier,
-		currency_id: Self::CurrencyId,
-		who: &T::AccountId,
-		value: Self::Balance,
-	) -> DispatchResult {
-		if value.is_zero() {
-			return Ok(());
-		}
-
-		Reserves::<T>::try_mutate(who, currency_id, |reserves| -> DispatchResult {
-			match reserves.binary_search_by_key(id, |data| data.id) {
-				Ok(index) => {
-					// this add can't overflow but just to be defensive.
-					reserves[index].amount = reserves[index].amount.defensive_saturating_add(value);
-				}
-				Err(index) => {
-					reserves
-						.try_insert(index, ReserveData { id: *id, amount: value })
-						.map_err(|_| Error::<T>::TooManyReserves)?;
-				}
-			};
-			<Self as MultiReservableCurrency<_>>::reserve(currency_id, who, value)
-		})
-	}
-
-	/// Unreserve some funds, returning any amount that was unable to be
-	/// unreserved.
-	///
-	/// Is a no-op if the value to be unreserved is zero.
-	fn unreserve_named(
-		id: &Self::ReserveIdentifier,
-		currency_id: Self::CurrencyId,
-		who: &T::AccountId,
-		value: Self::Balance,
-	) -> Self::Balance {
-		if value.is_zero() {
-			return Zero::zero();
-		}
-
-		Reserves::<T>::mutate_exists(who, currency_id, |maybe_reserves| -> Self::Balance {
-			if let Some(reserves) = maybe_reserves.as_mut() {
-				match reserves.binary_search_by_key(id, |data| data.id) {
-					Ok(index) => {
-						let to_change = cmp::min(reserves[index].amount, value);
-
-						let remain = <Self as MultiReservableCurrency<_>>::unreserve(currency_id, who, to_change);
-
-						// remain should always be zero but just to be defensive here.
-						let actual = to_change.defensive_saturating_sub(remain);
-
-						// `actual <= to_change` and `to_change <= amount`, but just to be defensive
-						// here.
-						reserves[index].amount = reserves[index].amount.defensive_saturating_sub(actual);
-
-						if reserves[index].amount.is_zero() {
-							if reserves.len() == 1 {
-								// no more named reserves
-								*maybe_reserves = None;
-							} else {
-								// remove this named reserve
-								reserves.remove(index);
-							}
-						}
-						value.defensive_saturating_sub(actual)
-					}
-					Err(_) => value,
-				}
-			} else {
-				value
-			}
-		})
-	}
-
-	/// Slash from reserved balance, returning the amount that was unable to be
-	/// slashed.
-	///
-	/// Is a no-op if the value to be slashed is zero.
-	fn slash_reserved_named(
-		id: &Self::ReserveIdentifier,
-		currency_id: Self::CurrencyId,
-		who: &T::AccountId,
-		value: Self::Balance,
-	) -> Self::Balance {
-		if value.is_zero() {
-			return Zero::zero();
-		}
-
-		Reserves::<T>::mutate(who, currency_id, |reserves| -> Self::Balance {
-			match reserves.binary_search_by_key(id, |data| data.id) {
-				Ok(index) => {
-					let to_change = cmp::min(reserves[index].amount, value);
-
-					let remain = <Self as MultiReservableCurrency<_>>::slash_reserved(currency_id, who, to_change);
-
-					// remain should always be zero but just to be defensive here.
-					let actual = to_change.defensive_saturating_sub(remain);
-
-					// `actual <= to_change` and `to_change <= amount` but just to be defensive
-					// here.
-					reserves[index].amount = reserves[index].amount.defensive_saturating_sub(actual);
-
-					Self::deposit_event(Event::Slashed {
-						who: who.clone(),
-						currency_id,
-						free_amount: Zero::zero(),
-						reserved_amount: actual,
-					});
-					value.defensive_saturating_sub(actual)
-				}
-				Err(_) => value,
-			}
-		})
-	}
-
-	/// Move the reserved balance of one account into the balance of another,
-	/// according to `status`. If `status` is `Reserved`, the balance will be
-	/// reserved with given `id`.
-	///
-	/// Is a no-op if:
-	/// - the value to be moved is zero; or
-	/// - the `slashed` id equal to `beneficiary` and the `status` is
-	///   `Reserved`.
-	fn repatriate_reserved_named(
-		id: &Self::ReserveIdentifier,
-		currency_id: Self::CurrencyId,
-		slashed: &T::AccountId,
-		beneficiary: &T::AccountId,
-		value: Self::Balance,
-		status: Status,
-	) -> Result<Self::Balance, DispatchError> {
-		if value.is_zero() {
-			return Ok(Zero::zero());
-		}
-
-		if slashed == beneficiary {
-			return match status {
-				Status::Free => Ok(Self::unreserve_named(id, currency_id, slashed, value)),
-				Status::Reserved => Ok(value.saturating_sub(Self::reserved_balance_named(id, currency_id, slashed))),
-			};
-		}
-
-		Reserves::<T>::try_mutate(
-			slashed,
-			currency_id,
-			|reserves| -> Result<Self::Balance, DispatchError> {
-				match reserves.binary_search_by_key(id, |data| data.id) {
-					Ok(index) => {
-						let to_change = cmp::min(reserves[index].amount, value);
-
-						let actual = if status == Status::Reserved {
-							// make it the reserved under same identifier
-							Reserves::<T>::try_mutate(
-								beneficiary,
-								currency_id,
-								|reserves| -> Result<T::Balance, DispatchError> {
-									match reserves.binary_search_by_key(id, |data| data.id) {
-										Ok(index) => {
-											let remain = <Self as MultiReservableCurrency<_>>::repatriate_reserved(
-												currency_id,
-												slashed,
-												beneficiary,
-												to_change,
-												status,
-											)?;
-
-											// remain should always be zero but just to be defensive
-											// here.
-											let actual = to_change.defensive_saturating_sub(remain);
-
-											// this add can't overflow but just to be defensive.
-											reserves[index].amount =
-												reserves[index].amount.defensive_saturating_add(actual);
-
-											Ok(actual)
-										}
-										Err(index) => {
-											let remain = <Self as MultiReservableCurrency<_>>::repatriate_reserved(
-												currency_id,
-												slashed,
-												beneficiary,
-												to_change,
-												status,
-											)?;
-
-											// remain should always be zero but just to be defensive
-											// here
-											let actual = to_change.defensive_saturating_sub(remain);
-
-											reserves
-												.try_insert(
-													index,
-													ReserveData {
-														id: *id,
-														amount: actual,
-													},
-												)
-												.map_err(|_| Error::<T>::TooManyReserves)?;
-
-											Ok(actual)
-										}
-									}
-								},
-							)?
-						} else {
-							let remain = <Self as MultiReservableCurrency<_>>::repatriate_reserved(
-								currency_id,
-								slashed,
-								beneficiary,
-								to_change,
-								status,
-							)?;
-
-							// remain should always be zero but just to be defensive here
-							to_change.defensive_saturating_sub(remain)
-						};
-
-						// `actual <= to_change` and `to_change <= amount` but just to be defensive
-						// here.
-						reserves[index].amount = reserves[index].amount.defensive_saturating_sub(actual);
-						Ok(value.defensive_saturating_sub(actual))
-					}
-					Err(_) => Ok(value),
-				}
-			},
-		)
-	}
-}
-
-impl<T: Config> fungibles::Inspect<T::AccountId> for Pallet<T> {
-	type AssetId = T::CurrencyId;
-	type Balance = T::Balance;
-
-	fn total_issuance(asset_id: Self::AssetId) -> Self::Balance {
-		Self::total_issuance(asset_id)
-	}
-
-	fn minimum_balance(asset_id: Self::AssetId) -> Self::Balance {
-		T::ExistentialDeposits::get(&asset_id)
-	}
-
-	fn balance(asset_id: Self::AssetId, who: &T::AccountId) -> Self::Balance {
-		Self::accounts(who, asset_id).free
-	}
-
-	fn total_balance(asset_id: Self::AssetId, who: &T::AccountId) -> Self::Balance {
-		Self::accounts(who, asset_id).total()
-	}
-
-	fn reducible_balance(
-		asset_id: Self::AssetId,
-		who: &T::AccountId,
-		preservation: Preservation,
-		_force: Fortitude,
-	) -> Self::Balance {
-		let a = Self::accounts(who, asset_id);
-		// Liquid balance is what is neither reserved nor locked/frozen.
-		let liquid = a.free.saturating_sub(a.frozen);
-		if frame_system::Pallet::<T>::can_dec_provider(who) && !matches!(preservation, Preservation::Protect) {
-			liquid
-		} else {
-			// `must_remain_to_exist` is the part of liquid balance which must remain to
-			// keep total over ED.
-			let must_remain_to_exist =
-				T::ExistentialDeposits::get(&asset_id).saturating_sub(a.total().saturating_sub(liquid));
-			liquid.saturating_sub(must_remain_to_exist)
-		}
-	}
-
-	fn can_deposit(
-		asset_id: Self::AssetId,
-		who: &T::AccountId,
-		amount: Self::Balance,
-		_provenance: Provenance,
-	) -> DepositConsequence {
-		Self::deposit_consequence(who, asset_id, amount, &Self::accounts(who, asset_id))
-	}
-
-	fn can_withdraw(
-		asset_id: Self::AssetId,
-		who: &T::AccountId,
-		amount: Self::Balance,
-	) -> WithdrawConsequence<Self::Balance> {
-		Self::withdraw_consequence(who, asset_id, amount, &Self::accounts(who, asset_id))
-	}
-
-	fn asset_exists(asset: Self::AssetId) -> bool {
-		TotalIssuance::<T>::contains_key(asset)
-	}
-}
-
-impl<T: Config> fungibles::Mutate<T::AccountId> for Pallet<T> {
-	fn mint_into(
-		asset_id: Self::AssetId,
-		who: &T::AccountId,
-		amount: Self::Balance,
-	) -> Result<Self::Balance, DispatchError> {
-		Self::deposit_consequence(who, asset_id, amount, &Self::accounts(who, asset_id)).into_result()?;
-		// do not require existing
-		Self::do_deposit(asset_id, who, amount, false, true)
-	}
-
-	fn burn_from(
-		asset_id: Self::AssetId,
-		who: &T::AccountId,
-		amount: Self::Balance,
-		// TODO: Respect precision
-		_precision: Precision,
-		// TODO: Respect fortitude
-		_fortitude: Fortitude,
-	) -> Result<Self::Balance, DispatchError> {
-		let extra =
-			Self::withdraw_consequence(who, asset_id, amount, &Self::accounts(who, asset_id)).into_result(false)?;
-		let actual = amount.defensive_saturating_add(extra);
-		// allow death
-		Self::do_withdraw(asset_id, who, actual, ExistenceRequirement::AllowDeath, true).map(|_| actual)
-	}
-
-	fn transfer(
-		asset_id: Self::AssetId,
-		source: &T::AccountId,
-		dest: &T::AccountId,
-		amount: T::Balance,
-		preservation: Preservation,
-	) -> Result<T::Balance, DispatchError> {
-		let existence_requirement = match preservation {
-			Preservation::Expendable => ExistenceRequirement::AllowDeath,
-			Preservation::Protect | Preservation::Preserve => ExistenceRequirement::KeepAlive,
-		};
-		Self::do_transfer(asset_id, source, dest, amount, existence_requirement).map(|_| amount)
-	}
-}
-
-impl<T: Config> fungibles::Unbalanced<T::AccountId> for Pallet<T> {
-	fn handle_dust(_dust: fungibles::Dust<T::AccountId, Self>) {
-		// Dust is handled in account mutate method
-	}
-
-	fn write_balance(
-		asset_id: Self::AssetId,
-		who: &T::AccountId,
-		amount: Self::Balance,
-	) -> Result<Option<Self::Balance>, DispatchError> {
-		let max_reduction = <Self as fungibles::Inspect<_>>::reducible_balance(
-			asset_id,
-			who,
-			Preservation::Expendable,
-			Fortitude::Force,
-		);
-
-		// Balance is the same type and will not overflow
-		let (_, dust_amount) = Self::try_mutate_account(who, asset_id, |account, _| -> Result<(), DispatchError> {
-			// Make sure the reduction (if there is one) is no more than the maximum
-			// allowed.
-			let reduction = account.free.saturating_sub(amount);
-			ensure!(reduction <= max_reduction, Error::<T>::BalanceTooLow);
-
-			account.free = amount;
-			Self::deposit_event(Event::BalanceSet {
-				currency_id: asset_id,
-				who: who.clone(),
-				free: account.free,
-				reserved: account.reserved,
-			});
-
-			Ok(())
-		})?;
-
-		Ok(dust_amount)
-	}
-
-	fn set_total_issuance(asset_id: Self::AssetId, amount: Self::Balance) {
-		// Balance is the same type and will not overflow
-		TotalIssuance::<T>::mutate(asset_id, |t| *t = amount);
-
-		Self::deposit_event(Event::TotalIssuanceSet {
-			currency_id: asset_id,
-			amount,
-		});
-	}
-
-	fn decrease_balance(
-		asset: Self::AssetId,
-		who: &T::AccountId,
-		mut amount: Self::Balance,
-		precision: Precision,
-		preservation: Preservation,
-		force: Fortitude,
-	) -> Result<Self::Balance, DispatchError> {
-		let old_balance = <Pallet<T> as fungibles::Inspect<T::AccountId>>::balance(asset, who);
-		let free = <Pallet<T> as fungibles::Inspect<T::AccountId>>::reducible_balance(asset, who, preservation, force);
-		if let Precision::BestEffort = precision {
-			amount = amount.min(free);
-		}
-		let new_balance = old_balance.checked_sub(&amount).ok_or(TokenError::FundsUnavailable)?;
-		let _dust_amount = Self::write_balance(asset, who, new_balance)?.unwrap_or_default();
-
-		// here just return decrease amount, shouldn't count the dust_amount
-		Ok(old_balance.saturating_sub(new_balance))
-	}
-}
-
-impl<T: Config> fungibles::Balanced<T::AccountId> for Pallet<T> {
-	type OnDropDebt = fungibles::IncreaseIssuance<T::AccountId, Self>;
-	type OnDropCredit = fungibles::DecreaseIssuance<T::AccountId, Self>;
-
-	fn done_deposit(currency_id: Self::AssetId, who: &T::AccountId, amount: Self::Balance) {
-		Self::deposit_event(Event::Deposited {
-			currency_id,
-			who: who.clone(),
-			amount,
-		});
-	}
-	fn done_withdraw(currency_id: Self::AssetId, who: &T::AccountId, amount: Self::Balance) {
-		Self::deposit_event(Event::Withdrawn {
-			currency_id,
-			who: who.clone(),
-			amount,
-		});
-	}
-	fn done_issue(currency_id: Self::AssetId, amount: Self::Balance) {
-		Self::deposit_event(Event::Issued { currency_id, amount });
-	}
-	fn done_rescind(currency_id: Self::AssetId, amount: Self::Balance) {
-		Self::deposit_event(Event::Rescinded { currency_id, amount });
-	}
-}
-
-type ReasonOf<P, T> = <P as fungibles::InspectHold<<T as frame_system::Config>::AccountId>>::Reason;
-impl<T: Config> fungibles::InspectHold<T::AccountId> for Pallet<T> {
-	type Reason = ();
-
-	fn balance_on_hold(asset_id: Self::AssetId, _reason: &Self::Reason, who: &T::AccountId) -> T::Balance {
-		Self::accounts(who, asset_id).reserved
-	}
-
-	fn total_balance_on_hold(asset: Self::AssetId, who: &T::AccountId) -> Self::Balance {
-		Self::accounts(who, asset).reserved
-	}
-
-	fn reducible_total_balance_on_hold(_asset: Self::AssetId, _who: &T::AccountId, _force: Fortitude) -> Self::Balance {
-		0u32.into()
-	}
-
-	fn hold_available(_asset: Self::AssetId, _reason: &Self::Reason, _who: &T::AccountId) -> bool {
-		true
-	}
-
-	fn can_hold(asset_id: Self::AssetId, _reason: &Self::Reason, who: &T::AccountId, amount: T::Balance) -> bool {
-		let a = Self::accounts(who, asset_id);
-		let min_balance = T::ExistentialDeposits::get(&asset_id).max(a.frozen);
-		if a.reserved.checked_add(&amount).is_none() {
-			return false;
-		}
-		// We require it to be min_balance + amount to ensure that the full reserved
-		// funds may be slashed without compromising locked funds or destroying the
-		// account.
-		let required_free = match min_balance.checked_add(&amount) {
-			Some(x) => x,
-			None => return false,
-		};
-		a.free >= required_free
-	}
-}
-
-impl<T: Config> fungibles::MutateHold<T::AccountId> for Pallet<T> {
-	fn hold(
-		asset_id: Self::AssetId,
-		_reason: &ReasonOf<Self, T>,
-		who: &T::AccountId,
-		amount: Self::Balance,
-	) -> DispatchResult {
-		<Pallet<T> as MultiReservableCurrency<_>>::reserve(asset_id, who, amount)
-	}
-
-	fn release(
-		asset_id: Self::AssetId,
-		_reason: &ReasonOf<Self, T>,
-		who: &T::AccountId,
-		amount: Self::Balance,
-		precision: Precision,
-	) -> Result<T::Balance, DispatchError> {
-		if amount.is_zero() {
-			return Ok(amount);
-		}
-
-		// Done on a best-effort basis.
-		let (released, _) =
-			Self::try_mutate_account(who, asset_id, |a, _existed| -> Result<T::Balance, DispatchError> {
-				let new_free = a.free.saturating_add(amount.min(a.reserved));
-				let actual = new_free.defensive_saturating_sub(a.free);
-				// Guaranteed to be <= amount and <= a.reserved
-				ensure!(
-					matches!(precision, Precision::BestEffort) || actual == amount,
-					Error::<T>::BalanceTooLow
-				);
-				a.free = new_free;
-				a.reserved = a.reserved.saturating_sub(actual);
-
-				Self::deposit_event(Event::Unreserved {
-					currency_id: asset_id,
-					who: who.clone(),
-					amount,
-				});
-				Ok(actual)
-			})?;
-
-		Ok(released)
-	}
-
-	fn transfer_on_hold(
-		asset_id: Self::AssetId,
-		reason: &ReasonOf<Self, T>,
-		source: &T::AccountId,
-		dest: &T::AccountId,
-		amount: Self::Balance,
-		precision: Precision,
-		restriction: Restriction,
-		_fortitude: Fortitude,
-	) -> Result<Self::Balance, DispatchError> {
-		let status = if restriction == Restriction::OnHold {
-			Status::Reserved
-		} else {
-			Status::Free
-		};
-		ensure!(
-			amount <= <Self as fungibles::InspectHold<T::AccountId>>::balance_on_hold(asset_id, reason, source)
-				|| precision == Precision::BestEffort,
-			Error::<T>::BalanceTooLow
-		);
-		let gap = Self::repatriate_reserved(asset_id, source, dest, amount, status)?;
-		// return actual transferred amount
-		Ok(amount.saturating_sub(gap))
-	}
-}
-
-impl<T: Config> fungibles::UnbalancedHold<T::AccountId> for Pallet<T> {
-	fn set_balance_on_hold(
-		asset: Self::AssetId,
-		_reason: &Self::Reason,
-		who: &T::AccountId,
-		amount: Self::Balance,
-	) -> DispatchResult {
-		// Balance is the same type and will not overflow
-		Self::try_mutate_account(who, asset, |account, _| -> Result<(), DispatchError> {
-			let old_reserved = account.reserved;
-			account.reserved = amount;
-			// free = free + old - new
-			account.free = account
-				.free
-				.checked_add(&old_reserved)
-				.ok_or(ArithmeticError::Overflow)?
-				.checked_sub(&account.reserved)
-				.ok_or(TokenError::BelowMinimum)?;
-
-			Self::deposit_event(Event::BalanceSet {
-				currency_id: asset,
-				who: who.clone(),
-				free: account.free,
-				reserved: account.reserved,
-			});
-
-			Ok(())
-		})
-		.map(|_| ())
-	}
-}
-
-pub struct CurrencyAdapter<T, GetCurrencyId>(marker::PhantomData<(T, GetCurrencyId)>);
-
-impl<T, GetCurrencyId> PalletCurrency<T::AccountId> for CurrencyAdapter<T, GetCurrencyId>
-where
-	T: Config,
-	GetCurrencyId: Get<T::CurrencyId>,
-{
-	type Balance = T::Balance;
-	type PositiveImbalance = PositiveImbalance<T, GetCurrencyId>;
-	type NegativeImbalance = NegativeImbalance<T, GetCurrencyId>;
-
-	fn total_balance(who: &T::AccountId) -> Self::Balance {
-		<Pallet<T> as MultiCurrency<_>>::total_balance(GetCurrencyId::get(), who)
-	}
-
-	fn can_slash(who: &T::AccountId, value: Self::Balance) -> bool {
-		<Pallet<T> as MultiCurrency<_>>::can_slash(GetCurrencyId::get(), who, value)
-	}
-
-	fn total_issuance() -> Self::Balance {
-		<Pallet<T> as MultiCurrency<_>>::total_issuance(GetCurrencyId::get())
-	}
-
-	fn minimum_balance() -> Self::Balance {
-		<Pallet<T> as MultiCurrency<_>>::minimum_balance(GetCurrencyId::get())
-	}
-
-	fn burn(mut amount: Self::Balance) -> Self::PositiveImbalance {
-		if amount.is_zero() {
-			return PositiveImbalance::zero();
-		}
-		let currency_id = GetCurrencyId::get();
-		TotalIssuance::<T>::mutate(currency_id, |issued| {
-			*issued = issued.checked_sub(&amount).unwrap_or_else(|| {
-				amount = *issued;
-				Zero::zero()
-			})
-		});
-
-		Pallet::<T>::deposit_event(Event::TotalIssuanceSet {
-			currency_id,
-			amount: Self::total_issuance(),
-		});
-		PositiveImbalance::new(amount)
-	}
-
-	fn issue(mut amount: Self::Balance) -> Self::NegativeImbalance {
-		if amount.is_zero() {
-			return NegativeImbalance::zero();
-		}
-		TotalIssuance::<T>::mutate(GetCurrencyId::get(), |issued| {
-			*issued = issued.checked_add(&amount).unwrap_or_else(|| {
-				amount = Self::Balance::max_value().defensive_saturating_sub(*issued);
-				Self::Balance::max_value()
-			})
-		});
-
-		Pallet::<T>::deposit_event(Event::TotalIssuanceSet {
-			currency_id: GetCurrencyId::get(),
-			amount: Self::total_issuance(),
-		});
-		NegativeImbalance::new(amount)
-	}
-
-	fn free_balance(who: &T::AccountId) -> Self::Balance {
-		<Pallet<T> as MultiCurrency<_>>::free_balance(GetCurrencyId::get(), who)
-	}
-
-	fn ensure_can_withdraw(
-		who: &T::AccountId,
-		amount: Self::Balance,
-		_reasons: WithdrawReasons,
-		_new_balance: Self::Balance,
-	) -> DispatchResult {
-		<Pallet<T> as MultiCurrency<_>>::ensure_can_withdraw(GetCurrencyId::get(), who, amount)
-	}
-
-	fn transfer(
-		source: &T::AccountId,
-		dest: &T::AccountId,
-		value: Self::Balance,
-		existence_requirement: ExistenceRequirement,
-	) -> DispatchResult {
-		Pallet::<T>::do_transfer(GetCurrencyId::get(), source, dest, value, existence_requirement)
-	}
-
-	fn slash(who: &T::AccountId, value: Self::Balance) -> (Self::NegativeImbalance, Self::Balance) {
-		if value.is_zero() {
-			return (Self::NegativeImbalance::zero(), value);
-		}
-
-		let currency_id = GetCurrencyId::get();
-		let account = Pallet::<T>::accounts(who, currency_id);
-		let free_slashed_amount = account.free.min(value);
-		let mut remaining_slash = value.defensive_saturating_sub(free_slashed_amount);
-
-		// slash free balance
-		if !free_slashed_amount.is_zero() {
-			Pallet::<T>::set_free_balance(
-				currency_id,
-				who,
-				account.free.defensive_saturating_sub(free_slashed_amount),
-			);
-		}
-
-		// slash reserved balance
-		if !remaining_slash.is_zero() {
-			let reserved_slashed_amount = account.reserved.min(remaining_slash);
-			remaining_slash = remaining_slash.defensive_saturating_sub(reserved_slashed_amount);
-			Pallet::<T>::set_reserved_balance(
-				currency_id,
-				who,
-				account.reserved.defensive_saturating_sub(reserved_slashed_amount),
-			);
-
-			Pallet::<T>::deposit_event(Event::Slashed {
-				currency_id,
-				who: who.clone(),
-				free_amount: free_slashed_amount,
-				reserved_amount: reserved_slashed_amount,
-			});
-			(
-				Self::NegativeImbalance::new(free_slashed_amount.saturating_add(reserved_slashed_amount)),
-				remaining_slash,
-			)
-		} else {
-			Pallet::<T>::deposit_event(Event::Slashed {
-				currency_id,
-				who: who.clone(),
-				free_amount: value,
-				reserved_amount: Zero::zero(),
-			});
-			(Self::NegativeImbalance::new(value), remaining_slash)
-		}
-	}
-
-	/// Deposit some `value` into the free balance of an existing target account
-	/// `who`.
-	fn deposit_into_existing(
-		who: &T::AccountId,
-		value: Self::Balance,
-	) -> sp_std::result::Result<Self::PositiveImbalance, DispatchError> {
-		// do not change total issuance
-		Pallet::<T>::do_deposit(GetCurrencyId::get(), who, value, true, false).map(|_| PositiveImbalance::new(value))
-	}
-
-	/// Deposit some `value` into the free balance of `who`, possibly creating a
-	/// new account.
-	fn deposit_creating(who: &T::AccountId, value: Self::Balance) -> Self::PositiveImbalance {
-		// do not change total issuance
-		Pallet::<T>::do_deposit(GetCurrencyId::get(), who, value, false, false)
-			.map_or_else(|_| Self::PositiveImbalance::zero(), |_| PositiveImbalance::new(value))
-	}
-
-	fn withdraw(
-		who: &T::AccountId,
-		value: Self::Balance,
-		_reasons: WithdrawReasons,
-		liveness: ExistenceRequirement,
-	) -> sp_std::result::Result<Self::NegativeImbalance, DispatchError> {
-		// do not change total issuance
-		Pallet::<T>::do_withdraw(GetCurrencyId::get(), who, value, liveness, false)
-			.map(|_| Self::NegativeImbalance::new(value))
-	}
-
-	fn make_free_balance_be(
-		who: &T::AccountId,
-		value: Self::Balance,
-	) -> SignedImbalance<Self::Balance, Self::PositiveImbalance> {
-		let currency_id = GetCurrencyId::get();
-		Pallet::<T>::try_mutate_account(
-			who,
-			currency_id,
-			|account, existed| -> Result<SignedImbalance<Self::Balance, Self::PositiveImbalance>, ()> {
-				// If we're attempting to set an existing account to less than ED, then
-				// bypass the entire operation. It's a no-op if you follow it through, but
-				// since this is an instance where we might account for a negative imbalance
-				// (in the dust cleaner of set_account) before we account for its actual
-				// equal and opposite cause (returned as an Imbalance), then in the
-				// instance that there's no other accounts on the system at all, we might
-				// underflow the issuance and our arithmetic will be off.
-				let ed = T::ExistentialDeposits::get(&currency_id);
-				ensure!(value.saturating_add(account.reserved) >= ed || existed, ());
-
-				let imbalance = if account.free <= value {
-					SignedImbalance::Positive(PositiveImbalance::new(value.saturating_sub(account.free)))
-				} else {
-					SignedImbalance::Negative(NegativeImbalance::new(account.free.saturating_sub(value)))
-				};
-				account.free = value;
-
-				Pallet::<T>::deposit_event(Event::BalanceSet {
-					currency_id,
-					who: who.clone(),
-					free: value,
-					reserved: account.reserved,
-				});
-				Ok(imbalance)
-			},
-		)
-		.map(|(imbalance, _)| imbalance)
-		.unwrap_or_else(|_| SignedImbalance::Positive(Self::PositiveImbalance::zero()))
-	}
-}
-
-impl<T, GetCurrencyId> PalletReservableCurrency<T::AccountId> for CurrencyAdapter<T, GetCurrencyId>
-where
-	T: Config,
-	GetCurrencyId: Get<T::CurrencyId>,
-{
-	fn can_reserve(who: &T::AccountId, value: Self::Balance) -> bool {
-		<Pallet<T> as MultiReservableCurrency<_>>::can_reserve(GetCurrencyId::get(), who, value)
-	}
-
-	fn slash_reserved(who: &T::AccountId, value: Self::Balance) -> (Self::NegativeImbalance, Self::Balance) {
-		let actual = <Pallet<T> as MultiReservableCurrency<_>>::slash_reserved(GetCurrencyId::get(), who, value);
-		(Self::NegativeImbalance::zero(), actual)
-	}
-
-	fn reserved_balance(who: &T::AccountId) -> Self::Balance {
-		<Pallet<T> as MultiReservableCurrency<_>>::reserved_balance(GetCurrencyId::get(), who)
-	}
-
-	fn reserve(who: &T::AccountId, value: Self::Balance) -> DispatchResult {
-		<Pallet<T> as MultiReservableCurrency<_>>::reserve(GetCurrencyId::get(), who, value)
-	}
-
-	fn unreserve(who: &T::AccountId, value: Self::Balance) -> Self::Balance {
-		<Pallet<T> as MultiReservableCurrency<_>>::unreserve(GetCurrencyId::get(), who, value)
-	}
-
-	fn repatriate_reserved(
-		slashed: &T::AccountId,
-		beneficiary: &T::AccountId,
-		value: Self::Balance,
-		status: Status,
-	) -> sp_std::result::Result<Self::Balance, DispatchError> {
-		<Pallet<T> as MultiReservableCurrency<_>>::repatriate_reserved(
-			GetCurrencyId::get(),
-			slashed,
-			beneficiary,
-			value,
-			status,
-		)
-	}
-}
-
-impl<T, GetCurrencyId> PalletNamedReservableCurrency<T::AccountId> for CurrencyAdapter<T, GetCurrencyId>
-where
-	T: Config,
-	GetCurrencyId: Get<T::CurrencyId>,
-{
-	type ReserveIdentifier = T::ReserveIdentifier;
-
-	fn reserved_balance_named(id: &Self::ReserveIdentifier, who: &T::AccountId) -> Self::Balance {
-		<Pallet<T> as NamedMultiReservableCurrency<_>>::reserved_balance_named(id, GetCurrencyId::get(), who)
-	}
-
-	fn reserve_named(id: &Self::ReserveIdentifier, who: &T::AccountId, value: Self::Balance) -> DispatchResult {
-		<Pallet<T> as NamedMultiReservableCurrency<_>>::reserve_named(id, GetCurrencyId::get(), who, value)
-	}
-
-	fn unreserve_named(id: &Self::ReserveIdentifier, who: &T::AccountId, value: Self::Balance) -> Self::Balance {
-		<Pallet<T> as NamedMultiReservableCurrency<_>>::unreserve_named(id, GetCurrencyId::get(), who, value)
-	}
-
-	fn slash_reserved_named(
-		id: &Self::ReserveIdentifier,
-		who: &T::AccountId,
-		value: Self::Balance,
-	) -> (Self::NegativeImbalance, Self::Balance) {
-		let actual =
-			<Pallet<T> as NamedMultiReservableCurrency<_>>::slash_reserved_named(id, GetCurrencyId::get(), who, value);
-		(Self::NegativeImbalance::zero(), actual)
-	}
-
-	fn repatriate_reserved_named(
-		id: &Self::ReserveIdentifier,
-		slashed: &T::AccountId,
-		beneficiary: &T::AccountId,
-		value: Self::Balance,
-		status: Status,
-	) -> sp_std::result::Result<Self::Balance, DispatchError> {
-		<Pallet<T> as NamedMultiReservableCurrency<_>>::repatriate_reserved_named(
-			id,
-			GetCurrencyId::get(),
-			slashed,
-			beneficiary,
-			value,
-			status,
-		)
-	}
-}
-
-impl<T, GetCurrencyId> PalletLockableCurrency<T::AccountId> for CurrencyAdapter<T, GetCurrencyId>
-where
-	T: Config,
-	GetCurrencyId: Get<T::CurrencyId>,
-{
-	type Moment = BlockNumberFor<T>;
-	type MaxLocks = ();
-
-	fn set_lock(id: LockIdentifier, who: &T::AccountId, amount: Self::Balance, _reasons: WithdrawReasons) {
-		let _ = <Pallet<T> as MultiLockableCurrency<_>>::set_lock(id, GetCurrencyId::get(), who, amount);
-	}
-
-	fn extend_lock(id: LockIdentifier, who: &T::AccountId, amount: Self::Balance, _reasons: WithdrawReasons) {
-		let _ = <Pallet<T> as MultiLockableCurrency<_>>::extend_lock(id, GetCurrencyId::get(), who, amount);
-	}
-
-	fn remove_lock(id: LockIdentifier, who: &T::AccountId) {
-		let _ = <Pallet<T> as MultiLockableCurrency<_>>::remove_lock(id, GetCurrencyId::get(), who);
-	}
-}
-
-impl<T: Config> TransferAll<T::AccountId> for Pallet<T> {
-	#[transactional]
-	fn transfer_all(source: &T::AccountId, dest: &T::AccountId) -> DispatchResult {
-		Accounts::<T>::iter_prefix(source).try_for_each(|(currency_id, account_data)| -> DispatchResult {
-			// allow death
-			Self::do_transfer(
-				currency_id,
-				source,
-				dest,
-				account_data.free,
-				ExistenceRequirement::AllowDeath,
-			)
-		})
-	}
-}
-
-impl<T, GetCurrencyId> fungible::Inspect<T::AccountId> for CurrencyAdapter<T, GetCurrencyId>
-where
-	T: Config,
-	GetCurrencyId: Get<T::CurrencyId>,
-{
-	type Balance = T::Balance;
-
-	fn total_issuance() -> Self::Balance {
-		<Pallet<T> as fungibles::Inspect<_>>::total_issuance(GetCurrencyId::get())
-	}
-	fn minimum_balance() -> Self::Balance {
-		<Pallet<T> as fungibles::Inspect<_>>::minimum_balance(GetCurrencyId::get())
-	}
-	fn balance(who: &T::AccountId) -> Self::Balance {
-		<Pallet<T> as fungibles::Inspect<_>>::balance(GetCurrencyId::get(), who)
-	}
-	fn total_balance(who: &T::AccountId) -> Self::Balance {
-		<Pallet<T> as fungibles::Inspect<_>>::total_balance(GetCurrencyId::get(), who)
-	}
-	fn reducible_balance(who: &T::AccountId, preservation: Preservation, fortitude: Fortitude) -> Self::Balance {
-		<Pallet<T> as fungibles::Inspect<_>>::reducible_balance(GetCurrencyId::get(), who, preservation, fortitude)
-	}
-	fn can_deposit(who: &T::AccountId, amount: Self::Balance, provenance: Provenance) -> DepositConsequence {
-		<Pallet<T> as fungibles::Inspect<_>>::can_deposit(GetCurrencyId::get(), who, amount, provenance)
-	}
-	fn can_withdraw(who: &T::AccountId, amount: Self::Balance) -> WithdrawConsequence<Self::Balance> {
-		<Pallet<T> as fungibles::Inspect<_>>::can_withdraw(GetCurrencyId::get(), who, amount)
-	}
-}
-
-impl<T, GetCurrencyId> fungible::Mutate<T::AccountId> for CurrencyAdapter<T, GetCurrencyId>
-where
-	T: Config,
-	GetCurrencyId: Get<T::CurrencyId>,
-{
-	fn mint_into(who: &T::AccountId, amount: Self::Balance) -> Result<Self::Balance, DispatchError> {
-		<Pallet<T> as fungibles::Mutate<_>>::mint_into(GetCurrencyId::get(), who, amount)
-	}
-	fn burn_from(
-		who: &T::AccountId,
-		amount: Self::Balance,
-		precision: Precision,
-		fortitude: Fortitude,
-	) -> Result<Self::Balance, DispatchError> {
-		<Pallet<T> as fungibles::Mutate<_>>::burn_from(GetCurrencyId::get(), who, amount, precision, fortitude)
-	}
-
-	fn transfer(
-		source: &T::AccountId,
-		dest: &T::AccountId,
-		amount: T::Balance,
-		preservation: Preservation,
-	) -> Result<T::Balance, DispatchError> {
-		<Pallet<T> as fungibles::Mutate<_>>::transfer(GetCurrencyId::get(), source, dest, amount, preservation)
-	}
-}
-
-impl<T, GetCurrencyId> fungible::Unbalanced<T::AccountId> for CurrencyAdapter<T, GetCurrencyId>
-where
-	T: Config,
-	GetCurrencyId: Get<T::CurrencyId>,
-{
-	fn handle_dust(_dust: fungible::Dust<T::AccountId, Self>) {
-		// Dust is handled in account mutate method
-	}
-
-	fn write_balance(who: &T::AccountId, amount: Self::Balance) -> Result<Option<Self::Balance>, DispatchError> {
-		<Pallet<T> as fungibles::Unbalanced<_>>::write_balance(GetCurrencyId::get(), who, amount)
-	}
-	fn set_total_issuance(amount: Self::Balance) {
-		<Pallet<T> as fungibles::Unbalanced<_>>::set_total_issuance(GetCurrencyId::get(), amount)
-	}
-}
-
-type ReasonOfFungible<P, T> = <P as fungible::InspectHold<<T as frame_system::Config>::AccountId>>::Reason;
-impl<T, GetCurrencyId> fungible::InspectHold<T::AccountId> for CurrencyAdapter<T, GetCurrencyId>
-where
-	T: Config,
-	GetCurrencyId: Get<T::CurrencyId>,
-{
-	type Reason = <Pallet<T> as fungibles::InspectHold<T::AccountId>>::Reason;
-
-	fn balance_on_hold(reason: &Self::Reason, who: &T::AccountId) -> T::Balance {
-		<Pallet<T> as fungibles::InspectHold<_>>::balance_on_hold(GetCurrencyId::get(), reason, who)
-	}
-	fn total_balance_on_hold(who: &T::AccountId) -> Self::Balance {
-		<Pallet<T> as fungibles::InspectHold<_>>::total_balance_on_hold(GetCurrencyId::get(), who)
-	}
-	fn reducible_total_balance_on_hold(who: &T::AccountId, force: Fortitude) -> Self::Balance {
-		<Pallet<T> as fungibles::InspectHold<_>>::reducible_total_balance_on_hold(GetCurrencyId::get(), who, force)
-	}
-	fn hold_available(reason: &Self::Reason, who: &T::AccountId) -> bool {
-		<Pallet<T> as fungibles::InspectHold<_>>::hold_available(GetCurrencyId::get(), reason, who)
-	}
-	fn can_hold(reason: &Self::Reason, who: &T::AccountId, amount: T::Balance) -> bool {
-		<Pallet<T> as fungibles::InspectHold<_>>::can_hold(GetCurrencyId::get(), reason, who, amount)
-	}
-}
-
-impl<T, GetCurrencyId> fungible::MutateHold<T::AccountId> for CurrencyAdapter<T, GetCurrencyId>
-where
-	T: Config,
-	GetCurrencyId: Get<T::CurrencyId>,
-{
-	fn hold(reason: &ReasonOfFungible<Self, T>, who: &T::AccountId, amount: Self::Balance) -> DispatchResult {
-		<Pallet<T> as fungibles::MutateHold<_>>::hold(GetCurrencyId::get(), reason, who, amount)
-	}
-	fn release(
-		reason: &ReasonOfFungible<Self, T>,
-		who: &T::AccountId,
-		amount: Self::Balance,
-		precision: Precision,
-	) -> Result<T::Balance, DispatchError> {
-		<Pallet<T> as fungibles::MutateHold<_>>::release(GetCurrencyId::get(), reason, who, amount, precision)
-	}
-	fn transfer_on_hold(
-		reason: &ReasonOfFungible<Self, T>,
-		source: &T::AccountId,
-		dest: &T::AccountId,
-		amount: Self::Balance,
-		precision: Precision,
-		restriction: Restriction,
-		fortitude: Fortitude,
-	) -> Result<Self::Balance, DispatchError> {
-		<Pallet<T> as fungibles::MutateHold<_>>::transfer_on_hold(
-			GetCurrencyId::get(),
-			reason,
-			source,
-			dest,
-			amount,
-			precision,
-			restriction,
-			fortitude,
-		)
-	}
-}
-
-impl<T, GetCurrencyId> fungible::UnbalancedHold<T::AccountId> for CurrencyAdapter<T, GetCurrencyId>
-where
-	T: Config,
-	GetCurrencyId: Get<T::CurrencyId>,
-{
-	fn set_balance_on_hold(reason: &Self::Reason, who: &T::AccountId, amount: Self::Balance) -> DispatchResult {
-		<Pallet<T> as fungibles::UnbalancedHold<_>>::set_balance_on_hold(GetCurrencyId::get(), reason, who, amount)
-	}
->>>>>>> f7c8b38c
 }