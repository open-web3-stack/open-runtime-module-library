//! # Tokens Module
//!
//! ## Overview
//!
//! The tokens module provides fungible multi-currency functionality that
//! implements `MultiCurrency` trait.
//!
//! The tokens module provides functions for:
//!
//! - Querying and setting the balance of a given account.
//! - Getting and managing total issuance.
//! - Balance transfer between accounts.
//! - Depositing and withdrawing balance.
//! - Slashing an account balance.
//!
//! ### Implementations
//!
//! The tokens module provides implementations for following traits.
//!
//! - `MultiCurrency` - Abstraction over a fungible multi-currency system.
//! - `MultiCurrencyExtended` - Extended `MultiCurrency` with additional helper
//!   types and methods, like updating balance
//! by a given signed integer amount.
//!
//! ## Interface
//!
//! ### Dispatchable Functions
//!
//! - `transfer` - Transfer some balance to another account.
//! - `transfer_all` - Transfer all balance to another account.
//!
//! ### Genesis Config
//!
//! The tokens module depends on the `GenesisConfig`. Endowed accounts could be
//! configured in genesis configs.

#![cfg_attr(not(feature = "std"), no_std)]
#![allow(clippy::unused_unit)]
#![allow(clippy::comparison_chain)]

pub use crate::imbalances::{NegativeImbalance, PositiveImbalance};

use codec::MaxEncodedLen;
use frame_support::{
	ensure,
	pallet_prelude::*,
	traits::{
		tokens::currency::{MultiTokenCurrency, MultiTokenLockableCurrency},
		tokens::{
			fungible, fungibles, DepositConsequence, Fortitude, Precision, Preservation, Provenance, Restriction,
			WithdrawConsequence,
		},
		BalanceStatus as Status, Contains, Currency as PalletCurrency, DefensiveSaturating, ExistenceRequirement, Get,
		Imbalance, LockableCurrency as PalletLockableCurrency,
		NamedReservableCurrency as PalletNamedReservableCurrency, ReservableCurrency as PalletReservableCurrency,
		SignedImbalance, WithdrawReasons,
	},
	transactional, BoundedVec,
};
use frame_system::{ensure_root, ensure_signed, pallet_prelude::*};
use scale_info::TypeInfo;
use sp_runtime::{
	traits::{
		AtLeast32BitUnsigned, Bounded, CheckedAdd, CheckedSub, MaybeSerializeDeserialize, Member, One, Saturating,
		StaticLookup, Zero,
	},
	ArithmeticError, DispatchError, DispatchResult, FixedPointOperand, RuntimeDebug, TokenError,
};
use sp_std::{cmp, convert::Infallible, marker, prelude::*, vec::Vec};

use orml_traits::{
	arithmetic::{self, Signed},
	currency::{MutationHooks, OnDeposit, OnDust, OnSlash, OnTransfer, TransferAll},
	BalanceStatus, GetByKey, Happened, LockIdentifier, MultiCurrency, MultiCurrencyExtended, MultiLockableCurrency,
	MultiReservableCurrency, NamedMultiReservableCurrency,
};

use codec::{Decode, Encode, FullCodec};

// use mangata_types::{Amount, Balance, TokenId};
pub use multi_token_currency::{MultiTokenCurrencyExtended, MultiTokenReservableCurrency};

pub use multi_token_imbalances::{
	NegativeImbalance as MultiTokenNegativeImbalance, PositiveImbalance as MultiTokenPositiveImbalance,
};

mod imbalances;
mod impls;
mod mock;
mod multi_token_currency;
mod multi_token_imbalances;
mod tests;
mod weights;

mod benchmarking;

pub use impls::*;
pub use weights::WeightInfo;

pub struct TransferDust<T, GetAccountId>(marker::PhantomData<(T, GetAccountId)>);
impl<T, GetAccountId> OnDust<T::AccountId, T::CurrencyId, T::Balance> for TransferDust<T, GetAccountId>
where
	T: Config,
	GetAccountId: Get<T::AccountId>,
{
	fn on_dust(who: &T::AccountId, currency_id: T::CurrencyId, amount: T::Balance) {
		// transfer the dust to treasury account, ignore the result,
		// if failed will leave some dust which still could be recycled.
		let _ = Pallet::<T>::do_transfer(
			currency_id,
			who,
			&GetAccountId::get(),
			amount,
			ExistenceRequirement::AllowDeath,
		);
	}
}

pub struct BurnDust<T>(marker::PhantomData<T>);
impl<T: Config> OnDust<T::AccountId, T::CurrencyId, T::Balance> for BurnDust<T> {
	fn on_dust(who: &T::AccountId, currency_id: T::CurrencyId, amount: T::Balance) {
		// burn the dust, ignore the result,
		// if failed will leave some dust which still could be recycled.
		let _ = Pallet::<T>::do_withdraw(currency_id, who, amount, ExistenceRequirement::AllowDeath, true);
	}
}

/// A single lock on a balance. There can be many of these on an account and
/// they "overlap", so the same balance is frozen by multiple locks.
#[derive(Encode, Decode, Clone, PartialEq, Eq, MaxEncodedLen, RuntimeDebug, TypeInfo)]
pub struct BalanceLock<Balance> {
	/// An identifier for this lock. Only one lock may be in existence for
	/// each identifier.
	pub id: LockIdentifier,
	/// The amount which the free balance may not drop below when this lock
	/// is in effect.
	pub amount: Balance,
}

/// Store named reserved balance.
#[derive(Encode, Decode, Clone, PartialEq, Eq, RuntimeDebug, MaxEncodedLen, TypeInfo)]
pub struct ReserveData<ReserveIdentifier, Balance> {
	/// The identifier for the named reserve.
	pub id: ReserveIdentifier,
	/// The amount of the named reserve.
	pub amount: Balance,
}

/// balance information for an account.
#[derive(Encode, Decode, Clone, PartialEq, Eq, Default, MaxEncodedLen, RuntimeDebug, TypeInfo)]
pub struct AccountData<Balance> {
	/// Non-reserved part of the balance. There may still be restrictions on
	/// this, but it is the total pool what may in principle be transferred,
	/// reserved.
	///
	/// This is the only balance that matters in terms of most operations on
	/// tokens.
	pub free: Balance,
	/// Balance which is reserved and may not be used at all.
	///
	/// This can still get slashed, but gets slashed last of all.
	///
	/// This balance is a 'reserve' balance that other subsystems use in
	/// order to set aside tokens that are still 'owned' by the account
	/// holder, but which are suspendable.
	pub reserved: Balance,
	/// The amount that `free` may not drop below when withdrawing.
	pub frozen: Balance,
}

impl<Balance: Saturating + Copy + Ord> AccountData<Balance> {
	/// The amount that this account's free balance may not be reduced
	/// beyond.
	pub(crate) fn frozen(&self) -> Balance {
		self.frozen
	}
	/// The total balance in this account including any that is reserved and
	/// ignoring any frozen.
	fn total(&self) -> Balance {
		self.free.saturating_add(self.reserved)
	}
}

pub use module::*;

#[frame_support::pallet]
pub mod module {
	use orml_traits::currency::MutationHooks;

	use super::*;

	#[pallet::config]
	pub trait Config: frame_system::Config {
		type RuntimeEvent: From<Event<Self>> + IsType<<Self as frame_system::Config>::RuntimeEvent>;

		/// The balance type
		type Balance: Parameter
			+ Member
			+ AtLeast32BitUnsigned
			+ Default
			+ Copy
			+ MaybeSerializeDeserialize
			+ MaxEncodedLen
			+ TypeInfo
			+ FixedPointOperand;

		/// The amount type, should be signed version of `Balance`
		type Amount: Signed
			+ TryInto<Self::Balance>
			+ TryFrom<Self::Balance>
			+ Parameter
			+ Member
			+ arithmetic::SimpleArithmetic
			+ Default
			+ Copy
			+ MaybeSerializeDeserialize
			+ MaxEncodedLen
			+ TypeInfo;

		/// The currency ID type
		type CurrencyId: Parameter
			+ Member
			+ Copy
			+ MaybeSerializeDeserialize
			+ Ord
			+ TypeInfo
			+ MaxEncodedLen
			+ Default
			+ AtLeast32BitUnsigned
			+ FullCodec;

		/// Weight information for extrinsics in this module.
		type WeightInfo: WeightInfo;

		/// The minimum amount required to keep an account.
		/// It's deprecated to config 0 as ED for any currency_id,
		/// zero ED will retain account even if its total is zero.
		/// Since accounts of orml_tokens are also used as providers of
		/// System::AccountInfo, zero ED may cause some problems.
		type ExistentialDeposits: GetByKey<Self::CurrencyId, Self::Balance>;

		/// Hooks are actions that are executed on certain events.
		/// For example: OnDust, OnNewTokenAccount
		type CurrencyHooks: MutationHooks<Self::AccountId, Self::CurrencyId, Self::Balance>;

		#[pallet::constant]
		type MaxLocks: Get<u32>;

		/// The maximum number of named reserves that can exist on an account.
		#[pallet::constant]
		type MaxReserves: Get<u32>;

		/// The id type for named reserves.
		type ReserveIdentifier: Parameter + Member + MaxEncodedLen + Ord + Copy;

		// The whitelist of accounts that will not be reaped even if its total
		// is zero or below ED.
		type DustRemovalWhitelist: Contains<Self::AccountId>;
	}

	#[pallet::error]
	pub enum Error<T> {
		/// The balance is too low
		BalanceTooLow,
		/// Cannot convert Amount into Balance type
		AmountIntoBalanceFailed,
		/// Failed because liquidity restrictions due to locking
		LiquidityRestrictions,
		/// Failed because the maximum locks was exceeded
		MaxLocksExceeded,
		/// Transfer/payment would kill account
		KeepAlive,
		/// Value too low to create account due to existential deposit
		ExistentialDeposit,
		/// Beneficiary account must pre-exist
		DeadAccount,
		/// Failed because token with given id does not exits
		TokenIdNotExists,
		// Number of named reserves exceed `T::MaxReserves`
		TooManyReserves,
	}

	#[pallet::event]
	#[pallet::generate_deposit(pub(crate) fn deposit_event)]
	pub enum Event<T: Config> {
		/// An account was created with some free balance.
		Endowed {
			currency_id: T::CurrencyId,
			who: T::AccountId,
			amount: T::Balance,
		},
		/// An account was removed whose balance was non-zero but below
		/// ExistentialDeposit, resulting in an outright loss.
		DustLost {
			currency_id: T::CurrencyId,
			who: T::AccountId,
			amount: T::Balance,
		},
		/// Transfer succeeded.
		Transfer {
			currency_id: T::CurrencyId,
			from: T::AccountId,
			to: T::AccountId,
			amount: T::Balance,
		},
		/// Some balance was reserved (moved from free to reserved).
		Reserved {
			currency_id: T::CurrencyId,
			who: T::AccountId,
			amount: T::Balance,
		},
		/// Some balance was unreserved (moved from reserved to free).
		Unreserved {
			currency_id: T::CurrencyId,
			who: T::AccountId,
			amount: T::Balance,
		},
		/// Some reserved balance was repatriated (moved from reserved to
		/// another account).
		ReserveRepatriated {
			currency_id: T::CurrencyId,
			from: T::AccountId,
			to: T::AccountId,
			amount: T::Balance,
			status: BalanceStatus,
		},
		/// A balance was set by root.
		BalanceSet {
			currency_id: T::CurrencyId,
			who: T::AccountId,
			free: T::Balance,
			reserved: T::Balance,
		},
		/// The total issuance of an currency has been set
		TotalIssuanceSet {
			currency_id: T::CurrencyId,
			amount: T::Balance,
		},
		/// Some balances were withdrawn (e.g. pay for transaction fee)
		Withdrawn {
			currency_id: T::CurrencyId,
			who: T::AccountId,
			amount: T::Balance,
		},
		/// Some balances were slashed (e.g. due to mis-behavior)
		Slashed {
			currency_id: T::CurrencyId,
			who: T::AccountId,
			free_amount: T::Balance,
			reserved_amount: T::Balance,
		},
		/// Deposited some balance into an account
		Deposited {
			currency_id: T::CurrencyId,
			who: T::AccountId,
			amount: T::Balance,
		},
		/// Some funds are locked
		LockSet {
			lock_id: LockIdentifier,
			currency_id: T::CurrencyId,
			who: T::AccountId,
			amount: T::Balance,
		},
		/// Some locked funds were unlocked
		LockRemoved {
			lock_id: LockIdentifier,
			currency_id: T::CurrencyId,
			who: T::AccountId,
		},
		/// A token was issued.
		Issued(T::CurrencyId, T::AccountId, T::Balance),
		/// A token was minted.
		Minted(T::CurrencyId, T::AccountId, T::Balance),
		/// Some free balance was locked.
		Locked {
			currency_id: T::CurrencyId,
			who: T::AccountId,
			amount: T::Balance,
		},
		/// Some locked balance was freed.
		Unlocked {
			currency_id: T::CurrencyId,
			who: T::AccountId,
			amount: T::Balance,
		},
		Issued {
			currency_id: T::CurrencyId,
			amount: T::Balance,
		},
		Rescinded {
			currency_id: T::CurrencyId,
			amount: T::Balance,
		},
	}

	/// The total issuance of a token type.
	#[pallet::storage]
	#[pallet::getter(fn total_issuance)]
	pub type TotalIssuance<T: Config> = StorageMap<_, Twox64Concat, T::CurrencyId, T::Balance, ValueQuery>;

	#[pallet::storage]
	#[pallet::getter(fn next_asset_id)]
	pub type NextCurrencyId<T: Config> = StorageValue<_, T::CurrencyId, ValueQuery>;

	/// Any liquidity locks of a token type under an account.
	/// NOTE: Should only be accessed when setting, changing and freeing a lock.
	#[pallet::storage]
	#[pallet::getter(fn locks)]
	pub type Locks<T: Config> = StorageDoubleMap<
		_,
		Blake2_128Concat,
		T::AccountId,
		Twox64Concat,
		T::CurrencyId,
		BoundedVec<BalanceLock<T::Balance>, T::MaxLocks>,
		ValueQuery,
	>;

	/// The balance of a token type under an account.
	///
	/// NOTE: If the total is ever zero, decrease account ref account.
	///
	/// NOTE: This is only used in the case that this module is used to store
	/// balances.
	#[pallet::storage]
	#[pallet::getter(fn accounts)]
	pub type Accounts<T: Config> = StorageDoubleMap<
		_,
		Blake2_128Concat,
		T::AccountId,
		Twox64Concat,
		T::CurrencyId,
		AccountData<T::Balance>,
		ValueQuery,
	>;

	/// Named reserves on some account balances.
	#[pallet::storage]
	#[pallet::getter(fn reserves)]
	pub type Reserves<T: Config> = StorageDoubleMap<
		_,
		Blake2_128Concat,
		T::AccountId,
		Twox64Concat,
		T::CurrencyId,
		BoundedVec<ReserveData<T::ReserveIdentifier, T::Balance>, T::MaxReserves>,
		ValueQuery,
	>;

	#[pallet::genesis_config]
	pub struct GenesisConfig<T: Config> {
		pub tokens_endowment: Vec<(T::AccountId, T::CurrencyId, T::Balance)>,
		pub created_tokens_for_staking: Vec<(T::AccountId, T::CurrencyId, T::Balance)>,
	}

	impl<T: Config> Default for GenesisConfig<T> {
		fn default() -> Self {
			GenesisConfig {
				tokens_endowment: vec![],
				created_tokens_for_staking: vec![],
			}
		}
	}

	#[pallet::genesis_build]
	impl<T: Config> BuildGenesisConfig for GenesisConfig<T> {
		fn build(&self) {
<<<<<<< HEAD
			self.tokens_endowment
=======
			// ensure no duplicates exist.
			let unique_endowed_accounts = self
				.balances
				.iter()
				.map(|(account_id, currency_id, _)| (account_id, currency_id))
				.collect::<sp_std::collections::btree_set::BTreeSet<_>>();
			assert!(
				unique_endowed_accounts.len() == self.balances.len(),
				"duplicate endowed accounts in genesis."
			);

			self.balances
>>>>>>> 26b6fd59
				.iter()
				.for_each(|(account_id, token_id, initial_balance)| {
					if MultiTokenCurrencyAdapter::<T>::exists(*token_id) {
						assert!(
							MultiTokenCurrencyAdapter::<T>::mint(*token_id, account_id, *initial_balance).is_ok(),
							"Tokens mint failed"
						);
					} else {
						let created_token_id = MultiTokenCurrencyAdapter::<T>::create(account_id, *initial_balance)
							.expect("Token creation failed");
						assert!(
							created_token_id == *token_id,
							"Assets not initialized in the expected sequence"
						);
					}
				});
			self.created_tokens_for_staking
				.iter()
				.for_each(|(account_id, token_id, initial_balance)| {
					if MultiTokenCurrencyAdapter::<T>::exists(*token_id) {
						assert!(
							MultiTokenCurrencyAdapter::<T>::mint(*token_id, account_id, *initial_balance).is_ok(),
							"Tokens mint failed"
						);
					} else {
						let created_token_id = MultiTokenCurrencyAdapter::<T>::create(account_id, *initial_balance)
							.expect("Token creation failed");
						assert!(
							created_token_id == *token_id,
							"Assets not initialized in the expected sequence"
						);
					}
				})
		}
	}

	#[pallet::pallet]
	pub struct Pallet<T>(_);

	#[pallet::hooks]
	impl<T: Config> Hooks<BlockNumberFor<T>> for Pallet<T> {}

	#[pallet::call]
	impl<T: Config> Pallet<T> {
		/// Transfer some liquid free balance to another account.
		///
		/// `transfer` will set the `FreeBalance` of the sender and receiver.
		/// It will decrease the total issuance of the system by the
		/// `TransferFee`. If the sender's account is below the existential
		/// deposit as a result of the transfer, the account will be reaped.
		///
		/// The dispatch origin for this call must be `Signed` by the
		/// transactor.
		///
		/// - `dest`: The recipient of the transfer.
		/// - `currency_id`: currency type.
		/// - `amount`: free balance amount to tranfer.
		#[pallet::call_index(0)]
		#[pallet::weight(T::WeightInfo::transfer())]
		pub fn transfer(
			origin: OriginFor<T>,
			dest: <T::Lookup as StaticLookup>::Source,
			currency_id: T::CurrencyId,
			#[pallet::compact] amount: T::Balance,
		) -> DispatchResult {
			let from = ensure_signed(origin)?;
			let to = T::Lookup::lookup(dest)?;
			Self::do_transfer(currency_id, &from, &to, amount, ExistenceRequirement::AllowDeath)
		}

		/// Transfer all remaining balance to the given account.
		///
		/// NOTE: This function only attempts to transfer _transferable_
		/// balances. This means that any locked, reserved, or existential
		/// deposits (when `keep_alive` is `true`), will not be transferred by
		/// this function. To ensure that this function results in a killed
		/// account, you might need to prepare the account by removing any
		/// reference counters, storage deposits, etc...
		///
		/// The dispatch origin for this call must be `Signed` by the
		/// transactor.
		///
		/// - `dest`: The recipient of the transfer.
		/// - `currency_id`: currency type.
		/// - `keep_alive`: A boolean to determine if the `transfer_all`
		///   operation should send all of the funds the account has, causing
		///   the sender account to be killed (false), or transfer everything
		///   except at least the existential deposit, which will guarantee to
		///   keep the sender account alive (true).
		#[pallet::call_index(1)]
		#[pallet::weight(T::WeightInfo::transfer_all())]
		pub fn transfer_all(
			origin: OriginFor<T>,
			dest: <T::Lookup as StaticLookup>::Source,
			currency_id: T::CurrencyId,
			keep_alive: bool,
		) -> DispatchResult {
			let from = ensure_signed(origin)?;
			let to = T::Lookup::lookup(dest)?;
			let preservation = if keep_alive {
				Preservation::Protect
			} else {
				Preservation::Expendable
			};
			let reducible_balance = <Self as fungibles::Inspect<T::AccountId>>::reducible_balance(
				currency_id,
				&from,
				preservation,
				Fortitude::Polite,
			);
			<Self as fungibles::Mutate<_>>::transfer(currency_id, &from, &to, reducible_balance, preservation)
				.map(|_| ())
		}

		/// Same as the [`transfer`] call, but with a check that the transfer
		/// will not kill the origin account.
		///
		/// 99% of the time you want [`transfer`] instead.
		///
		/// The dispatch origin for this call must be `Signed` by the
		/// transactor.
		///
		/// - `dest`: The recipient of the transfer.
		/// - `currency_id`: currency type.
		/// - `amount`: free balance amount to tranfer.
		#[pallet::call_index(2)]
		#[pallet::weight(T::WeightInfo::transfer_keep_alive())]
		pub fn transfer_keep_alive(
			origin: OriginFor<T>,
			dest: <T::Lookup as StaticLookup>::Source,
			currency_id: T::CurrencyId,
			#[pallet::compact] amount: T::Balance,
		) -> DispatchResultWithPostInfo {
			let from = ensure_signed(origin)?;
			let to = T::Lookup::lookup(dest)?;
			Self::do_transfer(currency_id, &from, &to, amount, ExistenceRequirement::KeepAlive)?;
			Ok(().into())
		}

		/// Exactly as `transfer`, except the origin must be root and the source
		/// account may be specified.
		///
		/// The dispatch origin for this call must be _Root_.
		///
		/// - `source`: The sender of the transfer.
		/// - `dest`: The recipient of the transfer.
		/// - `currency_id`: currency type.
		/// - `amount`: free balance amount to tranfer.
		#[pallet::call_index(3)]
		#[pallet::weight(T::WeightInfo::force_transfer())]
		pub fn force_transfer(
			origin: OriginFor<T>,
			source: <T::Lookup as StaticLookup>::Source,
			dest: <T::Lookup as StaticLookup>::Source,
			currency_id: T::CurrencyId,
			#[pallet::compact] amount: T::Balance,
		) -> DispatchResult {
			ensure_root(origin)?;
			let from = T::Lookup::lookup(source)?;
			let to = T::Lookup::lookup(dest)?;
			Self::do_transfer(currency_id, &from, &to, amount, ExistenceRequirement::AllowDeath)
		}

		/// Set the balances of a given account.
		///
		/// This will alter `FreeBalance` and `ReservedBalance` in storage. it
		/// will also decrease the total issuance of the system
		/// (`TotalIssuance`). If the new free or reserved balance is below the
		/// existential deposit, it will reap the `AccountInfo`.
		///
		/// The dispatch origin for this call is `root`.
		#[pallet::call_index(4)]
		#[pallet::weight(T::WeightInfo::set_balance())]
		pub fn set_balance(
			origin: OriginFor<T>,
			who: <T::Lookup as StaticLookup>::Source,
			currency_id: T::CurrencyId,
			#[pallet::compact] new_free: T::Balance,
			#[pallet::compact] new_reserved: T::Balance,
		) -> DispatchResult {
			ensure_root(origin)?;
			let who = T::Lookup::lookup(who)?;

			Self::try_mutate_account(&who, currency_id, |account, _| -> DispatchResult {
				let mut new_total = new_free.checked_add(&new_reserved).ok_or(ArithmeticError::Overflow)?;
				let (new_free, new_reserved) = if new_total < T::ExistentialDeposits::get(&currency_id) {
					new_total = Zero::zero();
					(Zero::zero(), Zero::zero())
				} else {
					(new_free, new_reserved)
				};
				let old_total = account.total();

				account.free = new_free;
				account.reserved = new_reserved;

				if new_total > old_total {
					TotalIssuance::<T>::try_mutate(currency_id, |t| -> DispatchResult {
						*t = t
							.checked_add(&(new_total.defensive_saturating_sub(old_total)))
							.ok_or(ArithmeticError::Overflow)?;
						Ok(())
					})?;
				} else if new_total < old_total {
					TotalIssuance::<T>::try_mutate(currency_id, |t| -> DispatchResult {
						*t = t
							.checked_sub(&(old_total.defensive_saturating_sub(new_total)))
							.ok_or(ArithmeticError::Underflow)?;
						Ok(())
					})?;
				}

				Self::deposit_event(Event::BalanceSet {
					currency_id,
					who: who.clone(),
					free: new_free,
					reserved: new_reserved,
				});
				Ok(())
			})?;

			Ok(())
		}

		#[pallet::call_index(5)]
		#[pallet::weight(T::WeightInfo::create())]
		pub fn create(
			origin: OriginFor<T>,
			who: <T::Lookup as StaticLookup>::Source,
			#[pallet::compact] amount: T::Balance,
		) -> DispatchResultWithPostInfo {
			ensure_root(origin)?;
			let who = T::Lookup::lookup(who)?;
			let currency_id = MultiTokenCurrencyAdapter::<T>::create(&who, amount)?;
			Self::deposit_event(Event::Issued(currency_id, who, amount));
			Ok(().into())
		}

		#[pallet::call_index(6)]
		#[pallet::weight(T::WeightInfo::mint())]
		pub fn mint(
			origin: OriginFor<T>,
			currency_id: T::CurrencyId,
			who: <T::Lookup as StaticLookup>::Source,
			#[pallet::compact] amount: T::Balance,
		) -> DispatchResultWithPostInfo {
			ensure_root(origin)?;
			let who = T::Lookup::lookup(who)?;
			MultiTokenCurrencyAdapter::<T>::mint(currency_id, &who, amount)?;
			Self::deposit_event(Event::Minted(currency_id, who, amount));
			Ok(().into())
		}
	}
}

impl<T: Config> Pallet<T> {
	pub(crate) fn deposit_consequence(
		_who: &T::AccountId,
		currency_id: T::CurrencyId,
		amount: T::Balance,
		account: &AccountData<T::Balance>,
	) -> DepositConsequence {
		if amount.is_zero() {
			return DepositConsequence::Success;
		}

		if TotalIssuance::<T>::get(currency_id).checked_add(&amount).is_none() {
			return DepositConsequence::Overflow;
		}

		let new_total_balance = match account.total().checked_add(&amount) {
			Some(x) => x,
			None => return DepositConsequence::Overflow,
		};

		if new_total_balance < T::ExistentialDeposits::get(&currency_id) {
			return DepositConsequence::BelowMinimum;
		}

		// NOTE: We assume that we are a provider, so don't need to do any checks in the
		// case of account creation.

		DepositConsequence::Success
	}

	pub(crate) fn withdraw_consequence(
		who: &T::AccountId,
		currency_id: T::CurrencyId,
		amount: T::Balance,
		account: &AccountData<T::Balance>,
	) -> WithdrawConsequence<T::Balance> {
		if amount.is_zero() {
			return WithdrawConsequence::Success;
		}

		if TotalIssuance::<T>::get(currency_id).checked_sub(&amount).is_none() {
			return WithdrawConsequence::Underflow;
		}

		let new_total_balance = match account.total().checked_sub(&amount) {
			Some(x) => x,
			None => return WithdrawConsequence::BalanceLow,
		};

		// Provider restriction - total account balance cannot be reduced to zero if it
		// cannot sustain the loss of a provider reference.
		// NOTE: This assumes that the pallet is a provider (which is true). Is this
		// ever changes, then this will need to adapt accordingly.
		let ed = T::ExistentialDeposits::get(&currency_id);
		let success = if new_total_balance < ed {
			if frame_system::Pallet::<T>::can_dec_provider(who) {
				WithdrawConsequence::ReducedToZero(new_total_balance)
			} else {
				return WithdrawConsequence::WouldDie;
			}
		} else {
			WithdrawConsequence::Success
		};

		// Enough free funds to have them be reduced.
		let new_free_balance = match account.free.checked_sub(&amount) {
			Some(b) => b,
			None => return WithdrawConsequence::BalanceLow,
		};

		// Eventual free funds must be no less than the frozen balance.
		if new_free_balance < account.frozen() {
			return WithdrawConsequence::Frozen;
		}

		success
	}

	// Ensure that an account can withdraw from their free balance given any
	// existing withdrawal restrictions like locks and vesting balance.
	// Is a no-op if amount to be withdrawn is zero.
	pub(crate) fn ensure_can_withdraw(
		currency_id: T::CurrencyId,
		who: &T::AccountId,
		amount: T::Balance,
	) -> DispatchResult {
		if amount.is_zero() {
			return Ok(());
		}

		let new_balance = Self::free_balance(currency_id, who)
			.checked_sub(&amount)
			.ok_or(Error::<T>::BalanceTooLow)?;
		ensure!(
			new_balance >= Self::accounts(who, currency_id).frozen(),
			Error::<T>::LiquidityRestrictions
		);
		Ok(())
	}

	pub(crate) fn try_mutate_account<R, E>(
		who: &T::AccountId,
		currency_id: T::CurrencyId,
		f: impl FnOnce(&mut AccountData<T::Balance>, bool) -> sp_std::result::Result<R, E>,
	) -> sp_std::result::Result<(R, Option<T::Balance>), E> {
		Accounts::<T>::try_mutate_exists(who, currency_id, |maybe_account| {
			let existed = maybe_account.is_some();
			let mut account = maybe_account.take().unwrap_or_default();
			f(&mut account, existed).map(move |result| {
				let maybe_endowed = if !existed { Some(account.free) } else { None };
				let mut maybe_dust: Option<T::Balance> = None;
				let total = account.total();
				*maybe_account = if total < T::ExistentialDeposits::get(&currency_id) {
					// if ED is not zero, but account total is zero, account will be reaped
					if total.is_zero() {
						None
					} else {
						if !T::DustRemovalWhitelist::contains(who) {
							maybe_dust = Some(total);
						}
						Some(account)
					}
				} else {
					// Note: if ED is zero, account will never be reaped
					Some(account)
				};

				(maybe_endowed, existed, maybe_account.is_some(), maybe_dust, result)
			})
		})
		.map(|(maybe_endowed, existed, exists, maybe_dust, result)| {
			if existed && !exists {
				// If existed before, decrease account provider.
				// Ignore the result, because if it failed then there are remaining consumers,
				// and the account storage in frame_system shouldn't be reaped.
				let _ = frame_system::Pallet::<T>::dec_providers(who);
				<T::CurrencyHooks as MutationHooks<T::AccountId, T::CurrencyId, T::Balance>>::OnKilledTokenAccount::happened(&(who.clone(), currency_id));
			} else if !existed && exists {
				// if new, increase account provider
				frame_system::Pallet::<T>::inc_providers(who);
				<T::CurrencyHooks as MutationHooks<T::AccountId, T::CurrencyId, T::Balance>>::OnNewTokenAccount::happened(&(who.clone(), currency_id));
			}

			if let Some(endowed) = maybe_endowed {
				Self::deposit_event(Event::Endowed {
					currency_id,
					who: who.clone(),
					amount: endowed,
				});
			}

			if let Some(dust_amount) = maybe_dust {
				// `OnDust` maybe get/set storage `Accounts` of `who`, trigger handler here
				// to avoid some unexpected errors.
				<T::CurrencyHooks as MutationHooks<T::AccountId, T::CurrencyId, T::Balance>>::OnDust::on_dust(who, currency_id, dust_amount);

				Self::deposit_event(Event::DustLost {
					currency_id,
					who: who.clone(),
					amount: dust_amount,
				});
			}

			(result, maybe_dust)
		})
	}

	pub(crate) fn mutate_account<R>(
		who: &T::AccountId,
		currency_id: T::CurrencyId,
		f: impl FnOnce(&mut AccountData<T::Balance>, bool) -> R,
	) -> (R, Option<T::Balance>) {
		Self::try_mutate_account(who, currency_id, |account, existed| -> Result<R, Infallible> {
			Ok(f(account, existed))
		})
		.expect("Error is infallible; qed")
	}

	/// Set free balance of `who` to a new value.
	///
	/// Note: this will not maintain total issuance, and the caller is expected
	/// to do it. If it will cause the account to be removed dust, shouldn't use
	/// it, because maybe the account that should be reaped to remain due to
	/// failed transfer/withdraw dust.
	pub(crate) fn set_free_balance(currency_id: T::CurrencyId, who: &T::AccountId, amount: T::Balance) {
		Self::mutate_account(who, currency_id, |account, _| {
			account.free = amount;

			Self::deposit_event(Event::BalanceSet {
				currency_id,
				who: who.clone(),
				free: account.free,
				reserved: account.reserved,
			});
		});
	}

	/// Set reserved balance of `who` to a new value.
	///
	/// Note: this will not maintain total issuance, and the caller is expected
	/// to do it. If it will cause the account to be removed dust, shouldn't use
	/// it, because maybe the account that should be reaped to remain due to
	/// failed transfer/withdraw dust.
	pub(crate) fn set_reserved_balance(currency_id: T::CurrencyId, who: &T::AccountId, amount: T::Balance) {
		Self::mutate_account(who, currency_id, |account, _| {
			account.reserved = amount;

			Self::deposit_event(Event::BalanceSet {
				currency_id,
				who: who.clone(),
				free: account.free,
				reserved: account.reserved,
			});
		});
	}

	/// Update the account entry for `who` under `currency_id`, given the
	/// locks.
	pub(crate) fn update_locks(
		currency_id: T::CurrencyId,
		who: &T::AccountId,
		locks: &[BalanceLock<T::Balance>],
	) -> DispatchResult {
		// track lock delta
		let mut total_frozen_prev = Zero::zero();
		let mut total_frozen_after = Zero::zero();

		// update account data
		Self::mutate_account(who, currency_id, |account, _| {
			total_frozen_prev = account.frozen;
			account.frozen = Zero::zero();
			for lock in locks.iter() {
				account.frozen = account.frozen.max(lock.amount);
			}
			total_frozen_after = account.frozen;
		});

		// update locks
		let existed = Locks::<T>::contains_key(who, currency_id);
		if locks.is_empty() {
			Locks::<T>::remove(who, currency_id);
			if existed {
				// decrease account ref count when destruct lock
				frame_system::Pallet::<T>::dec_consumers(who);
			}
		} else {
			let bounded_locks: BoundedVec<BalanceLock<T::Balance>, T::MaxLocks> =
				locks.to_vec().try_into().map_err(|_| Error::<T>::MaxLocksExceeded)?;
			Locks::<T>::insert(who, currency_id, bounded_locks);
			if !existed {
				// increase account ref count when initialize lock
				if frame_system::Pallet::<T>::inc_consumers(who).is_err() {
					// No providers for the locks. This is impossible under normal circumstances
					// since the funds that are under the lock will themselves be stored in the
					// account and therefore will need a reference.
					log::warn!(
						"Warning: Attempt to introduce lock consumer reference, yet no providers. \
						This is unexpected but should be safe."
					);
				}
			}
		}

		if total_frozen_prev < total_frozen_after {
			let amount = total_frozen_after.saturating_sub(total_frozen_prev);
			Self::deposit_event(Event::Locked {
				currency_id,
				who: who.clone(),
				amount,
			});
		} else if total_frozen_prev > total_frozen_after {
			let amount = total_frozen_prev.saturating_sub(total_frozen_after);
			Self::deposit_event(Event::Unlocked {
				currency_id,
				who: who.clone(),
				amount,
			});
		}

		Ok(())
	}

	/// Transfer some free balance from `from` to `to`. Ensure from_account
	/// allow death or new balance will not be reaped, and ensure
	/// to_account will not be removed dust.
	///
	/// Is a no-op if value to be transferred is zero or the `from` is the same
	/// as `to`.
	pub(crate) fn do_transfer(
		currency_id: T::CurrencyId,
		from: &T::AccountId,
		to: &T::AccountId,
		amount: T::Balance,
		existence_requirement: ExistenceRequirement,
	) -> DispatchResult {
		if amount.is_zero() || from == to {
			return Ok(());
		}

		<T::CurrencyHooks as MutationHooks<T::AccountId, T::CurrencyId, T::Balance>>::PreTransfer::on_transfer(
			currency_id,
			from,
			to,
			amount,
		)?;
		Self::try_mutate_account(to, currency_id, |to_account, _existed| -> DispatchResult {
			Self::try_mutate_account(from, currency_id, |from_account, _existed| -> DispatchResult {
				from_account.free = from_account
					.free
					.checked_sub(&amount)
					.ok_or(Error::<T>::BalanceTooLow)?;
				to_account.free = to_account.free.checked_add(&amount).ok_or(ArithmeticError::Overflow)?;

				let ed = T::ExistentialDeposits::get(&currency_id);
				// if the total of `to_account` is below existential deposit, would return an
				// error.
				// Note: if `to_account` is in `T::DustRemovalWhitelist`, can bypass this check.
				ensure!(
					to_account.total() >= ed || T::DustRemovalWhitelist::contains(to),
					Error::<T>::ExistentialDeposit
				);

				Self::ensure_can_withdraw(currency_id, from, amount)?;

				let allow_death = existence_requirement == ExistenceRequirement::AllowDeath;
				let allow_death = allow_death && frame_system::Pallet::<T>::can_dec_provider(from);
				let would_be_dead = if from_account.total() < ed {
					if from_account.total().is_zero() {
						true
					} else {
						// Note: if account is not in `T::DustRemovalWhitelist`, account will eventually
						// be reaped due to the dust removal.
						!T::DustRemovalWhitelist::contains(from)
					}
				} else {
					false
				};

				ensure!(allow_death || !would_be_dead, Error::<T>::KeepAlive);
				Ok(())
			})?;
			Ok(())
		})?;

		<T::CurrencyHooks as MutationHooks<T::AccountId, T::CurrencyId, T::Balance>>::PostTransfer::on_transfer(
			currency_id,
			from,
			to,
			amount,
		)?;
		Self::deposit_event(Event::Transfer {
			currency_id,
			from: from.clone(),
			to: to.clone(),
			amount,
		});
		Ok(())
	}

	/// Withdraw some free balance from an account, respecting existence
	/// requirements.
	///
	/// `change_total_issuance`:
	/// - true, decrease the total issuance by burned amount.
	/// - false, do not update the total issuance.
	///
	/// Is a no-op if value to be withdrawn is zero.
	pub(crate) fn do_withdraw(
		currency_id: T::CurrencyId,
		who: &T::AccountId,
		amount: T::Balance,
		existence_requirement: ExistenceRequirement,
		change_total_issuance: bool,
	) -> DispatchResult {
		if amount.is_zero() {
			return Ok(());
		}

		Self::try_mutate_account(who, currency_id, |account, _existed| -> DispatchResult {
			Self::ensure_can_withdraw(currency_id, who, amount)?;
			let previous_total = account.total();
			account.free = account.free.defensive_saturating_sub(amount);

			let ed = T::ExistentialDeposits::get(&currency_id);
			let would_be_dead = if account.total() < ed {
				if account.total().is_zero() {
					true
				} else {
					// Note: if account is not in `T::DustRemovalWhitelist`, account will eventually
					// be reaped due to the dust removal.
					!T::DustRemovalWhitelist::contains(who)
				}
			} else {
				false
			};
			let would_kill = would_be_dead && (previous_total >= ed || !previous_total.is_zero());
			ensure!(
				existence_requirement == ExistenceRequirement::AllowDeath || !would_kill,
				Error::<T>::KeepAlive
			);

			if change_total_issuance {
				TotalIssuance::<T>::mutate(currency_id, |v| *v = v.defensive_saturating_sub(amount));
			}

			Self::deposit_event(Event::Withdrawn {
				currency_id,
				who: who.clone(),
				amount,
			});
			Ok(())
		})?;

		Ok(())
	}

	/// Deposit some `value` into the free balance of `who`.
	///
	/// `require_existed`:
	/// - true, the account must already exist, do not require ED.
	/// - false, possibly creating a new account, require ED if the account does
	///   not yet exist, but except this account is in the dust removal
	///   whitelist.
	///
	/// `change_total_issuance`:
	/// - true, increase the issued amount to total issuance.
	/// - false, do not update the total issuance.
	pub(crate) fn do_deposit(
		currency_id: T::CurrencyId,
		who: &T::AccountId,
		amount: T::Balance,
		require_existed: bool,
		change_total_issuance: bool,
	) -> Result<T::Balance, DispatchError> {
		if amount.is_zero() {
			return Ok(amount);
		}

		<T::CurrencyHooks as MutationHooks<T::AccountId, T::CurrencyId, T::Balance>>::PreDeposit::on_deposit(
			currency_id,
			who,
			amount,
		)?;
		Self::try_mutate_account(who, currency_id, |account, existed| -> DispatchResult {
			if require_existed {
				ensure!(existed, Error::<T>::DeadAccount);
			} else {
				let ed = T::ExistentialDeposits::get(&currency_id);
				// Note: if who is in dust removal whitelist, allow to deposit the amount that
				// below ED to it.
				ensure!(
					amount >= ed || existed || T::DustRemovalWhitelist::contains(who),
					Error::<T>::ExistentialDeposit
				);
			}

			let new_total_issuance = Self::total_issuance(currency_id)
				.checked_add(&amount)
				.ok_or(ArithmeticError::Overflow)?;
			if change_total_issuance {
				TotalIssuance::<T>::mutate(currency_id, |v| *v = new_total_issuance);
			}
			account.free = account.free.defensive_saturating_add(amount);
			Ok(())
		})?;
		<T::CurrencyHooks as MutationHooks<T::AccountId, T::CurrencyId, T::Balance>>::PostDeposit::on_deposit(
			currency_id,
			who,
			amount,
		)?;
		Self::deposit_event(Event::Deposited {
			currency_id,
			who: who.clone(),
			amount,
		});
		Ok(amount)
	}
}

impl<T: Config> MultiCurrency<T::AccountId> for Pallet<T> {
	type CurrencyId = T::CurrencyId;
	type Balance = T::Balance;

	fn minimum_balance(currency_id: Self::CurrencyId) -> Self::Balance {
		T::ExistentialDeposits::get(&currency_id)
	}

	fn total_issuance(currency_id: Self::CurrencyId) -> Self::Balance {
		Self::total_issuance(currency_id)
	}

	fn total_balance(currency_id: Self::CurrencyId, who: &T::AccountId) -> Self::Balance {
		Self::accounts(who, currency_id).total()
	}

	fn free_balance(currency_id: Self::CurrencyId, who: &T::AccountId) -> Self::Balance {
		Self::accounts(who, currency_id).free
	}

	fn ensure_can_withdraw(currency_id: Self::CurrencyId, who: &T::AccountId, amount: Self::Balance) -> DispatchResult {
		Self::ensure_can_withdraw(currency_id, who, amount)
	}

	fn transfer(
		currency_id: Self::CurrencyId,
		from: &T::AccountId,
		to: &T::AccountId,
		amount: Self::Balance,
	) -> DispatchResult {
		// allow death
		Self::do_transfer(currency_id, from, to, amount, ExistenceRequirement::AllowDeath)
	}

	fn deposit(currency_id: Self::CurrencyId, who: &T::AccountId, amount: Self::Balance) -> DispatchResult {
		// do not require existing
		Self::do_deposit(currency_id, who, amount, false, true)?;
		Ok(())
	}

	fn withdraw(currency_id: Self::CurrencyId, who: &T::AccountId, amount: Self::Balance) -> DispatchResult {
		// allow death
		Self::do_withdraw(currency_id, who, amount, ExistenceRequirement::AllowDeath, true)
	}

	// Check if `value` amount of free balance can be slashed from `who`.
	fn can_slash(currency_id: Self::CurrencyId, who: &T::AccountId, value: Self::Balance) -> bool {
		if value.is_zero() {
			return true;
		}
		Self::free_balance(currency_id, who) >= value
	}

	/// Is a no-op if `value` to be slashed is zero.
	///
	/// NOTE: `slash()` prefers free balance, but assumes that reserve
	/// balance can be drawn from in extreme circumstances. `can_slash()`
	/// should be used prior to `slash()` to avoid having to draw from
	/// reserved funds, however we err on the side of punishment if things
	/// are inconsistent or `can_slash` wasn't used appropriately.
	fn slash(currency_id: Self::CurrencyId, who: &T::AccountId, amount: Self::Balance) -> Self::Balance {
		if amount.is_zero() {
			return amount;
		}

		<T::CurrencyHooks as MutationHooks<T::AccountId, T::CurrencyId, T::Balance>>::OnSlash::on_slash(
			currency_id,
			who,
			amount,
		);
		let account = Self::accounts(who, currency_id);
		let free_slashed_amount = account.free.min(amount);
		// Cannot underflow because free_slashed_amount can never be greater than amount
		// but just to be defensive here.
		let mut remaining_slash = amount.defensive_saturating_sub(free_slashed_amount);

		// slash free balance
		if !free_slashed_amount.is_zero() {
			// Cannot underflow becuase free_slashed_amount can never be greater than
			// account.free but just to be defensive here.
			Self::set_free_balance(
				currency_id,
				who,
				account.free.defensive_saturating_sub(free_slashed_amount),
			);
		}

		// slash reserved balance
		let reserved_slashed_amount = account.reserved.min(remaining_slash);

		if !reserved_slashed_amount.is_zero() {
			// Cannot underflow due to above line but just to be defensive here.
			remaining_slash = remaining_slash.defensive_saturating_sub(reserved_slashed_amount);
			Self::set_reserved_balance(
				currency_id,
				who,
				account.reserved.defensive_saturating_sub(reserved_slashed_amount),
			);
		}

		// Cannot underflow because the slashed value cannot be greater than total
		// issuance but just to be defensive here.
		TotalIssuance::<T>::mutate(currency_id, |v| {
			*v = v.defensive_saturating_sub(amount.defensive_saturating_sub(remaining_slash))
		});

		Self::deposit_event(Event::Slashed {
			currency_id,
			who: who.clone(),
			free_amount: free_slashed_amount,
			reserved_amount: reserved_slashed_amount,
		});
		remaining_slash
	}
}

impl<T: Config> MultiCurrencyExtended<T::AccountId> for Pallet<T> {
	type Amount = T::Amount;

	fn update_balance(currency_id: Self::CurrencyId, who: &T::AccountId, by_amount: Self::Amount) -> DispatchResult {
		if by_amount.is_zero() {
			return Ok(());
		}

		// Ensure this doesn't overflow. There isn't any traits that exposes
		// `saturating_abs` so we need to do it manually.
		let by_amount_abs = if by_amount == Self::Amount::min_value() {
			Self::Amount::max_value()
		} else {
			by_amount.abs()
		};

		let by_balance =
			TryInto::<Self::Balance>::try_into(by_amount_abs).map_err(|_| Error::<T>::AmountIntoBalanceFailed)?;
		if by_amount.is_positive() {
			Self::deposit(currency_id, who, by_balance)
		} else {
			Self::withdraw(currency_id, who, by_balance).map(|_| ())
		}
	}
}

impl<T: Config> MultiLockableCurrency<T::AccountId> for Pallet<T> {
	type Moment = BlockNumberFor<T>;

	// Set a lock on the balance of `who` under `currency_id`.
	// Is a no-op if lock amount is zero.
	fn set_lock(
		lock_id: LockIdentifier,
		currency_id: Self::CurrencyId,
		who: &T::AccountId,
		amount: Self::Balance,
	) -> DispatchResult {
		if amount.is_zero() {
			return Ok(());
		}
		let mut new_lock = Some(BalanceLock { id: lock_id, amount });
		let mut locks = Self::locks(who, currency_id)
			.into_iter()
			.filter_map(|lock| {
				if lock.id == lock_id {
					new_lock.take()
				} else {
					Some(lock)
				}
			})
			.collect::<Vec<_>>();
		if let Some(lock) = new_lock {
			locks.push(lock)
		}
		Self::update_locks(currency_id, who, &locks[..])?;

		Self::deposit_event(Event::LockSet {
			lock_id,
			currency_id,
			who: who.clone(),
			amount,
		});
		Ok(())
	}

	// Extend a lock on the balance of `who` under `currency_id`.
	// Is a no-op if lock amount is zero
	fn extend_lock(
		lock_id: LockIdentifier,
		currency_id: Self::CurrencyId,
		who: &T::AccountId,
		amount: Self::Balance,
	) -> DispatchResult {
		if amount.is_zero() {
			return Ok(());
		}
		let mut new_lock = Some(BalanceLock { id: lock_id, amount });
		let mut locks = Self::locks(who, currency_id)
			.into_iter()
			.filter_map(|lock| {
				if lock.id == lock_id {
					new_lock.take().map(|nl| {
						let new_amount = lock.amount.max(nl.amount);
						Self::deposit_event(Event::LockSet {
							lock_id,
							currency_id,
							who: who.clone(),
							amount: new_amount,
						});
						BalanceLock {
							id: lock.id,
							amount: new_amount,
						}
					})
				} else {
					Some(lock)
				}
			})
			.collect::<Vec<_>>();
		if let Some(lock) = new_lock {
			Self::deposit_event(Event::LockSet {
				lock_id,
				currency_id,
				who: who.clone(),
				amount: lock.amount,
			});
			locks.push(lock)
		}
		Self::update_locks(currency_id, who, &locks[..])
	}

	fn remove_lock(lock_id: LockIdentifier, currency_id: Self::CurrencyId, who: &T::AccountId) -> DispatchResult {
		let mut locks = Self::locks(who, currency_id);
		locks.retain(|lock| lock.id != lock_id);
		let locks_vec = locks.to_vec();
		Self::update_locks(currency_id, who, &locks_vec[..])?;

		Self::deposit_event(Event::LockRemoved {
			lock_id,
			currency_id,
			who: who.clone(),
		});
		Ok(())
	}
}

impl<T: Config> MultiReservableCurrency<T::AccountId> for Pallet<T> {
	/// Check if `who` can reserve `value` from their free balance.
	///
	/// Always `true` if value to be reserved is zero.
	fn can_reserve(currency_id: Self::CurrencyId, who: &T::AccountId, value: Self::Balance) -> bool {
		if value.is_zero() {
			return true;
		}
		Self::ensure_can_withdraw(currency_id, who, value).is_ok()
	}

	/// Slash from reserved balance, returning any amount that was unable to
	/// be slashed.
	///
	/// Is a no-op if the value to be slashed is zero.
	fn slash_reserved(currency_id: Self::CurrencyId, who: &T::AccountId, value: Self::Balance) -> Self::Balance {
		if value.is_zero() {
			return value;
		}

		<T::CurrencyHooks as MutationHooks<T::AccountId, T::CurrencyId, T::Balance>>::OnSlash::on_slash(
			currency_id,
			who,
			value,
		);
		let reserved_balance = Self::reserved_balance(currency_id, who);
		let actual = reserved_balance.min(value);
		Self::mutate_account(who, currency_id, |account, _| {
			// ensured reserved_balance >= actual but just to be defensive here.
			account.reserved = reserved_balance.defensive_saturating_sub(actual);
		});
		TotalIssuance::<T>::mutate(currency_id, |v| *v = v.defensive_saturating_sub(actual));

		Self::deposit_event(Event::Slashed {
			currency_id,
			who: who.clone(),
			free_amount: Zero::zero(),
			reserved_amount: actual,
		});
		value.defensive_saturating_sub(actual)
	}

	fn reserved_balance(currency_id: Self::CurrencyId, who: &T::AccountId) -> Self::Balance {
		Self::accounts(who, currency_id).reserved
	}

	/// Move `value` from the free balance from `who` to their reserved
	/// balance.
	///
	/// Is a no-op if value to be reserved is zero.
	fn reserve(currency_id: Self::CurrencyId, who: &T::AccountId, value: Self::Balance) -> DispatchResult {
		if value.is_zero() {
			return Ok(());
		}
		Self::ensure_can_withdraw(currency_id, who, value)?;

		Self::mutate_account(who, currency_id, |account, _| {
			account.free = account.free.defensive_saturating_sub(value);
			account.reserved = account.reserved.defensive_saturating_add(value);

			Self::deposit_event(Event::Reserved {
				currency_id,
				who: who.clone(),
				amount: value,
			});
		});

		Ok(())
	}

	/// Unreserve some funds, returning any amount that was unable to be
	/// unreserved.
	///
	/// Is a no-op if the value to be unreserved is zero.
	fn unreserve(currency_id: Self::CurrencyId, who: &T::AccountId, value: Self::Balance) -> Self::Balance {
		if value.is_zero() {
			return value;
		}

		let (remaining, _) = Self::mutate_account(who, currency_id, |account, _| {
			let actual = account.reserved.min(value);
			account.reserved = account.reserved.defensive_saturating_sub(actual);
			account.free = account.free.defensive_saturating_add(actual);

			Self::deposit_event(Event::Unreserved {
				currency_id,
				who: who.clone(),
				amount: actual,
			});
			value.defensive_saturating_sub(actual)
		});

		remaining
	}

	/// Move the reserved balance of one account into the balance of
	/// another, according to `status`.
	///
	/// Is a no-op if:
	/// - the value to be moved is zero; or
	/// - the `slashed` id equal to `beneficiary` and the `status` is
	///   `Reserved`.
	fn repatriate_reserved(
		currency_id: Self::CurrencyId,
		slashed: &T::AccountId,
		beneficiary: &T::AccountId,
		value: Self::Balance,
		status: BalanceStatus,
	) -> sp_std::result::Result<Self::Balance, DispatchError> {
		if value.is_zero() {
			return Ok(value);
		}

		if slashed == beneficiary {
			return match status {
				BalanceStatus::Free => Ok(Self::unreserve(currency_id, slashed, value)),
				BalanceStatus::Reserved => Ok(value.saturating_sub(Self::reserved_balance(currency_id, slashed))),
			};
		}

		let from_account = Self::accounts(slashed, currency_id);
		let to_account = Self::accounts(beneficiary, currency_id);
		let actual = from_account.reserved.min(value);
		match status {
			BalanceStatus::Free => {
				Self::set_free_balance(
					currency_id,
					beneficiary,
					to_account.free.defensive_saturating_add(actual),
				);
			}
			BalanceStatus::Reserved => {
				Self::set_reserved_balance(
					currency_id,
					beneficiary,
					to_account.reserved.defensive_saturating_add(actual),
				);
			}
		}
		Self::set_reserved_balance(
			currency_id,
			slashed,
			from_account.reserved.defensive_saturating_sub(actual),
		);

		Self::deposit_event(Event::<T>::ReserveRepatriated {
			currency_id,
			from: slashed.clone(),
			to: beneficiary.clone(),
			amount: actual,
			status,
		});
		Ok(value.defensive_saturating_sub(actual))
	}
}

impl<T: Config> NamedMultiReservableCurrency<T::AccountId> for Pallet<T> {
	type ReserveIdentifier = T::ReserveIdentifier;

	fn reserved_balance_named(
		id: &Self::ReserveIdentifier,
		currency_id: Self::CurrencyId,
		who: &T::AccountId,
	) -> Self::Balance {
		let reserves = Self::reserves(who, currency_id);
		reserves
			.binary_search_by_key(id, |data| data.id)
			.map(|index| reserves[index].amount)
			.unwrap_or_default()
	}

	/// Move `value` from the free balance from `who` to a named reserve
	/// balance.
	///
	/// Is a no-op if value to be reserved is zero.
	fn reserve_named(
		id: &Self::ReserveIdentifier,
		currency_id: Self::CurrencyId,
		who: &T::AccountId,
		value: Self::Balance,
	) -> DispatchResult {
		if value.is_zero() {
			return Ok(());
		}

		Reserves::<T>::try_mutate(who, currency_id, |reserves| -> DispatchResult {
			match reserves.binary_search_by_key(id, |data| data.id) {
				Ok(index) => {
					// this add can't overflow but just to be defensive.
					reserves[index].amount = reserves[index].amount.defensive_saturating_add(value);
				}
				Err(index) => {
					reserves
						.try_insert(index, ReserveData { id: *id, amount: value })
						.map_err(|_| Error::<T>::TooManyReserves)?;
				}
			};
			<Self as MultiReservableCurrency<_>>::reserve(currency_id, who, value)
		})
	}

	/// Unreserve some funds, returning any amount that was unable to be
	/// unreserved.
	///
	/// Is a no-op if the value to be unreserved is zero.
	fn unreserve_named(
		id: &Self::ReserveIdentifier,
		currency_id: Self::CurrencyId,
		who: &T::AccountId,
		value: Self::Balance,
	) -> Self::Balance {
		if value.is_zero() {
			return Zero::zero();
		}

		Reserves::<T>::mutate_exists(who, currency_id, |maybe_reserves| -> Self::Balance {
			if let Some(reserves) = maybe_reserves.as_mut() {
				match reserves.binary_search_by_key(id, |data| data.id) {
					Ok(index) => {
						let to_change = cmp::min(reserves[index].amount, value);

						let remain = <Self as MultiReservableCurrency<_>>::unreserve(currency_id, who, to_change);

						// remain should always be zero but just to be defensive here.
						let actual = to_change.defensive_saturating_sub(remain);

						// `actual <= to_change` and `to_change <= amount`, but just to be defensive
						// here.
						reserves[index].amount = reserves[index].amount.defensive_saturating_sub(actual);

						if reserves[index].amount.is_zero() {
							if reserves.len() == 1 {
								// no more named reserves
								*maybe_reserves = None;
							} else {
								// remove this named reserve
								reserves.remove(index);
							}
						}
						value.defensive_saturating_sub(actual)
					}
					Err(_) => value,
				}
			} else {
				value
			}
		})
	}

	/// Slash from reserved balance, returning the amount that was unable to be
	/// slashed.
	///
	/// Is a no-op if the value to be slashed is zero.
	fn slash_reserved_named(
		id: &Self::ReserveIdentifier,
		currency_id: Self::CurrencyId,
		who: &T::AccountId,
		value: Self::Balance,
	) -> Self::Balance {
		if value.is_zero() {
			return Zero::zero();
		}

		Reserves::<T>::mutate(who, currency_id, |reserves| -> Self::Balance {
			match reserves.binary_search_by_key(id, |data| data.id) {
				Ok(index) => {
					let to_change = cmp::min(reserves[index].amount, value);

					let remain = <Self as MultiReservableCurrency<_>>::slash_reserved(currency_id, who, to_change);

					// remain should always be zero but just to be defensive here.
					let actual = to_change.defensive_saturating_sub(remain);

					// `actual <= to_change` and `to_change <= amount` but just to be defensive
					// here.
					reserves[index].amount = reserves[index].amount.defensive_saturating_sub(actual);

					Self::deposit_event(Event::Slashed {
						who: who.clone(),
						currency_id,
						free_amount: Zero::zero(),
						reserved_amount: actual,
					});
					value.defensive_saturating_sub(actual)
				}
				Err(_) => value,
			}
		})
	}

	/// Move the reserved balance of one account into the balance of another,
	/// according to `status`. If `status` is `Reserved`, the balance will be
	/// reserved with given `id`.
	///
	/// Is a no-op if:
	/// - the value to be moved is zero; or
	/// - the `slashed` id equal to `beneficiary` and the `status` is
	///   `Reserved`.
	fn repatriate_reserved_named(
		id: &Self::ReserveIdentifier,
		currency_id: Self::CurrencyId,
		slashed: &T::AccountId,
		beneficiary: &T::AccountId,
		value: Self::Balance,
		status: Status,
	) -> Result<Self::Balance, DispatchError> {
		if value.is_zero() {
			return Ok(Zero::zero());
		}

		if slashed == beneficiary {
			return match status {
				Status::Free => Ok(Self::unreserve_named(id, currency_id, slashed, value)),
				Status::Reserved => Ok(value.saturating_sub(Self::reserved_balance_named(id, currency_id, slashed))),
			};
		}

		Reserves::<T>::try_mutate(
			slashed,
			currency_id,
			|reserves| -> Result<Self::Balance, DispatchError> {
				match reserves.binary_search_by_key(id, |data| data.id) {
					Ok(index) => {
						let to_change = cmp::min(reserves[index].amount, value);

						let actual = if status == Status::Reserved {
							// make it the reserved under same identifier
							Reserves::<T>::try_mutate(
								beneficiary,
								currency_id,
								|reserves| -> Result<T::Balance, DispatchError> {
									match reserves.binary_search_by_key(id, |data| data.id) {
										Ok(index) => {
											let remain = <Self as MultiReservableCurrency<_>>::repatriate_reserved(
												currency_id,
												slashed,
												beneficiary,
												to_change,
												status,
											)?;

											// remain should always be zero but just to be defensive
											// here.
											let actual = to_change.defensive_saturating_sub(remain);

											// this add can't overflow but just to be defensive.
											reserves[index].amount =
												reserves[index].amount.defensive_saturating_add(actual);

											Ok(actual)
										}
										Err(index) => {
											let remain = <Self as MultiReservableCurrency<_>>::repatriate_reserved(
												currency_id,
												slashed,
												beneficiary,
												to_change,
												status,
											)?;

											// remain should always be zero but just to be defensive
											// here
											let actual = to_change.defensive_saturating_sub(remain);

											reserves
												.try_insert(
													index,
													ReserveData {
														id: *id,
														amount: actual,
													},
												)
												.map_err(|_| Error::<T>::TooManyReserves)?;

											Ok(actual)
										}
									}
								},
							)?
						} else {
							let remain = <Self as MultiReservableCurrency<_>>::repatriate_reserved(
								currency_id,
								slashed,
								beneficiary,
								to_change,
								status,
							)?;

							// remain should always be zero but just to be defensive here
							to_change.defensive_saturating_sub(remain)
						};

						// `actual <= to_change` and `to_change <= amount` but just to be defensive
						// here.
						reserves[index].amount = reserves[index].amount.defensive_saturating_sub(actual);
						Ok(value.defensive_saturating_sub(actual))
					}
					Err(_) => Ok(value),
				}
			},
		)
	}
}

impl<T: Config> fungibles::Inspect<T::AccountId> for Pallet<T> {
	type AssetId = T::CurrencyId;
	type Balance = T::Balance;

	fn total_issuance(asset_id: Self::AssetId) -> Self::Balance {
		Self::total_issuance(asset_id)
	}

	fn minimum_balance(asset_id: Self::AssetId) -> Self::Balance {
		T::ExistentialDeposits::get(&asset_id)
	}

	fn balance(asset_id: Self::AssetId, who: &T::AccountId) -> Self::Balance {
		Self::accounts(who, asset_id).free
	}

	fn total_balance(asset_id: Self::AssetId, who: &T::AccountId) -> Self::Balance {
		Self::accounts(who, asset_id).total()
	}

	fn reducible_balance(
		asset_id: Self::AssetId,
		who: &T::AccountId,
		preservation: Preservation,
		_force: Fortitude,
	) -> Self::Balance {
		let a = Self::accounts(who, asset_id);
		// Liquid balance is what is neither reserved nor locked/frozen.
		let liquid = a.free.saturating_sub(a.frozen);
		if frame_system::Pallet::<T>::can_dec_provider(who) && !matches!(preservation, Preservation::Protect) {
			liquid
		} else {
			// `must_remain_to_exist` is the part of liquid balance which must remain to
			// keep total over ED.
			let must_remain_to_exist =
				T::ExistentialDeposits::get(&asset_id).saturating_sub(a.total().saturating_sub(liquid));
			liquid.saturating_sub(must_remain_to_exist)
		}
	}

	fn can_deposit(
		asset_id: Self::AssetId,
		who: &T::AccountId,
		amount: Self::Balance,
		_provenance: Provenance,
	) -> DepositConsequence {
		Self::deposit_consequence(who, asset_id, amount, &Self::accounts(who, asset_id))
	}

	fn can_withdraw(
		asset_id: Self::AssetId,
		who: &T::AccountId,
		amount: Self::Balance,
	) -> WithdrawConsequence<Self::Balance> {
		Self::withdraw_consequence(who, asset_id, amount, &Self::accounts(who, asset_id))
	}

	fn asset_exists(asset: Self::AssetId) -> bool {
		TotalIssuance::<T>::contains_key(asset)
	}
}

impl<T: Config> fungibles::Mutate<T::AccountId> for Pallet<T> {
	fn mint_into(
		asset_id: Self::AssetId,
		who: &T::AccountId,
		amount: Self::Balance,
	) -> Result<Self::Balance, DispatchError> {
		Self::deposit_consequence(who, asset_id, amount, &Self::accounts(who, asset_id)).into_result()?;
		// do not require existing
		Self::do_deposit(asset_id, who, amount, false, true)
	}

	fn burn_from(
		asset_id: Self::AssetId,
		who: &T::AccountId,
		amount: Self::Balance,
		// TODO: Respect precision
		_precision: Precision,
		// TODO: Respect fortitude
		_fortitude: Fortitude,
	) -> Result<Self::Balance, DispatchError> {
		let extra =
			Self::withdraw_consequence(who, asset_id, amount, &Self::accounts(who, asset_id)).into_result(false)?;
		let actual = amount.defensive_saturating_add(extra);
		// allow death
		Self::do_withdraw(asset_id, who, actual, ExistenceRequirement::AllowDeath, true).map(|_| actual)
	}

	fn transfer(
		asset_id: Self::AssetId,
		source: &T::AccountId,
		dest: &T::AccountId,
		amount: T::Balance,
		preservation: Preservation,
	) -> Result<T::Balance, DispatchError> {
		let existence_requirement = match preservation {
			Preservation::Expendable => ExistenceRequirement::AllowDeath,
			Preservation::Protect | Preservation::Preserve => ExistenceRequirement::KeepAlive,
		};
		Self::do_transfer(asset_id, source, dest, amount, existence_requirement).map(|_| amount)
	}
}

impl<T: Config> fungibles::Unbalanced<T::AccountId> for Pallet<T> {
	fn handle_dust(_dust: fungibles::Dust<T::AccountId, Self>) {
		// Dust is handled in account mutate method
	}

	fn write_balance(
		asset_id: Self::AssetId,
		who: &T::AccountId,
		amount: Self::Balance,
	) -> Result<Option<Self::Balance>, DispatchError> {
		let max_reduction = <Self as fungibles::Inspect<_>>::reducible_balance(
			asset_id,
			who,
			Preservation::Expendable,
			Fortitude::Force,
		);

		// Balance is the same type and will not overflow
		let (_, dust_amount) = Self::try_mutate_account(who, asset_id, |account, _| -> Result<(), DispatchError> {
			// Make sure the reduction (if there is one) is no more than the maximum
			// allowed.
			let reduction = account.free.saturating_sub(amount);
			ensure!(reduction <= max_reduction, Error::<T>::BalanceTooLow);

			account.free = amount;
			Self::deposit_event(Event::BalanceSet {
				currency_id: asset_id,
				who: who.clone(),
				free: account.free,
				reserved: account.reserved,
			});

			Ok(())
		})?;

		Ok(dust_amount)
	}

	fn set_total_issuance(asset_id: Self::AssetId, amount: Self::Balance) {
		// Balance is the same type and will not overflow
		TotalIssuance::<T>::mutate(asset_id, |t| *t = amount);

		Self::deposit_event(Event::TotalIssuanceSet {
			currency_id: asset_id,
			amount,
		});
	}

	fn decrease_balance(
		asset: Self::AssetId,
		who: &T::AccountId,
		mut amount: Self::Balance,
		precision: Precision,
		preservation: Preservation,
		force: Fortitude,
	) -> Result<Self::Balance, DispatchError> {
		let old_balance = <Pallet<T> as fungibles::Inspect<T::AccountId>>::balance(asset, who);
		let free = <Pallet<T> as fungibles::Inspect<T::AccountId>>::reducible_balance(asset, who, preservation, force);
		if let Precision::BestEffort = precision {
			amount = amount.min(free);
		}
		let new_balance = old_balance.checked_sub(&amount).ok_or(TokenError::FundsUnavailable)?;
		let _dust_amount = Self::write_balance(asset, who, new_balance)?.unwrap_or_default();

		// here just return decrease amount, shouldn't count the dust_amount
		Ok(old_balance.saturating_sub(new_balance))
	}
}

impl<T: Config> fungibles::Balanced<T::AccountId> for Pallet<T> {
	type OnDropDebt = fungibles::IncreaseIssuance<T::AccountId, Self>;
	type OnDropCredit = fungibles::DecreaseIssuance<T::AccountId, Self>;

	fn done_deposit(currency_id: Self::AssetId, who: &T::AccountId, amount: Self::Balance) {
		Self::deposit_event(Event::Deposited {
			currency_id,
			who: who.clone(),
			amount,
		});
	}
	fn done_withdraw(currency_id: Self::AssetId, who: &T::AccountId, amount: Self::Balance) {
		Self::deposit_event(Event::Withdrawn {
			currency_id,
			who: who.clone(),
			amount,
		});
	}
	fn done_issue(currency_id: Self::AssetId, amount: Self::Balance) {
		Self::deposit_event(Event::Issued { currency_id, amount });
	}
	fn done_rescind(currency_id: Self::AssetId, amount: Self::Balance) {
		Self::deposit_event(Event::Rescinded { currency_id, amount });
	}
}

type ReasonOf<P, T> = <P as fungibles::InspectHold<<T as frame_system::Config>::AccountId>>::Reason;
impl<T: Config> fungibles::InspectHold<T::AccountId> for Pallet<T> {
	type Reason = ();

	fn balance_on_hold(asset_id: Self::AssetId, _reason: &Self::Reason, who: &T::AccountId) -> T::Balance {
		Self::accounts(who, asset_id).reserved
	}

	fn total_balance_on_hold(asset: Self::AssetId, who: &T::AccountId) -> Self::Balance {
		Self::accounts(who, asset).reserved
	}

	fn reducible_total_balance_on_hold(_asset: Self::AssetId, _who: &T::AccountId, _force: Fortitude) -> Self::Balance {
		0u32.into()
	}

	fn hold_available(_asset: Self::AssetId, _reason: &Self::Reason, _who: &T::AccountId) -> bool {
		true
	}

	fn can_hold(asset_id: Self::AssetId, _reason: &Self::Reason, who: &T::AccountId, amount: T::Balance) -> bool {
		let a = Self::accounts(who, asset_id);
		let min_balance = T::ExistentialDeposits::get(&asset_id).max(a.frozen);
		if a.reserved.checked_add(&amount).is_none() {
			return false;
		}
		// We require it to be min_balance + amount to ensure that the full reserved
		// funds may be slashed without compromising locked funds or destroying the
		// account.
		let required_free = match min_balance.checked_add(&amount) {
			Some(x) => x,
			None => return false,
		};
		a.free >= required_free
	}
}

impl<T: Config> fungibles::MutateHold<T::AccountId> for Pallet<T> {
	fn hold(
		asset_id: Self::AssetId,
		_reason: &ReasonOf<Self, T>,
		who: &T::AccountId,
		amount: Self::Balance,
	) -> DispatchResult {
		<Pallet<T> as MultiReservableCurrency<_>>::reserve(asset_id, who, amount)
	}

	fn release(
		asset_id: Self::AssetId,
		_reason: &ReasonOf<Self, T>,
		who: &T::AccountId,
		amount: Self::Balance,
		precision: Precision,
	) -> Result<T::Balance, DispatchError> {
		if amount.is_zero() {
			return Ok(amount);
		}

		// Done on a best-effort basis.
		let (released, _) =
			Self::try_mutate_account(who, asset_id, |a, _existed| -> Result<T::Balance, DispatchError> {
				let new_free = a.free.saturating_add(amount.min(a.reserved));
				let actual = new_free.defensive_saturating_sub(a.free);
				// Guaranteed to be <= amount and <= a.reserved
				ensure!(
					matches!(precision, Precision::BestEffort) || actual == amount,
					Error::<T>::BalanceTooLow
				);
				a.free = new_free;
				a.reserved = a.reserved.saturating_sub(actual);

				Self::deposit_event(Event::Unreserved {
					currency_id: asset_id,
					who: who.clone(),
					amount,
				});
				Ok(actual)
			})?;

		Ok(released)
	}

	fn transfer_on_hold(
		asset_id: Self::AssetId,
		reason: &ReasonOf<Self, T>,
		source: &T::AccountId,
		dest: &T::AccountId,
		amount: Self::Balance,
		precision: Precision,
		restriction: Restriction,
		_fortitude: Fortitude,
	) -> Result<Self::Balance, DispatchError> {
		let status = if restriction == Restriction::OnHold {
			Status::Reserved
		} else {
			Status::Free
		};
		ensure!(
			amount <= <Self as fungibles::InspectHold<T::AccountId>>::balance_on_hold(asset_id, reason, source)
				|| precision == Precision::BestEffort,
			Error::<T>::BalanceTooLow
		);
		let gap = Self::repatriate_reserved(asset_id, source, dest, amount, status)?;
		// return actual transferred amount
		Ok(amount.saturating_sub(gap))
	}
}

impl<T: Config> fungibles::UnbalancedHold<T::AccountId> for Pallet<T> {
	fn set_balance_on_hold(
		asset: Self::AssetId,
		_reason: &Self::Reason,
		who: &T::AccountId,
		amount: Self::Balance,
	) -> DispatchResult {
		// Balance is the same type and will not overflow
		Self::try_mutate_account(who, asset, |account, _| -> Result<(), DispatchError> {
			let old_reserved = account.reserved;
			account.reserved = amount;
			// free = free + old - new
			account.free = account
				.free
				.checked_add(&old_reserved)
				.ok_or(ArithmeticError::Overflow)?
				.checked_sub(&account.reserved)
				.ok_or(TokenError::BelowMinimum)?;

			Self::deposit_event(Event::BalanceSet {
				currency_id: asset,
				who: who.clone(),
				free: account.free,
				reserved: account.reserved,
			});

			Ok(())
		})
		.map(|_| ())
	}
}

pub struct CurrencyAdapter<T, GetCurrencyId>(marker::PhantomData<(T, GetCurrencyId)>);

impl<T, GetCurrencyId> PalletCurrency<T::AccountId> for CurrencyAdapter<T, GetCurrencyId>
where
	T: Config,
	GetCurrencyId: Get<T::CurrencyId>,
{
	type Balance = T::Balance;
	type PositiveImbalance = PositiveImbalance<T, GetCurrencyId>;
	type NegativeImbalance = NegativeImbalance<T, GetCurrencyId>;

	fn total_balance(who: &T::AccountId) -> Self::Balance {
		<Pallet<T> as MultiCurrency<_>>::total_balance(GetCurrencyId::get(), who)
	}

	fn can_slash(who: &T::AccountId, value: Self::Balance) -> bool {
		<Pallet<T> as MultiCurrency<_>>::can_slash(GetCurrencyId::get(), who, value)
	}

	fn total_issuance() -> Self::Balance {
		<Pallet<T> as MultiCurrency<_>>::total_issuance(GetCurrencyId::get())
	}

	fn minimum_balance() -> Self::Balance {
		<Pallet<T> as MultiCurrency<_>>::minimum_balance(GetCurrencyId::get())
	}

	fn burn(mut amount: Self::Balance) -> Self::PositiveImbalance {
		if amount.is_zero() {
			return PositiveImbalance::zero();
		}
		let currency_id = GetCurrencyId::get();
		TotalIssuance::<T>::mutate(currency_id, |issued| {
			*issued = issued.checked_sub(&amount).unwrap_or_else(|| {
				amount = *issued;
				Zero::zero()
			})
		});

		Pallet::<T>::deposit_event(Event::TotalIssuanceSet {
			currency_id,
			amount: Self::total_issuance(),
		});
		PositiveImbalance::new(amount)
	}

	fn issue(mut amount: Self::Balance) -> Self::NegativeImbalance {
		if amount.is_zero() {
			return NegativeImbalance::zero();
		}
		TotalIssuance::<T>::mutate(GetCurrencyId::get(), |issued| {
			*issued = issued.checked_add(&amount).unwrap_or_else(|| {
				amount = Self::Balance::max_value().defensive_saturating_sub(*issued);
				Self::Balance::max_value()
			})
		});

		Pallet::<T>::deposit_event(Event::TotalIssuanceSet {
			currency_id: GetCurrencyId::get(),
			amount: Self::total_issuance(),
		});
		NegativeImbalance::new(amount)
	}

	fn free_balance(who: &T::AccountId) -> Self::Balance {
		<Pallet<T> as MultiCurrency<_>>::free_balance(GetCurrencyId::get(), who)
	}

	fn ensure_can_withdraw(
		who: &T::AccountId,
		amount: Self::Balance,
		_reasons: WithdrawReasons,
		_new_balance: Self::Balance,
	) -> DispatchResult {
		<Pallet<T> as MultiCurrency<_>>::ensure_can_withdraw(GetCurrencyId::get(), who, amount)
	}

	fn transfer(
		source: &T::AccountId,
		dest: &T::AccountId,
		value: Self::Balance,
		existence_requirement: ExistenceRequirement,
	) -> DispatchResult {
		Pallet::<T>::do_transfer(GetCurrencyId::get(), source, dest, value, existence_requirement)
	}

	fn slash(who: &T::AccountId, value: Self::Balance) -> (Self::NegativeImbalance, Self::Balance) {
		if value.is_zero() {
			return (Self::NegativeImbalance::zero(), value);
		}

		let currency_id = GetCurrencyId::get();
		let account = Pallet::<T>::accounts(who, currency_id);
		let free_slashed_amount = account.free.min(value);
		let mut remaining_slash = value.defensive_saturating_sub(free_slashed_amount);

		// slash free balance
		if !free_slashed_amount.is_zero() {
			Pallet::<T>::set_free_balance(
				currency_id,
				who,
				account.free.defensive_saturating_sub(free_slashed_amount),
			);
		}

		// slash reserved balance
		if !remaining_slash.is_zero() {
			let reserved_slashed_amount = account.reserved.min(remaining_slash);
			remaining_slash = remaining_slash.defensive_saturating_sub(reserved_slashed_amount);
			Pallet::<T>::set_reserved_balance(
				currency_id,
				who,
				account.reserved.defensive_saturating_sub(reserved_slashed_amount),
			);

			Pallet::<T>::deposit_event(Event::Slashed {
				currency_id,
				who: who.clone(),
				free_amount: free_slashed_amount,
				reserved_amount: reserved_slashed_amount,
			});
			(
				Self::NegativeImbalance::new(free_slashed_amount.saturating_add(reserved_slashed_amount)),
				remaining_slash,
			)
		} else {
			Pallet::<T>::deposit_event(Event::Slashed {
				currency_id,
				who: who.clone(),
				free_amount: value,
				reserved_amount: Zero::zero(),
			});
			(Self::NegativeImbalance::new(value), remaining_slash)
		}
	}

	/// Deposit some `value` into the free balance of an existing target account
	/// `who`.
	fn deposit_into_existing(
		who: &T::AccountId,
		value: Self::Balance,
	) -> sp_std::result::Result<Self::PositiveImbalance, DispatchError> {
		// do not change total issuance
		Pallet::<T>::do_deposit(GetCurrencyId::get(), who, value, true, false).map(|_| PositiveImbalance::new(value))
	}

	/// Deposit some `value` into the free balance of `who`, possibly creating a
	/// new account.
	fn deposit_creating(who: &T::AccountId, value: Self::Balance) -> Self::PositiveImbalance {
		// do not change total issuance
		Pallet::<T>::do_deposit(GetCurrencyId::get(), who, value, false, false)
			.map_or_else(|_| Self::PositiveImbalance::zero(), |_| PositiveImbalance::new(value))
	}

	fn withdraw(
		who: &T::AccountId,
		value: Self::Balance,
		_reasons: WithdrawReasons,
		liveness: ExistenceRequirement,
	) -> sp_std::result::Result<Self::NegativeImbalance, DispatchError> {
		// do not change total issuance
		Pallet::<T>::do_withdraw(GetCurrencyId::get(), who, value, liveness, false)
			.map(|_| Self::NegativeImbalance::new(value))
	}

	fn make_free_balance_be(
		who: &T::AccountId,
		value: Self::Balance,
	) -> SignedImbalance<Self::Balance, Self::PositiveImbalance> {
		let currency_id = GetCurrencyId::get();
		Pallet::<T>::try_mutate_account(
			who,
			currency_id,
			|account, existed| -> Result<SignedImbalance<Self::Balance, Self::PositiveImbalance>, ()> {
				// If we're attempting to set an existing account to less than ED, then
				// bypass the entire operation. It's a no-op if you follow it through, but
				// since this is an instance where we might account for a negative imbalance
				// (in the dust cleaner of set_account) before we account for its actual
				// equal and opposite cause (returned as an Imbalance), then in the
				// instance that there's no other accounts on the system at all, we might
				// underflow the issuance and our arithmetic will be off.
				let ed = T::ExistentialDeposits::get(&currency_id);
				ensure!(value.saturating_add(account.reserved) >= ed || existed, ());

				let imbalance = if account.free <= value {
					SignedImbalance::Positive(PositiveImbalance::new(value.saturating_sub(account.free)))
				} else {
					SignedImbalance::Negative(NegativeImbalance::new(account.free.saturating_sub(value)))
				};
				account.free = value;

				Pallet::<T>::deposit_event(Event::BalanceSet {
					currency_id,
					who: who.clone(),
					free: value,
					reserved: account.reserved,
				});
				Ok(imbalance)
			},
		)
		.map(|(imbalance, _)| imbalance)
		.unwrap_or_else(|_| SignedImbalance::Positive(Self::PositiveImbalance::zero()))
	}
}

impl<T, GetCurrencyId> PalletReservableCurrency<T::AccountId> for CurrencyAdapter<T, GetCurrencyId>
where
	T: Config,
	GetCurrencyId: Get<T::CurrencyId>,
{
	fn can_reserve(who: &T::AccountId, value: Self::Balance) -> bool {
		<Pallet<T> as MultiReservableCurrency<_>>::can_reserve(GetCurrencyId::get(), who, value)
	}

	fn slash_reserved(who: &T::AccountId, value: Self::Balance) -> (Self::NegativeImbalance, Self::Balance) {
		let actual = <Pallet<T> as MultiReservableCurrency<_>>::slash_reserved(GetCurrencyId::get(), who, value);
		(Self::NegativeImbalance::zero(), actual)
	}

	fn reserved_balance(who: &T::AccountId) -> Self::Balance {
		<Pallet<T> as MultiReservableCurrency<_>>::reserved_balance(GetCurrencyId::get(), who)
	}

	fn reserve(who: &T::AccountId, value: Self::Balance) -> DispatchResult {
		<Pallet<T> as MultiReservableCurrency<_>>::reserve(GetCurrencyId::get(), who, value)
	}

	fn unreserve(who: &T::AccountId, value: Self::Balance) -> Self::Balance {
		<Pallet<T> as MultiReservableCurrency<_>>::unreserve(GetCurrencyId::get(), who, value)
	}

	fn repatriate_reserved(
		slashed: &T::AccountId,
		beneficiary: &T::AccountId,
		value: Self::Balance,
		status: Status,
	) -> sp_std::result::Result<Self::Balance, DispatchError> {
		<Pallet<T> as MultiReservableCurrency<_>>::repatriate_reserved(
			GetCurrencyId::get(),
			slashed,
			beneficiary,
			value,
			status,
		)
	}
}

impl<T, GetCurrencyId> PalletNamedReservableCurrency<T::AccountId> for CurrencyAdapter<T, GetCurrencyId>
where
	T: Config,
	GetCurrencyId: Get<T::CurrencyId>,
{
	type ReserveIdentifier = T::ReserveIdentifier;

	fn reserved_balance_named(id: &Self::ReserveIdentifier, who: &T::AccountId) -> Self::Balance {
		<Pallet<T> as NamedMultiReservableCurrency<_>>::reserved_balance_named(id, GetCurrencyId::get(), who)
	}

	fn reserve_named(id: &Self::ReserveIdentifier, who: &T::AccountId, value: Self::Balance) -> DispatchResult {
		<Pallet<T> as NamedMultiReservableCurrency<_>>::reserve_named(id, GetCurrencyId::get(), who, value)
	}

	fn unreserve_named(id: &Self::ReserveIdentifier, who: &T::AccountId, value: Self::Balance) -> Self::Balance {
		<Pallet<T> as NamedMultiReservableCurrency<_>>::unreserve_named(id, GetCurrencyId::get(), who, value)
	}

	fn slash_reserved_named(
		id: &Self::ReserveIdentifier,
		who: &T::AccountId,
		value: Self::Balance,
	) -> (Self::NegativeImbalance, Self::Balance) {
		let actual =
			<Pallet<T> as NamedMultiReservableCurrency<_>>::slash_reserved_named(id, GetCurrencyId::get(), who, value);
		(Self::NegativeImbalance::zero(), actual)
	}

	fn repatriate_reserved_named(
		id: &Self::ReserveIdentifier,
		slashed: &T::AccountId,
		beneficiary: &T::AccountId,
		value: Self::Balance,
		status: Status,
	) -> sp_std::result::Result<Self::Balance, DispatchError> {
		<Pallet<T> as NamedMultiReservableCurrency<_>>::repatriate_reserved_named(
			id,
			GetCurrencyId::get(),
			slashed,
			beneficiary,
			value,
			status,
		)
	}
}

impl<T, GetCurrencyId> PalletLockableCurrency<T::AccountId> for CurrencyAdapter<T, GetCurrencyId>
where
	T: Config,
	GetCurrencyId: Get<T::CurrencyId>,
{
	type Moment = BlockNumberFor<T>;
	type MaxLocks = ();

	fn set_lock(id: LockIdentifier, who: &T::AccountId, amount: Self::Balance, _reasons: WithdrawReasons) {
		let _ = <Pallet<T> as MultiLockableCurrency<_>>::set_lock(id, GetCurrencyId::get(), who, amount);
	}

	fn extend_lock(id: LockIdentifier, who: &T::AccountId, amount: Self::Balance, _reasons: WithdrawReasons) {
		let _ = <Pallet<T> as MultiLockableCurrency<_>>::extend_lock(id, GetCurrencyId::get(), who, amount);
	}

	fn remove_lock(id: LockIdentifier, who: &T::AccountId) {
		let _ = <Pallet<T> as MultiLockableCurrency<_>>::remove_lock(id, GetCurrencyId::get(), who);
	}
}

impl<T: Config> TransferAll<T::AccountId> for Pallet<T> {
	#[transactional]
	fn transfer_all(source: &T::AccountId, dest: &T::AccountId) -> DispatchResult {
		Accounts::<T>::iter_prefix(source).try_for_each(|(currency_id, account_data)| -> DispatchResult {
			// allow death
			Self::do_transfer(
				currency_id,
				source,
				dest,
				account_data.free,
				ExistenceRequirement::AllowDeath,
			)
		})
	}
}

impl<T, GetCurrencyId> fungible::Inspect<T::AccountId> for CurrencyAdapter<T, GetCurrencyId>
where
	T: Config,
	GetCurrencyId: Get<T::CurrencyId>,
{
	type Balance = T::Balance;

	fn total_issuance() -> Self::Balance {
		<Pallet<T> as fungibles::Inspect<_>>::total_issuance(GetCurrencyId::get())
	}
	fn minimum_balance() -> Self::Balance {
		<Pallet<T> as fungibles::Inspect<_>>::minimum_balance(GetCurrencyId::get())
	}
	fn balance(who: &T::AccountId) -> Self::Balance {
		<Pallet<T> as fungibles::Inspect<_>>::balance(GetCurrencyId::get(), who)
	}
	fn total_balance(who: &T::AccountId) -> Self::Balance {
		<Pallet<T> as fungibles::Inspect<_>>::total_balance(GetCurrencyId::get(), who)
	}
	fn reducible_balance(who: &T::AccountId, preservation: Preservation, fortitude: Fortitude) -> Self::Balance {
		<Pallet<T> as fungibles::Inspect<_>>::reducible_balance(GetCurrencyId::get(), who, preservation, fortitude)
	}
	fn can_deposit(who: &T::AccountId, amount: Self::Balance, provenance: Provenance) -> DepositConsequence {
		<Pallet<T> as fungibles::Inspect<_>>::can_deposit(GetCurrencyId::get(), who, amount, provenance)
	}
	fn can_withdraw(who: &T::AccountId, amount: Self::Balance) -> WithdrawConsequence<Self::Balance> {
		<Pallet<T> as fungibles::Inspect<_>>::can_withdraw(GetCurrencyId::get(), who, amount)
	}
}

impl<T, GetCurrencyId> fungible::Mutate<T::AccountId> for CurrencyAdapter<T, GetCurrencyId>
where
	T: Config,
	GetCurrencyId: Get<T::CurrencyId>,
{
	fn mint_into(who: &T::AccountId, amount: Self::Balance) -> Result<Self::Balance, DispatchError> {
		<Pallet<T> as fungibles::Mutate<_>>::mint_into(GetCurrencyId::get(), who, amount)
	}
	fn burn_from(
		who: &T::AccountId,
		amount: Self::Balance,
		precision: Precision,
		fortitude: Fortitude,
	) -> Result<Self::Balance, DispatchError> {
		<Pallet<T> as fungibles::Mutate<_>>::burn_from(GetCurrencyId::get(), who, amount, precision, fortitude)
	}

	fn transfer(
		source: &T::AccountId,
		dest: &T::AccountId,
		amount: T::Balance,
		preservation: Preservation,
	) -> Result<T::Balance, DispatchError> {
		<Pallet<T> as fungibles::Mutate<_>>::transfer(GetCurrencyId::get(), source, dest, amount, preservation)
	}
}

impl<T, GetCurrencyId> fungible::Unbalanced<T::AccountId> for CurrencyAdapter<T, GetCurrencyId>
where
	T: Config,
	GetCurrencyId: Get<T::CurrencyId>,
{
	fn handle_dust(_dust: fungible::Dust<T::AccountId, Self>) {
		// Dust is handled in account mutate method
	}

	fn write_balance(who: &T::AccountId, amount: Self::Balance) -> Result<Option<Self::Balance>, DispatchError> {
		<Pallet<T> as fungibles::Unbalanced<_>>::write_balance(GetCurrencyId::get(), who, amount)
	}
	fn set_total_issuance(amount: Self::Balance) {
		<Pallet<T> as fungibles::Unbalanced<_>>::set_total_issuance(GetCurrencyId::get(), amount)
	}
}

type ReasonOfFungible<P, T> = <P as fungible::InspectHold<<T as frame_system::Config>::AccountId>>::Reason;
impl<T, GetCurrencyId> fungible::InspectHold<T::AccountId> for CurrencyAdapter<T, GetCurrencyId>
where
	T: Config,
	GetCurrencyId: Get<T::CurrencyId>,
{
	type Reason = <Pallet<T> as fungibles::InspectHold<T::AccountId>>::Reason;

	fn balance_on_hold(reason: &Self::Reason, who: &T::AccountId) -> T::Balance {
		<Pallet<T> as fungibles::InspectHold<_>>::balance_on_hold(GetCurrencyId::get(), reason, who)
	}
	fn total_balance_on_hold(who: &T::AccountId) -> Self::Balance {
		<Pallet<T> as fungibles::InspectHold<_>>::total_balance_on_hold(GetCurrencyId::get(), who)
	}
	fn reducible_total_balance_on_hold(who: &T::AccountId, force: Fortitude) -> Self::Balance {
		<Pallet<T> as fungibles::InspectHold<_>>::reducible_total_balance_on_hold(GetCurrencyId::get(), who, force)
	}
	fn hold_available(reason: &Self::Reason, who: &T::AccountId) -> bool {
		<Pallet<T> as fungibles::InspectHold<_>>::hold_available(GetCurrencyId::get(), reason, who)
	}
	fn can_hold(reason: &Self::Reason, who: &T::AccountId, amount: T::Balance) -> bool {
		<Pallet<T> as fungibles::InspectHold<_>>::can_hold(GetCurrencyId::get(), reason, who, amount)
	}
}

impl<T, GetCurrencyId> fungible::MutateHold<T::AccountId> for CurrencyAdapter<T, GetCurrencyId>
where
	T: Config,
	GetCurrencyId: Get<T::CurrencyId>,
{
	fn hold(reason: &ReasonOfFungible<Self, T>, who: &T::AccountId, amount: Self::Balance) -> DispatchResult {
		<Pallet<T> as fungibles::MutateHold<_>>::hold(GetCurrencyId::get(), reason, who, amount)
	}
	fn release(
		reason: &ReasonOfFungible<Self, T>,
		who: &T::AccountId,
		amount: Self::Balance,
		precision: Precision,
	) -> Result<T::Balance, DispatchError> {
		<Pallet<T> as fungibles::MutateHold<_>>::release(GetCurrencyId::get(), reason, who, amount, precision)
	}
	fn transfer_on_hold(
		reason: &ReasonOfFungible<Self, T>,
		source: &T::AccountId,
		dest: &T::AccountId,
		amount: Self::Balance,
		precision: Precision,
		restriction: Restriction,
		fortitude: Fortitude,
	) -> Result<Self::Balance, DispatchError> {
		<Pallet<T> as fungibles::MutateHold<_>>::transfer_on_hold(
			GetCurrencyId::get(),
			reason,
			source,
			dest,
			amount,
			precision,
			restriction,
			fortitude,
		)
	}
}

impl<T, GetCurrencyId> fungible::UnbalancedHold<T::AccountId> for CurrencyAdapter<T, GetCurrencyId>
where
	T: Config,
	GetCurrencyId: Get<T::CurrencyId>,
{
	fn set_balance_on_hold(reason: &Self::Reason, who: &T::AccountId, amount: Self::Balance) -> DispatchResult {
		<Pallet<T> as fungibles::UnbalancedHold<_>>::set_balance_on_hold(GetCurrencyId::get(), reason, who, amount)
	}
}

pub struct MultiTokenCurrencyAdapter<T>(marker::PhantomData<T>);

impl<T> MultiTokenCurrency<T::AccountId> for MultiTokenCurrencyAdapter<T>
where
	T: Config,
{
	type Balance = T::Balance;
	type CurrencyId = T::CurrencyId;
	type PositiveImbalance = MultiTokenPositiveImbalance<T>;
	type NegativeImbalance = MultiTokenNegativeImbalance<T>;

	fn total_balance(currency_id: T::CurrencyId, who: &T::AccountId) -> Self::Balance {
		<Pallet<T> as MultiCurrency<_>>::total_balance(currency_id, who)
	}

	fn can_slash(currency_id: T::CurrencyId, who: &T::AccountId, value: Self::Balance) -> bool {
		<Pallet<T> as MultiCurrency<_>>::can_slash(currency_id, who, value)
	}

	fn total_issuance(currency_id: T::CurrencyId) -> Self::Balance {
		<Pallet<T> as MultiCurrency<_>>::total_issuance(currency_id)
	}

	fn minimum_balance(currency_id: T::CurrencyId) -> Self::Balance {
		<Pallet<T> as MultiCurrency<_>>::minimum_balance(currency_id)
	}

	fn burn(currency_id: T::CurrencyId, mut amount: Self::Balance) -> Self::PositiveImbalance {
		if amount.is_zero() {
			return Self::PositiveImbalance::zero(currency_id);
		}

		<TotalIssuance<T>>::mutate(currency_id, |issued| {
			*issued = issued.checked_sub(&amount).unwrap_or_else(|| {
				amount = *issued;
				Zero::zero()
			});
		});

		Pallet::<T>::deposit_event(Event::TotalIssuanceSet {
			currency_id,
			amount: Self::total_issuance(currency_id),
		});
		Self::PositiveImbalance::new(currency_id, amount)
	}

	// NOTE: should not be called directly - may invalidate NextCurrencyId ids
	fn issue(currency_id: T::CurrencyId, mut amount: Self::Balance) -> Self::NegativeImbalance {
		if amount.is_zero() {
			return Self::NegativeImbalance::zero(currency_id);
		}
		<TotalIssuance<T>>::mutate(currency_id, |issued| {
			*issued = issued.checked_add(&amount).unwrap_or_else(|| {
				amount = Self::Balance::max_value().defensive_saturating_sub(*issued);
				Self::Balance::max_value()
			})
		});

		Pallet::<T>::deposit_event(Event::TotalIssuanceSet {
			currency_id,
			amount: Self::total_issuance(currency_id),
		});
		Self::NegativeImbalance::new(currency_id, amount)
	}

	fn free_balance(currency_id: T::CurrencyId, who: &T::AccountId) -> Self::Balance {
		<Pallet<T> as MultiCurrency<_>>::free_balance(currency_id, who)
	}

	fn ensure_can_withdraw(
		currency_id: T::CurrencyId,
		who: &T::AccountId,
		amount: Self::Balance,
		_reasons: WithdrawReasons,
		_new_balance: Self::Balance,
	) -> DispatchResult {
		<Pallet<T> as MultiCurrency<_>>::ensure_can_withdraw(currency_id, who, amount)
	}

	fn transfer(
		currency_id: T::CurrencyId,
		source: &T::AccountId,
		dest: &T::AccountId,
		value: Self::Balance,
		existence_requirement: ExistenceRequirement,
	) -> DispatchResult {
		Pallet::<T>::do_transfer(currency_id, source, dest, value, existence_requirement)
	}

	fn slash(
		currency_id: T::CurrencyId,
		who: &T::AccountId,
		value: Self::Balance,
	) -> (Self::NegativeImbalance, Self::Balance) {
		if value.is_zero() {
			return (Self::NegativeImbalance::zero(currency_id), value);
		}

		let account = Pallet::<T>::accounts(who, currency_id);
		let free_slashed_amount = account.free.min(value);
		let mut remaining_slash = value.defensive_saturating_sub(free_slashed_amount);

		// slash free balance
		if !free_slashed_amount.is_zero() {
			Pallet::<T>::set_free_balance(
				currency_id,
				who,
				account.free.defensive_saturating_sub(free_slashed_amount),
			);
		}

		// slash reserved balance
		if !remaining_slash.is_zero() {
			let reserved_slashed_amount = account.reserved.min(remaining_slash);
			remaining_slash = remaining_slash.defensive_saturating_sub(reserved_slashed_amount);
			Pallet::<T>::set_reserved_balance(
				currency_id,
				who,
				account.reserved.defensive_saturating_sub(reserved_slashed_amount),
			);

			Pallet::<T>::deposit_event(Event::Slashed {
				currency_id,
				who: who.clone(),
				free_amount: free_slashed_amount,
				reserved_amount: reserved_slashed_amount,
			});
			(
				Self::NegativeImbalance::new(currency_id, free_slashed_amount.saturating_add(reserved_slashed_amount)),
				remaining_slash,
			)
		} else {
			Pallet::<T>::deposit_event(Event::Slashed {
				currency_id,
				who: who.clone(),
				free_amount: value,
				reserved_amount: Zero::zero(),
			});
			(Self::NegativeImbalance::new(currency_id, value), remaining_slash)
		}
	}

	fn deposit_into_existing(
		currency_id: T::CurrencyId,
		who: &T::AccountId,
		value: Self::Balance,
	) -> sp_std::result::Result<Self::PositiveImbalance, DispatchError> {
		Pallet::<T>::do_deposit(currency_id, who, value, true, false)
			.map(|_| Self::PositiveImbalance::new(currency_id, value))
	}

	fn deposit_creating(
		currency_id: T::CurrencyId,
		who: &T::AccountId,
		value: Self::Balance,
	) -> Self::PositiveImbalance {
		Pallet::<T>::do_deposit(currency_id, who, value, false, false).map_or_else(
			|_| Self::PositiveImbalance::zero(currency_id),
			|_| Self::PositiveImbalance::new(currency_id, value),
		)
	}

	fn withdraw(
		currency_id: T::CurrencyId,
		who: &T::AccountId,
		value: Self::Balance,
		_reasons: WithdrawReasons,
		liveness: ExistenceRequirement,
	) -> sp_std::result::Result<Self::NegativeImbalance, DispatchError> {
		// do not change total issuance
		Pallet::<T>::do_withdraw(currency_id, who, value, liveness, false)
			.map(|_| Self::NegativeImbalance::new(currency_id, value))
	}

	fn make_free_balance_be(
		currency_id: T::CurrencyId,
		who: &T::AccountId,
		value: Self::Balance,
	) -> SignedImbalance<Self::Balance, Self::PositiveImbalance> {
		Pallet::<T>::try_mutate_account(
			who,
			currency_id,
			|account, existed| -> Result<SignedImbalance<Self::Balance, Self::PositiveImbalance>, ()> {
				// If we're attempting to set an existing account to less than ED, then
				// bypass the entire operation. It's a no-op if you follow it through, but
				// since this is an instance where we might account for a negative imbalance
				// (in the dust cleaner of set_account) before we account for its actual
				// equal and opposite cause (returned as an Imbalance), then in the
				// instance that there's no other accounts on the system at all, we might
				// underflow the issuance and our arithmetic will be off.
				let ed = T::ExistentialDeposits::get(&currency_id);
				ensure!(value.saturating_add(account.reserved) >= ed || existed, ());

				let imbalance = if account.free <= value {
					SignedImbalance::Positive(Self::PositiveImbalance::new(
						currency_id,
						value.saturating_sub(account.free),
					))
				} else {
					SignedImbalance::Negative(Self::NegativeImbalance::new(
						currency_id,
						account.free.saturating_sub(value),
					))
				};
				account.free = value;
				Ok(imbalance)
			},
		)
		// Dust is handled in account mutate method
		.map(|(imbalance, _)| imbalance)
		.unwrap_or_else(|_| SignedImbalance::Positive(Self::PositiveImbalance::zero(currency_id)))
	}
}

impl<T> MultiTokenReservableCurrency<T::AccountId> for MultiTokenCurrencyAdapter<T>
where
	T: Config,
{
	fn can_reserve(currency_id: T::CurrencyId, who: &T::AccountId, value: Self::Balance) -> bool {
		<Pallet<T> as MultiReservableCurrency<_>>::can_reserve(currency_id, who, value)
	}

	fn slash_reserved(
		currency_id: T::CurrencyId,
		who: &T::AccountId,
		value: Self::Balance,
	) -> (Self::NegativeImbalance, Self::Balance) {
		let actual = <Pallet<T> as MultiReservableCurrency<_>>::slash_reserved(currency_id, who, value);
		(Self::NegativeImbalance::zero(currency_id), actual)
	}

	fn reserved_balance(currency_id: T::CurrencyId, who: &T::AccountId) -> Self::Balance {
		<Pallet<T> as MultiReservableCurrency<_>>::reserved_balance(currency_id, who)
	}

	fn reserve(currency_id: T::CurrencyId, who: &T::AccountId, value: Self::Balance) -> DispatchResult {
		<Pallet<T> as MultiReservableCurrency<_>>::reserve(currency_id, who, value)
	}

	fn unreserve(currency_id: T::CurrencyId, who: &T::AccountId, value: Self::Balance) -> Self::Balance {
		<Pallet<T> as MultiReservableCurrency<_>>::unreserve(currency_id, who, value)
	}

	fn repatriate_reserved(
		currency_id: T::CurrencyId,
		slashed: &T::AccountId,
		beneficiary: &T::AccountId,
		value: Self::Balance,
		status: BalanceStatus,
	) -> sp_std::result::Result<Self::Balance, DispatchError> {
		<Pallet<T> as MultiReservableCurrency<_>>::repatriate_reserved(currency_id, slashed, beneficiary, value, status)
	}
}

impl<T> MultiTokenLockableCurrency<T::AccountId> for MultiTokenCurrencyAdapter<T>
where
	T: Config,
{
	type Moment = T::BlockNumber;
	type MaxLocks = ();

	fn set_lock(
		currency_id: T::CurrencyId,
		id: LockIdentifier,
		who: &T::AccountId,
		amount: Self::Balance,
		_reasons: WithdrawReasons,
	) {
		let _ = <Pallet<T> as MultiLockableCurrency<_>>::set_lock(id, currency_id, who, amount);
	}

	fn extend_lock(
		currency_id: T::CurrencyId,
		id: LockIdentifier,
		who: &T::AccountId,
		amount: Self::Balance,
		_reasons: WithdrawReasons,
	) {
		let _ = <Pallet<T> as MultiLockableCurrency<_>>::extend_lock(id, currency_id, who, amount);
	}

	fn remove_lock(currency_id: T::CurrencyId, id: LockIdentifier, who: &T::AccountId) {
		let _ = <Pallet<T> as MultiLockableCurrency<_>>::remove_lock(id, currency_id, who);
	}
}

impl<T> MultiTokenCurrencyExtended<T::AccountId> for MultiTokenCurrencyAdapter<T>
where
	T: Config,
{
	fn create(who: &T::AccountId, amount: T::Balance) -> sp_std::result::Result<T::CurrencyId, DispatchError> {
		let token_id = <NextCurrencyId<T>>::get();
		<Pallet<T> as fungibles::Inspect<_>>::can_deposit(token_id, who, amount, Provenance::Extant).into_result()?;
		NextCurrencyId::<T>::mutate(|id| *id += One::one());
		// we are creating new token so amount can not be overflowed as its always true
		// 0 + amount < T::Balance::max_value()
		Pallet::<T>::do_deposit(token_id, who, amount, false, true)?;
		Ok(token_id)
	}

	fn mint(currency_id: T::CurrencyId, who: &T::AccountId, amount: T::Balance) -> DispatchResult {
		if !Self::exists(currency_id) {
			return Err(DispatchError::from(Error::<T>::TokenIdNotExists));
		}
		<Pallet<T> as fungibles::Mutate<_>>::mint_into(currency_id, who, amount)?;
		Ok(())
	}

	fn get_next_currency_id() -> Self::CurrencyId {
		Pallet::<T>::next_asset_id()
	}

	fn exists(currency_id: Self::CurrencyId) -> bool {
		currency_id < <NextCurrencyId<T>>::get()
	}

	/// either succeeds or leaves state unchanged
	fn burn_and_settle(currency_id: T::CurrencyId, who: &T::AccountId, amount: T::Balance) -> DispatchResult {
		Pallet::<T>::do_withdraw(currency_id, who, amount, ExistenceRequirement::AllowDeath, true)
	}

	fn locked_balance(currency_id: T::CurrencyId, who: &T::AccountId) -> T::Balance {
		Pallet::<T>::accounts(who, currency_id).frozen()
	}

	fn available_balance(currency_id: T::CurrencyId, who: &T::AccountId) -> T::Balance {
		let account_balance_info = Pallet::<T>::accounts(who, currency_id);
		account_balance_info
			.free
			.defensive_saturating_sub(account_balance_info.frozen())
	}
}<|MERGE_RESOLUTION|>--- conflicted
+++ resolved
@@ -90,6 +90,11 @@
 mod multi_token_currency;
 mod multi_token_imbalances;
 mod tests;
+mod tests_currency_adapter;
+mod tests_events;
+mod tests_fungibles;
+mod tests_multicurrency;
+
 mod weights;
 
 mod benchmarking;
@@ -369,7 +374,7 @@
 			who: T::AccountId,
 		},
 		/// A token was issued.
-		Issued(T::CurrencyId, T::AccountId, T::Balance),
+		Created(T::CurrencyId, T::AccountId, T::Balance),
 		/// A token was minted.
 		Minted(T::CurrencyId, T::AccountId, T::Balance),
 		/// Some free balance was locked.
@@ -466,22 +471,7 @@
 	#[pallet::genesis_build]
 	impl<T: Config> BuildGenesisConfig for GenesisConfig<T> {
 		fn build(&self) {
-<<<<<<< HEAD
 			self.tokens_endowment
-=======
-			// ensure no duplicates exist.
-			let unique_endowed_accounts = self
-				.balances
-				.iter()
-				.map(|(account_id, currency_id, _)| (account_id, currency_id))
-				.collect::<sp_std::collections::btree_set::BTreeSet<_>>();
-			assert!(
-				unique_endowed_accounts.len() == self.balances.len(),
-				"duplicate endowed accounts in genesis."
-			);
-
-			self.balances
->>>>>>> 26b6fd59
 				.iter()
 				.for_each(|(account_id, token_id, initial_balance)| {
 					if MultiTokenCurrencyAdapter::<T>::exists(*token_id) {
@@ -716,7 +706,7 @@
 			ensure_root(origin)?;
 			let who = T::Lookup::lookup(who)?;
 			let currency_id = MultiTokenCurrencyAdapter::<T>::create(&who, amount)?;
-			Self::deposit_event(Event::Issued(currency_id, who, amount));
+			Self::deposit_event(Event::Created(currency_id, who, amount));
 			Ok(().into())
 		}
 
@@ -2937,7 +2927,7 @@
 where
 	T: Config,
 {
-	type Moment = T::BlockNumber;
+	type Moment = BlockNumberFor<T>;
 	type MaxLocks = ();
 
 	fn set_lock(
