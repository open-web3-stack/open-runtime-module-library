--- conflicted
+++ resolved
@@ -5,11 +5,7 @@
 use super::*;
 use frame_support::{assert_noop, assert_ok};
 use frame_system::RawOrigin;
-<<<<<<< HEAD
-use mock::{Balance, Event, *};
-=======
-use mock::*;
->>>>>>> 4ab13d23
+use mock::{Balance, *};
 use sp_runtime::{traits::BadOrigin, TokenError};
 
 // *************************************************
@@ -135,12 +131,7 @@
 			assert!(Accounts::<Runtime>::contains_key(ALICE, DOT));
 			assert_eq!(Tokens::free_balance(DOT, &ALICE), 100);
 			assert_ok!(Tokens::transfer_all(Some(ALICE).into(), CHARLIE, DOT, false));
-<<<<<<< HEAD
-			System::assert_last_event(Event::Tokens(crate::Event::Transfer {
-=======
-			assert_eq!(TrackCreatedAccounts::accounts(), vec![(CHARLIE, DOT)]);
 			System::assert_last_event(RuntimeEvent::Tokens(crate::Event::Transfer {
->>>>>>> 4ab13d23
 				currency_id: DOT,
 				from: ALICE,
 				to: CHARLIE,
@@ -1344,7 +1335,7 @@
 			assert_eq!(Tokens::reserved_balance(DOT, &ALICE), 0);
 			assert_eq!(Tokens::total_balance(DOT, &ALICE), 100);
 			assert_ok!(Tokens::reserve(DOT, &ALICE, 50));
-			System::assert_last_event(Event::Tokens(crate::Event::Reserved {
+			System::assert_last_event(RuntimeEvent::Tokens(crate::Event::Reserved {
 				currency_id: DOT,
 				who: ALICE,
 				amount: 50,
@@ -1360,7 +1351,7 @@
 			// ensure will not trigger Endowed event
 			assert!(System::events().iter().all(|record| !matches!(
 				record.event,
-				Event::Tokens(crate::Event::Endowed {
+				RuntimeEvent::Tokens(crate::Event::Endowed {
 					currency_id: DOT,
 					who: ALICE,
 					amount: _
@@ -1379,13 +1370,13 @@
 			assert_eq!(Tokens::reserved_balance(DOT, &ALICE), 0);
 			assert_eq!(Tokens::unreserve(DOT, &ALICE, 0), 0);
 			assert_eq!(Tokens::unreserve(DOT, &ALICE, 50), 50);
-			System::assert_last_event(Event::Tokens(crate::Event::Unreserved {
+			System::assert_last_event(RuntimeEvent::Tokens(crate::Event::Unreserved {
 				currency_id: DOT,
 				who: ALICE,
 				amount: 0,
 			}));
 			assert_ok!(Tokens::reserve(DOT, &ALICE, 30));
-			System::assert_last_event(Event::Tokens(crate::Event::Reserved {
+			System::assert_last_event(RuntimeEvent::Tokens(crate::Event::Reserved {
 				currency_id: DOT,
 				who: ALICE,
 				amount: 30,
@@ -1393,7 +1384,7 @@
 			assert_eq!(Tokens::free_balance(DOT, &ALICE), 70);
 			assert_eq!(Tokens::reserved_balance(DOT, &ALICE), 30);
 			assert_eq!(Tokens::unreserve(DOT, &ALICE, 15), 0);
-			System::assert_last_event(Event::Tokens(crate::Event::Unreserved {
+			System::assert_last_event(RuntimeEvent::Tokens(crate::Event::Unreserved {
 				currency_id: DOT,
 				who: ALICE,
 				amount: 15,
@@ -1401,7 +1392,7 @@
 			assert_eq!(Tokens::free_balance(DOT, &ALICE), 85);
 			assert_eq!(Tokens::reserved_balance(DOT, &ALICE), 15);
 			assert_eq!(Tokens::unreserve(DOT, &ALICE, 30), 15);
-			System::assert_last_event(Event::Tokens(crate::Event::Unreserved {
+			System::assert_last_event(RuntimeEvent::Tokens(crate::Event::Unreserved {
 				currency_id: DOT,
 				who: ALICE,
 				amount: 15,
@@ -1411,7 +1402,7 @@
 			// ensure will not trigger Endowed event
 			assert!(System::events().iter().all(|record| !matches!(
 				record.event,
-				Event::Tokens(crate::Event::Endowed {
+				RuntimeEvent::Tokens(crate::Event::Endowed {
 					currency_id: DOT,
 					who: ALICE,
 					amount: _
@@ -1437,7 +1428,7 @@
 				Ok(50)
 			);
 			// Repatriating from and to the same account, fund is `unreserved`.
-			System::assert_last_event(Event::Tokens(crate::Event::Unreserved {
+			System::assert_last_event(RuntimeEvent::Tokens(crate::Event::Unreserved {
 				currency_id: DOT,
 				who: ALICE,
 				amount: 0,
@@ -1463,7 +1454,7 @@
 				Tokens::repatriate_reserved(DOT, &BOB, &ALICE, 30, BalanceStatus::Reserved),
 				Ok(0)
 			);
-			System::assert_last_event(Event::Tokens(crate::Event::RepatriatedReserve {
+			System::assert_last_event(RuntimeEvent::Tokens(crate::Event::ReserveRepatriated {
 				currency_id: DOT,
 				from: BOB,
 				to: ALICE,
@@ -1482,7 +1473,7 @@
 			);
 
 			// Actual amount repatriated is 20.
-			System::assert_last_event(Event::Tokens(crate::Event::RepatriatedReserve {
+			System::assert_last_event(RuntimeEvent::Tokens(crate::Event::ReserveRepatriated {
 				currency_id: DOT,
 				from: BOB,
 				to: ALICE,
@@ -2467,10 +2458,10 @@
 		System::set_block_number(1);
 		let amount = 100000;
 		let token_id = Tokens::next_asset_id();
-		assert_ok!(Tokens::create(Origin::root(), ALICE.into(), amount));
+		assert_ok!(Tokens::create(RuntimeOrigin::root(), ALICE.into(), amount));
 		assert!(System::events()
 			.iter()
-			.any(|record| record.event == Event::Tokens(crate::Event::Issued(token_id, ALICE, amount))));
+			.any(|record| record.event == RuntimeEvent::Tokens(crate::Event::Issued(token_id, ALICE, amount))));
 	});
 }
 
@@ -2493,12 +2484,12 @@
 
 		let amount = 1_000_000;
 		let token_id = Tokens::next_asset_id();
-		assert_ok!(Tokens::create(Origin::root(), ALICE.into(), amount),);
-		assert_ok!(Tokens::mint(Origin::root(), token_id, ALICE.into(), amount),);
+		assert_ok!(Tokens::create(RuntimeOrigin::root(), ALICE.into(), amount),);
+		assert_ok!(Tokens::mint(RuntimeOrigin::root(), token_id, ALICE.into(), amount),);
 
 		assert!(System::events()
 			.iter()
-			.any(|record| record.event == Event::Tokens(crate::Event::Minted(token_id, ALICE, amount))));
+			.any(|record| record.event == RuntimeEvent::Tokens(crate::Event::Minted(token_id, ALICE, amount))));
 	});
 }
 
@@ -2558,7 +2549,6 @@
 			<MultiTokenCurrencyAdapter<Runtime>>::burn_and_settle(token_id, &ALICE.into(), 2_000_000),
 			Error::<Runtime>::BalanceTooLow,
 		);
-<<<<<<< HEAD
 	});
 }
 
@@ -2578,9 +2568,6 @@
 		assert_eq!(Tokens::accounts(&ALICE, currency_id).free, 500_000);
 		assert_eq!(Tokens::total_issuance(currency_id), 500_000);
 	});
-=======
-		assert_eq!(TrackKilledAccounts::accounts(), vec![(ALICE, BTC)]);
-	})
 }
 
 // *************************************************
@@ -2639,5 +2626,4 @@
 			);
 			assert_eq!(OnTransferHook::<Runtime>::calls(), initial_hook_calls + 2);
 		});
->>>>>>> 4ab13d23
 }