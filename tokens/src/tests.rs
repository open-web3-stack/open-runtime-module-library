//! Unit tests for the tokens module.

#![cfg(test)]

use super::*;
use frame_support::{assert_noop, assert_ok};
use mock::{Event, *};

#[test]
fn minimum_balance_work() {
	ExtBuilder::default().build().execute_with(|| {
		assert_eq!(Tokens::minimum_balance(BTC), 1);
		assert_eq!(Tokens::minimum_balance(DOT), 2);
		assert_eq!(Tokens::minimum_balance(ETH), 0);
	});
}

#[test]
fn is_module_account_id_work() {
	ExtBuilder::default().build().execute_with(|| {
		assert_eq!(Tokens::is_module_account_id(&ALICE), false);
		assert_eq!(Tokens::is_module_account_id(&BOB), false);
		assert_eq!(Tokens::is_module_account_id(&TREASURY_ACCOUNT), false);
		assert_eq!(Tokens::is_module_account_id(&DustAccount::get()), true);
	});
}

#[test]
fn remove_dust_work() {
	ExtBuilder::default().build().execute_with(|| {
		System::set_block_number(1);

		assert_ok!(Tokens::deposit(DOT, &ALICE, 100));
		assert_eq!(Tokens::total_issuance(DOT), 100);
		assert_eq!(Accounts::<Runtime, Instance1>::contains_key(ALICE, DOT), true);
		assert_eq!(Tokens::free_balance(DOT, &ALICE), 100);
		assert_eq!(System::providers(&ALICE), 1);
		assert_eq!(Accounts::<Runtime, Instance1>::contains_key(DustAccount::get(), DOT), false);
		assert_eq!(Tokens::free_balance(DOT, &DustAccount::get()), 0);
		assert_eq!(System::providers(&DustAccount::get()), 0);

		// total is gte ED, will not handle dust
		assert_ok!(Tokens::withdraw(DOT, &ALICE, 98));
		assert_eq!(Tokens::total_issuance(DOT), 2);
		assert_eq!(Accounts::<Runtime, Instance1>::contains_key(ALICE, DOT), true);
		assert_eq!(Tokens::free_balance(DOT, &ALICE), 2);
		assert_eq!(System::providers(&ALICE), 1);
		assert_eq!(Accounts::<Runtime, Instance1>::contains_key(DustAccount::get(), DOT), false);
		assert_eq!(Tokens::free_balance(DOT, &DustAccount::get()), 0);
		assert_eq!(System::providers(&DustAccount::get()), 0);

		assert_ok!(Tokens::withdraw(DOT, &ALICE, 1));

		// total is lte ED, will handle dust
		assert_eq!(Tokens::total_issuance(DOT), 1);
		assert_eq!(Accounts::<Runtime, Instance1>::contains_key(ALICE, DOT), false);
		assert_eq!(Tokens::free_balance(DOT, &ALICE), 0);
		assert_eq!(System::providers(&ALICE), 0);

		// will not handle dust for module account
		assert_eq!(Accounts::<Runtime, Instance1>::contains_key(DustAccount::get(), DOT), true);
		assert_eq!(Tokens::free_balance(DOT, &DustAccount::get()), 1);
		assert_eq!(System::providers(&DustAccount::get()), 1);

<<<<<<< HEAD
		let dust_lost_event = Event::tokens_Instance1(crate::Event::DustLost(ALICE, DOT, 1));
		assert!(System::events().iter().any(|record| record.event == dust_lost_event));
=======
		System::assert_last_event(Event::tokens(crate::Event::DustLost(ALICE, DOT, 1)));
>>>>>>> 5463f5af
	});
}

#[test]
fn set_lock_should_work() {
	ExtBuilder::default()
		.one_hundred_for_alice_n_bob()
		.build()
		.execute_with(|| {
			assert_ok!(Tokens::set_lock(ID_1, DOT, &ALICE, 10));
			assert_eq!(Tokens::accounts(&ALICE, DOT).frozen, 10);
			assert_eq!(Tokens::accounts(&ALICE, DOT).frozen(), 10);
			assert_eq!(Tokens::locks(ALICE, DOT).len(), 1);
			assert_ok!(Tokens::set_lock(ID_1, DOT, &ALICE, 50));
			assert_eq!(Tokens::accounts(&ALICE, DOT).frozen, 50);
			assert_eq!(Tokens::locks(ALICE, DOT).len(), 1);
			assert_ok!(Tokens::set_lock(ID_2, DOT, &ALICE, 60));
			assert_eq!(Tokens::accounts(&ALICE, DOT).frozen, 60);
			assert_eq!(Tokens::locks(ALICE, DOT).len(), 2);
		});
}

#[test]
fn extend_lock_should_work() {
	ExtBuilder::default()
		.one_hundred_for_alice_n_bob()
		.build()
		.execute_with(|| {
			assert_ok!(Tokens::set_lock(ID_1, DOT, &ALICE, 10));
			assert_eq!(Tokens::locks(ALICE, DOT).len(), 1);
			assert_eq!(Tokens::accounts(&ALICE, DOT).frozen, 10);
			assert_ok!(Tokens::extend_lock(ID_1, DOT, &ALICE, 20));
			assert_eq!(Tokens::locks(ALICE, DOT).len(), 1);
			assert_eq!(Tokens::accounts(&ALICE, DOT).frozen, 20);
			assert_ok!(Tokens::extend_lock(ID_2, DOT, &ALICE, 10));
			assert_ok!(Tokens::extend_lock(ID_1, DOT, &ALICE, 20));
			assert_eq!(Tokens::locks(ALICE, DOT).len(), 2);
		});
}

#[test]
fn remove_lock_should_work() {
	ExtBuilder::default()
		.one_hundred_for_alice_n_bob()
		.build()
		.execute_with(|| {
			assert_ok!(Tokens::set_lock(ID_1, DOT, &ALICE, 10));
			assert_ok!(Tokens::set_lock(ID_2, DOT, &ALICE, 20));
			assert_eq!(Tokens::locks(ALICE, DOT).len(), 2);
			assert_ok!(Tokens::remove_lock(ID_2, DOT, &ALICE));
			assert_eq!(Tokens::locks(ALICE, DOT).len(), 1);
		});
}

#[test]
fn frozen_can_limit_liquidity() {
	ExtBuilder::default()
		.one_hundred_for_alice_n_bob()
		.build()
		.execute_with(|| {
			assert_ok!(Tokens::set_lock(ID_1, DOT, &ALICE, 90));
			assert_noop!(
				<Tokens as MultiCurrency<_>>::transfer(DOT, &ALICE, &BOB, 11),
				Error::<Runtime, Instance1>::LiquidityRestrictions,
			);
			assert_ok!(Tokens::set_lock(ID_1, DOT, &ALICE, 10));
			assert_ok!(<Tokens as MultiCurrency<_>>::transfer(DOT, &ALICE, &BOB, 11),);
		});
}

#[test]
fn can_reserve_is_correct() {
	ExtBuilder::default()
		.one_hundred_for_alice_n_bob()
		.build()
		.execute_with(|| {
			assert_eq!(Tokens::can_reserve(DOT, &ALICE, 0), true);
			assert_eq!(Tokens::can_reserve(DOT, &ALICE, 101), false);
			assert_eq!(Tokens::can_reserve(DOT, &ALICE, 100), true);
		});
}

#[test]
fn reserve_should_work() {
	ExtBuilder::default()
		.one_hundred_for_alice_n_bob()
		.build()
		.execute_with(|| {
			assert_noop!(Tokens::reserve(DOT, &ALICE, 101), Error::<Runtime, Instance1>::BalanceTooLow,);
			assert_ok!(Tokens::reserve(DOT, &ALICE, 0));
			assert_eq!(Tokens::free_balance(DOT, &ALICE), 100);
			assert_eq!(Tokens::reserved_balance(DOT, &ALICE), 0);
			assert_eq!(Tokens::total_balance(DOT, &ALICE), 100);
			assert_ok!(Tokens::reserve(DOT, &ALICE, 50));
			assert_eq!(Tokens::free_balance(DOT, &ALICE), 50);
			assert_eq!(Tokens::reserved_balance(DOT, &ALICE), 50);
			assert_eq!(Tokens::total_balance(DOT, &ALICE), 100);
		});
}

#[test]
fn unreserve_should_work() {
	ExtBuilder::default()
		.one_hundred_for_alice_n_bob()
		.build()
		.execute_with(|| {
			assert_eq!(Tokens::free_balance(DOT, &ALICE), 100);
			assert_eq!(Tokens::reserved_balance(DOT, &ALICE), 0);
			assert_eq!(Tokens::unreserve(DOT, &ALICE, 0), 0);
			assert_eq!(Tokens::unreserve(DOT, &ALICE, 50), 50);
			assert_ok!(Tokens::reserve(DOT, &ALICE, 30));
			assert_eq!(Tokens::free_balance(DOT, &ALICE), 70);
			assert_eq!(Tokens::reserved_balance(DOT, &ALICE), 30);
			assert_eq!(Tokens::unreserve(DOT, &ALICE, 15), 0);
			assert_eq!(Tokens::free_balance(DOT, &ALICE), 85);
			assert_eq!(Tokens::reserved_balance(DOT, &ALICE), 15);
			assert_eq!(Tokens::unreserve(DOT, &ALICE, 30), 15);
			assert_eq!(Tokens::free_balance(DOT, &ALICE), 100);
			assert_eq!(Tokens::reserved_balance(DOT, &ALICE), 0);
		});
}

#[test]
fn slash_reserved_should_work() {
	ExtBuilder::default()
		.one_hundred_for_alice_n_bob()
		.build()
		.execute_with(|| {
			assert_ok!(Tokens::reserve(DOT, &ALICE, 50));
			assert_eq!(Tokens::free_balance(DOT, &ALICE), 50);
			assert_eq!(Tokens::reserved_balance(DOT, &ALICE), 50);
			assert_eq!(Tokens::total_issuance(DOT), 200);
			assert_eq!(Tokens::slash_reserved(DOT, &ALICE, 0), 0);
			assert_eq!(Tokens::free_balance(DOT, &ALICE), 50);
			assert_eq!(Tokens::reserved_balance(DOT, &ALICE), 50);
			assert_eq!(Tokens::total_issuance(DOT), 200);
			assert_eq!(Tokens::slash_reserved(DOT, &ALICE, 100), 50);
			assert_eq!(Tokens::free_balance(DOT, &ALICE), 50);
			assert_eq!(Tokens::reserved_balance(DOT, &ALICE), 0);
			assert_eq!(Tokens::total_issuance(DOT), 150);
		});
}

#[test]
fn repatriate_reserved_should_work() {
	ExtBuilder::default()
		.one_hundred_for_alice_n_bob()
		.build()
		.execute_with(|| {
			assert_eq!(Tokens::free_balance(DOT, &ALICE), 100);
			assert_eq!(Tokens::reserved_balance(DOT, &ALICE), 0);
			assert_eq!(
				Tokens::repatriate_reserved(DOT, &ALICE, &ALICE, 0, BalanceStatus::Free),
				Ok(0)
			);
			assert_eq!(
				Tokens::repatriate_reserved(DOT, &ALICE, &ALICE, 50, BalanceStatus::Free),
				Ok(50)
			);
			assert_eq!(Tokens::free_balance(DOT, &ALICE), 100);
			assert_eq!(Tokens::reserved_balance(DOT, &ALICE), 0);

			assert_eq!(Tokens::free_balance(DOT, &BOB), 100);
			assert_eq!(Tokens::reserved_balance(DOT, &BOB), 0);
			assert_ok!(Tokens::reserve(DOT, &BOB, 50));
			assert_eq!(Tokens::free_balance(DOT, &BOB), 50);
			assert_eq!(Tokens::reserved_balance(DOT, &BOB), 50);
			assert_eq!(
				Tokens::repatriate_reserved(DOT, &BOB, &BOB, 60, BalanceStatus::Reserved),
				Ok(10)
			);
			assert_eq!(Tokens::free_balance(DOT, &BOB), 50);
			assert_eq!(Tokens::reserved_balance(DOT, &BOB), 50);

			assert_eq!(
				Tokens::repatriate_reserved(DOT, &BOB, &ALICE, 30, BalanceStatus::Reserved),
				Ok(0)
			);
			assert_eq!(Tokens::free_balance(DOT, &ALICE), 100);
			assert_eq!(Tokens::reserved_balance(DOT, &ALICE), 30);
			assert_eq!(Tokens::free_balance(DOT, &BOB), 50);
			assert_eq!(Tokens::reserved_balance(DOT, &BOB), 20);

			assert_eq!(
				Tokens::repatriate_reserved(DOT, &BOB, &ALICE, 30, BalanceStatus::Free),
				Ok(10)
			);
			assert_eq!(Tokens::free_balance(DOT, &ALICE), 120);
			assert_eq!(Tokens::reserved_balance(DOT, &ALICE), 30);
			assert_eq!(Tokens::free_balance(DOT, &BOB), 50);
			assert_eq!(Tokens::reserved_balance(DOT, &BOB), 0);
		});
}

#[test]
fn slash_draw_reserved_correct() {
	ExtBuilder::default()
		.one_hundred_for_alice_n_bob()
		.build()
		.execute_with(|| {
			assert_ok!(Tokens::reserve(DOT, &ALICE, 50));
			assert_eq!(Tokens::free_balance(DOT, &ALICE), 50);
			assert_eq!(Tokens::reserved_balance(DOT, &ALICE), 50);
			assert_eq!(Tokens::total_issuance(DOT), 200);

			assert_eq!(Tokens::slash(DOT, &ALICE, 80), 0);
			assert_eq!(Tokens::free_balance(DOT, &ALICE), 0);
			assert_eq!(Tokens::reserved_balance(DOT, &ALICE), 20);
			assert_eq!(Tokens::total_issuance(DOT), 120);

			assert_eq!(Tokens::slash(DOT, &ALICE, 50), 30);
			assert_eq!(Tokens::free_balance(DOT, &ALICE), 0);
			assert_eq!(Tokens::reserved_balance(DOT, &ALICE), 0);
			assert_eq!(Tokens::total_issuance(DOT), 100);
		});
}

#[test]
fn genesis_issuance_should_work() {
	ExtBuilder::default()
		.one_hundred_for_alice_n_bob()
		.build()
		.execute_with(|| {
			assert_eq!(Tokens::free_balance(DOT, &ALICE), 100);
			assert_eq!(Tokens::free_balance(DOT, &BOB), 100);
			assert_eq!(Tokens::total_issuance(DOT), 200);
		});
}

#[test]
fn transfer_should_work() {
	ExtBuilder::default()
		.one_hundred_for_alice_n_bob()
		.build()
		.execute_with(|| {
			System::set_block_number(1);

			assert_ok!(Tokens::transfer(Some(ALICE).into(), BOB, DOT, 50));
			assert_eq!(Tokens::free_balance(DOT, &ALICE), 50);
			assert_eq!(Tokens::free_balance(DOT, &BOB), 150);
			assert_eq!(Tokens::total_issuance(DOT), 200);

<<<<<<< HEAD
			let transferred_event = Event::tokens_Instance1(crate::Event::Transferred(DOT, ALICE, BOB, 50));
			assert!(System::events().iter().any(|record| record.event == transferred_event));
=======
			System::assert_last_event(Event::tokens(crate::Event::Transferred(DOT, ALICE, BOB, 50)));
>>>>>>> 5463f5af

			assert_noop!(
				Tokens::transfer(Some(ALICE).into(), BOB, DOT, 60),
				Error::<Runtime, Instance1>::BalanceTooLow,
			);
		});
}

#[test]
fn transfer_all_should_work() {
	ExtBuilder::default()
		.one_hundred_for_alice_n_bob()
		.build()
		.execute_with(|| {
			System::set_block_number(1);

			assert_ok!(Tokens::transfer_all(Some(ALICE).into(), BOB, DOT));
			assert_eq!(Tokens::free_balance(DOT, &ALICE), 0);
			assert_eq!(Tokens::free_balance(DOT, &BOB), 200);

<<<<<<< HEAD
			let transferred_event = Event::tokens_Instance1(crate::Event::Transferred(DOT, ALICE, BOB, 100));
			assert!(System::events().iter().any(|record| record.event == transferred_event));
=======
			System::assert_last_event(Event::tokens(crate::Event::Transferred(DOT, ALICE, BOB, 100)));
>>>>>>> 5463f5af
		});
}

#[test]
fn deposit_should_work() {
	ExtBuilder::default()
		.one_hundred_for_alice_n_bob()
		.build()
		.execute_with(|| {
			assert_ok!(Tokens::deposit(DOT, &ALICE, 100));
			assert_eq!(Tokens::free_balance(DOT, &ALICE), 200);
			assert_eq!(Tokens::total_issuance(DOT), 300);

			assert_noop!(
				Tokens::deposit(DOT, &ALICE, Balance::max_value()),
<<<<<<< HEAD
				Error::<Runtime, Instance1>::TotalIssuanceOverflow,
=======
				ArithmeticError::Overflow,
>>>>>>> 5463f5af
			);
		});
}

#[test]
fn withdraw_should_work() {
	ExtBuilder::default()
		.one_hundred_for_alice_n_bob()
		.build()
		.execute_with(|| {
			assert_ok!(Tokens::withdraw(DOT, &ALICE, 50));
			assert_eq!(Tokens::free_balance(DOT, &ALICE), 50);
			assert_eq!(Tokens::total_issuance(DOT), 150);

			assert_noop!(Tokens::withdraw(DOT, &ALICE, 60), Error::<Runtime, Instance1>::BalanceTooLow);
		});
}

#[test]
fn slash_should_work() {
	ExtBuilder::default()
		.one_hundred_for_alice_n_bob()
		.build()
		.execute_with(|| {
			// slashed_amount < amount
			assert_eq!(Tokens::slash(DOT, &ALICE, 50), 0);
			assert_eq!(Tokens::free_balance(DOT, &ALICE), 50);
			assert_eq!(Tokens::total_issuance(DOT), 150);

			// slashed_amount == amount
			assert_eq!(Tokens::slash(DOT, &ALICE, 51), 1);
			assert_eq!(Tokens::free_balance(DOT, &ALICE), 0);
			assert_eq!(Tokens::total_issuance(DOT), 100);
		});
}

#[test]
fn update_balance_should_work() {
	ExtBuilder::default()
		.one_hundred_for_alice_n_bob()
		.build()
		.execute_with(|| {
			assert_ok!(Tokens::update_balance(DOT, &ALICE, 50));
			assert_eq!(Tokens::free_balance(DOT, &ALICE), 150);
			assert_eq!(Tokens::total_issuance(DOT), 250);

			assert_ok!(Tokens::update_balance(DOT, &BOB, -50));
			assert_eq!(Tokens::free_balance(DOT, &BOB), 50);
			assert_eq!(Tokens::total_issuance(DOT), 200);

			assert_noop!(Tokens::update_balance(DOT, &BOB, -60), Error::<Runtime, Instance1>::BalanceTooLow);
		});
}

#[test]
fn ensure_can_withdraw_should_work() {
	ExtBuilder::default()
		.one_hundred_for_alice_n_bob()
		.build()
		.execute_with(|| {
			assert_noop!(
				Tokens::ensure_can_withdraw(DOT, &ALICE, 101),
				Error::<Runtime, Instance1>::BalanceTooLow
			);

			assert_ok!(Tokens::ensure_can_withdraw(DOT, &ALICE, 1));
			assert_eq!(Tokens::free_balance(DOT, &ALICE), 100);
		});
}

#[test]
fn no_op_if_amount_is_zero() {
	ExtBuilder::default().build().execute_with(|| {
		assert_ok!(Tokens::ensure_can_withdraw(DOT, &ALICE, 0));
		assert_ok!(Tokens::transfer(Some(ALICE).into(), BOB, DOT, 0));
		assert_ok!(Tokens::transfer(Some(ALICE).into(), ALICE, DOT, 0));
		assert_ok!(Tokens::deposit(DOT, &ALICE, 0));
		assert_ok!(Tokens::withdraw(DOT, &ALICE, 0));
		assert_eq!(Tokens::slash(DOT, &ALICE, 0), 0);
		assert_eq!(Tokens::slash(DOT, &ALICE, 1), 1);
		assert_ok!(Tokens::update_balance(DOT, &ALICE, 0));
	});
}

#[test]
fn transfer_all_trait_should_work() {
	ExtBuilder::default()
		.balances(vec![(ALICE, DOT, 100), (ALICE, BTC, 200)])
		.build()
		.execute_with(|| {
			assert_eq!(Tokens::free_balance(DOT, &ALICE), 100);
			assert_eq!(Tokens::free_balance(BTC, &ALICE), 200);
			assert_eq!(Tokens::free_balance(DOT, &BOB), 0);

			assert_ok!(Tokens::reserve(DOT, &ALICE, 1));
			assert_noop!(
				Tokens::merge_account(&ALICE, &BOB),
				Error::<Runtime, Instance1>::StillHasActiveReserved
			);
			Tokens::unreserve(DOT, &ALICE, 1);

			assert_ok!(Tokens::merge_account(&ALICE, &BOB));
			assert_eq!(Tokens::free_balance(DOT, &ALICE), 0);
			assert_eq!(Tokens::free_balance(BTC, &ALICE), 0);
			assert_eq!(Tokens::free_balance(DOT, &BOB), 100);
			assert_eq!(Tokens::free_balance(BTC, &BOB), 200);

			assert_ok!(Tokens::reserve(DOT, &BOB, 1));
			assert_ok!(<Tokens as TransferAll<AccountId>>::transfer_all(&BOB, &ALICE));
			assert_eq!(Tokens::free_balance(DOT, &ALICE), 99);
			assert_eq!(Tokens::free_balance(BTC, &ALICE), 200);
			assert_eq!(Tokens::free_balance(DOT, &BOB), 0);
			assert_eq!(Tokens::free_balance(BTC, &BOB), 0);
		});
}

#[test]
fn currency_adapter_ensure_currency_adapter_should_work() {
	ExtBuilder::default()
		.one_hundred_for_treasury_account()
		.build()
		.execute_with(|| {
			assert_eq!(Tokens::total_issuance(DOT), 102);
			assert_eq!(Tokens::total_balance(DOT, &Treasury::account_id()), 2);
			assert_eq!(Tokens::total_balance(DOT, &TREASURY_ACCOUNT), 100);
			assert_eq!(Tokens::reserved_balance(DOT, &TREASURY_ACCOUNT), 0);
			assert_eq!(Tokens::free_balance(DOT, &TREASURY_ACCOUNT), 100);
			assert_eq!(
				<Runtime as pallet_elections_phragmen::Config>::Currency::total_balance(&TREASURY_ACCOUNT),
				100
			);
			assert_eq!(
				<Runtime as pallet_elections_phragmen::Config>::Currency::can_slash(&TREASURY_ACCOUNT, 10),
				true
			);
			assert_eq!(
				<Runtime as pallet_elections_phragmen::Config>::Currency::total_issuance(),
				102
			);
			assert_eq!(
				<Runtime as pallet_elections_phragmen::Config>::Currency::minimum_balance(),
				2
			);
			assert_eq!(
				<Runtime as pallet_elections_phragmen::Config>::Currency::can_reserve(&TREASURY_ACCOUNT, 5),
				true
			);

			// burn
			let imbalance = <Runtime as pallet_elections_phragmen::Config>::Currency::burn(10);
			assert_eq!(
				<Runtime as pallet_elections_phragmen::Config>::Currency::total_issuance(),
				92
			);
			drop(imbalance);
			assert_eq!(
				<Runtime as pallet_elections_phragmen::Config>::Currency::total_issuance(),
				102
			);

			// issue
			let imbalance = <Runtime as pallet_elections_phragmen::Config>::Currency::issue(20);
			assert_eq!(
				<Runtime as pallet_elections_phragmen::Config>::Currency::total_issuance(),
				122
			);
			drop(imbalance);
			assert_eq!(
				<Runtime as pallet_elections_phragmen::Config>::Currency::total_issuance(),
				102
			);

			// transfer
			assert_eq!(
				<Runtime as pallet_elections_phragmen::Config>::Currency::free_balance(&TREASURY_ACCOUNT),
				100
			);
			assert_ok!(
				<Runtime as pallet_elections_phragmen::Config>::Currency::ensure_can_withdraw(
					&TREASURY_ACCOUNT,
					10,
					WithdrawReasons::TRANSFER,
					0
				)
			);
			assert_ok!(<Runtime as pallet_elections_phragmen::Config>::Currency::transfer(
				&TREASURY_ACCOUNT,
				&ALICE,
				11,
				ExistenceRequirement::KeepAlive
			));
			assert_eq!(
				<Runtime as pallet_elections_phragmen::Config>::Currency::free_balance(&TREASURY_ACCOUNT),
				89
			);

			// deposit
			assert_eq!(
				<Runtime as pallet_elections_phragmen::Config>::Currency::total_issuance(),
				102
			);
			let imbalance = TreasuryCurrencyAdapter::deposit_creating(&TREASURY_ACCOUNT, 11);
			assert_eq!(
				<Runtime as pallet_elections_phragmen::Config>::Currency::free_balance(&TREASURY_ACCOUNT),
				100
			);
			assert_eq!(
				<Runtime as pallet_elections_phragmen::Config>::Currency::total_issuance(),
				102
			);
			drop(imbalance);
			assert_eq!(
				<Runtime as pallet_elections_phragmen::Config>::Currency::free_balance(&TREASURY_ACCOUNT),
				100
			);
			assert_eq!(
				<Runtime as pallet_elections_phragmen::Config>::Currency::total_issuance(),
				113
			);

			// withdraw
			let imbalance = <Runtime as pallet_elections_phragmen::Config>::Currency::withdraw(
				&TREASURY_ACCOUNT,
				10,
				WithdrawReasons::TRANSFER,
				ExistenceRequirement::KeepAlive,
			);
			assert_eq!(
				<Runtime as pallet_elections_phragmen::Config>::Currency::free_balance(&TREASURY_ACCOUNT),
				90
			);
			assert_eq!(
				<Runtime as pallet_elections_phragmen::Config>::Currency::total_issuance(),
				113
			);
			drop(imbalance);
			assert_eq!(
				<Runtime as pallet_elections_phragmen::Config>::Currency::free_balance(&TREASURY_ACCOUNT),
				90
			);
			assert_eq!(
				<Runtime as pallet_elections_phragmen::Config>::Currency::total_issuance(),
				103
			);
		});
}

#[test]
fn currency_adapter_burn_must_work() {
	ExtBuilder::default()
		.one_hundred_for_treasury_account()
		.build()
		.execute_with(|| {
			let init_total_issuance = TreasuryCurrencyAdapter::total_issuance();
			let imbalance = TreasuryCurrencyAdapter::burn(10);
			assert_eq!(TreasuryCurrencyAdapter::total_issuance(), init_total_issuance - 10);
			drop(imbalance);
			assert_eq!(TreasuryCurrencyAdapter::total_issuance(), init_total_issuance);
		});
}

#[test]
fn currency_adapter_reserving_balance_should_work() {
	ExtBuilder::default().build().execute_with(|| {
		let _ = TreasuryCurrencyAdapter::deposit_creating(&TREASURY_ACCOUNT, 111);

		assert_eq!(TreasuryCurrencyAdapter::total_balance(&TREASURY_ACCOUNT), 111);
		assert_eq!(TreasuryCurrencyAdapter::free_balance(&TREASURY_ACCOUNT), 111);
		assert_eq!(TreasuryCurrencyAdapter::reserved_balance(&TREASURY_ACCOUNT), 0);

		assert_ok!(TreasuryCurrencyAdapter::reserve(&TREASURY_ACCOUNT, 69));

		assert_eq!(TreasuryCurrencyAdapter::total_balance(&TREASURY_ACCOUNT), 111);
		assert_eq!(TreasuryCurrencyAdapter::free_balance(&TREASURY_ACCOUNT), 42);
		assert_eq!(TreasuryCurrencyAdapter::reserved_balance(&TREASURY_ACCOUNT), 69);
	});
}

#[test]
fn currency_adapter_balance_transfer_when_reserved_should_not_work() {
	ExtBuilder::default().build().execute_with(|| {
		let _ = TreasuryCurrencyAdapter::deposit_creating(&TREASURY_ACCOUNT, 111);
		assert_ok!(TreasuryCurrencyAdapter::reserve(&TREASURY_ACCOUNT, 69));
		assert_noop!(
			TreasuryCurrencyAdapter::transfer(&TREASURY_ACCOUNT, &ALICE, 69, ExistenceRequirement::AllowDeath),
			Error::<Runtime, Instance1>::BalanceTooLow,
		);
	});
}

#[test]
fn currency_adapter_deducting_balance_should_work() {
	ExtBuilder::default().build().execute_with(|| {
		let _ = TreasuryCurrencyAdapter::deposit_creating(&TREASURY_ACCOUNT, 111);
		assert_ok!(TreasuryCurrencyAdapter::reserve(&TREASURY_ACCOUNT, 69));
		assert_eq!(TreasuryCurrencyAdapter::free_balance(&TREASURY_ACCOUNT), 42);
	});
}

#[test]
fn currency_adapter_refunding_balance_should_work() {
	ExtBuilder::default().build().execute_with(|| {
		let _ = TreasuryCurrencyAdapter::deposit_creating(&TREASURY_ACCOUNT, 42);
		Tokens::set_reserved_balance(DOT, &TREASURY_ACCOUNT, 69);
		TreasuryCurrencyAdapter::unreserve(&TREASURY_ACCOUNT, 69);
		assert_eq!(TreasuryCurrencyAdapter::free_balance(&TREASURY_ACCOUNT), 111);
		assert_eq!(TreasuryCurrencyAdapter::reserved_balance(&TREASURY_ACCOUNT), 0);
	});
}

#[test]
fn currency_adapter_slashing_balance_should_work() {
	ExtBuilder::default().build().execute_with(|| {
		let _ = TreasuryCurrencyAdapter::deposit_creating(&TREASURY_ACCOUNT, 111);
		assert_ok!(TreasuryCurrencyAdapter::reserve(&TREASURY_ACCOUNT, 69));
		assert!(TreasuryCurrencyAdapter::slash(&TREASURY_ACCOUNT, 69).1.is_zero());
		assert_eq!(TreasuryCurrencyAdapter::free_balance(&TREASURY_ACCOUNT), 0);
		assert_eq!(TreasuryCurrencyAdapter::reserved_balance(&TREASURY_ACCOUNT), 42);
		assert_eq!(TreasuryCurrencyAdapter::total_issuance(), 42);
	});
}

#[test]
fn currency_adapter_slashing_incomplete_balance_should_work() {
	ExtBuilder::default().build().execute_with(|| {
		let _ = TreasuryCurrencyAdapter::deposit_creating(&TREASURY_ACCOUNT, 42);
		assert_ok!(TreasuryCurrencyAdapter::reserve(&TREASURY_ACCOUNT, 21));
		assert_eq!(TreasuryCurrencyAdapter::slash(&TREASURY_ACCOUNT, 69).1, 27);
		assert_eq!(TreasuryCurrencyAdapter::free_balance(&TREASURY_ACCOUNT), 0);
		assert_eq!(TreasuryCurrencyAdapter::reserved_balance(&TREASURY_ACCOUNT), 0);
		assert_eq!(TreasuryCurrencyAdapter::total_issuance(), 0);
	});
}

#[test]
fn currency_adapter_basic_locking_should_work() {
	ExtBuilder::default()
		.one_hundred_for_treasury_account()
		.build()
		.execute_with(|| {
			assert_eq!(TreasuryCurrencyAdapter::free_balance(&TREASURY_ACCOUNT), 100);
			TreasuryCurrencyAdapter::set_lock(ID_1, &TREASURY_ACCOUNT, 91, WithdrawReasons::all());
			assert_noop!(
				TreasuryCurrencyAdapter::transfer(&TREASURY_ACCOUNT, &ALICE, 10, ExistenceRequirement::AllowDeath),
				Error::<Runtime, Instance1>::LiquidityRestrictions
			);
		});
}

#[test]
fn currency_adapter_partial_locking_should_work() {
	ExtBuilder::default()
		.one_hundred_for_treasury_account()
		.build()
		.execute_with(|| {
			TreasuryCurrencyAdapter::set_lock(ID_1, &TREASURY_ACCOUNT, 5, WithdrawReasons::all());
			assert_ok!(TreasuryCurrencyAdapter::transfer(
				&TREASURY_ACCOUNT,
				&ALICE,
				1,
				ExistenceRequirement::AllowDeath
			));
		});
}

#[test]
fn currency_adapter_lock_removal_should_work() {
	ExtBuilder::default()
		.one_hundred_for_treasury_account()
		.build()
		.execute_with(|| {
			TreasuryCurrencyAdapter::set_lock(ID_1, &TREASURY_ACCOUNT, u64::max_value(), WithdrawReasons::all());
			TreasuryCurrencyAdapter::remove_lock(ID_1, &TREASURY_ACCOUNT);
			assert_ok!(TreasuryCurrencyAdapter::transfer(
				&TREASURY_ACCOUNT,
				&ALICE,
				1,
				ExistenceRequirement::AllowDeath
			));
		});
}

#[test]
fn currency_adapter_lock_replacement_should_work() {
	ExtBuilder::default()
		.one_hundred_for_treasury_account()
		.build()
		.execute_with(|| {
			TreasuryCurrencyAdapter::set_lock(ID_1, &TREASURY_ACCOUNT, u64::max_value(), WithdrawReasons::all());
			TreasuryCurrencyAdapter::set_lock(ID_1, &TREASURY_ACCOUNT, 5, WithdrawReasons::all());
			assert_ok!(TreasuryCurrencyAdapter::transfer(
				&TREASURY_ACCOUNT,
				&ALICE,
				1,
				ExistenceRequirement::AllowDeath
			));
		});
}

#[test]
fn currency_adapter_double_locking_should_work() {
	ExtBuilder::default()
		.one_hundred_for_treasury_account()
		.build()
		.execute_with(|| {
			TreasuryCurrencyAdapter::set_lock(ID_1, &TREASURY_ACCOUNT, 5, WithdrawReasons::empty());
			TreasuryCurrencyAdapter::set_lock(ID_2, &TREASURY_ACCOUNT, 5, WithdrawReasons::all());
			assert_ok!(TreasuryCurrencyAdapter::transfer(
				&TREASURY_ACCOUNT,
				&ALICE,
				1,
				ExistenceRequirement::AllowDeath
			));
		});
}

#[test]
fn currency_adapter_combination_locking_should_work() {
	ExtBuilder::default()
		.one_hundred_for_treasury_account()
		.build()
		.execute_with(|| {
			// withdrawReasons not work
			TreasuryCurrencyAdapter::set_lock(ID_1, &TREASURY_ACCOUNT, u64::max_value(), WithdrawReasons::empty());
			TreasuryCurrencyAdapter::set_lock(ID_2, &TREASURY_ACCOUNT, 0, WithdrawReasons::all());
			assert_noop!(
				TreasuryCurrencyAdapter::transfer(&TREASURY_ACCOUNT, &ALICE, 1, ExistenceRequirement::AllowDeath),
				Error::<Runtime, Instance1>::LiquidityRestrictions
			);
		});
}

#[test]
fn currency_adapter_lock_value_extension_should_work() {
	ExtBuilder::default()
		.one_hundred_for_treasury_account()
		.build()
		.execute_with(|| {
			TreasuryCurrencyAdapter::set_lock(ID_1, &TREASURY_ACCOUNT, 100, WithdrawReasons::all());
			assert_noop!(
				TreasuryCurrencyAdapter::transfer(&TREASURY_ACCOUNT, &ALICE, 6, ExistenceRequirement::AllowDeath),
				Error::<Runtime, Instance1>::LiquidityRestrictions
			);
			TreasuryCurrencyAdapter::extend_lock(ID_1, &TREASURY_ACCOUNT, 2, WithdrawReasons::all());
			assert_noop!(
				TreasuryCurrencyAdapter::transfer(&TREASURY_ACCOUNT, &ALICE, 6, ExistenceRequirement::AllowDeath),
				Error::<Runtime, Instance1>::LiquidityRestrictions
			);
			TreasuryCurrencyAdapter::extend_lock(ID_1, &TREASURY_ACCOUNT, 8, WithdrawReasons::all());
			assert_noop!(
				TreasuryCurrencyAdapter::transfer(&TREASURY_ACCOUNT, &ALICE, 3, ExistenceRequirement::AllowDeath),
				Error::<Runtime, Instance1>::LiquidityRestrictions
			);
		});
}

#[test]
fn currency_adapter_lock_block_number_extension_should_work() {
	ExtBuilder::default()
		.one_hundred_for_treasury_account()
		.build()
		.execute_with(|| {
			TreasuryCurrencyAdapter::set_lock(ID_1, &TREASURY_ACCOUNT, 200, WithdrawReasons::all());
			assert_noop!(
				TreasuryCurrencyAdapter::transfer(&TREASURY_ACCOUNT, &ALICE, 6, ExistenceRequirement::AllowDeath),
				Error::<Runtime, Instance1>::LiquidityRestrictions
			);
			TreasuryCurrencyAdapter::extend_lock(ID_1, &TREASURY_ACCOUNT, 90, WithdrawReasons::all());
			assert_noop!(
				TreasuryCurrencyAdapter::transfer(&TREASURY_ACCOUNT, &ALICE, 6, ExistenceRequirement::AllowDeath),
				Error::<Runtime, Instance1>::LiquidityRestrictions
			);
			System::set_block_number(2);
			TreasuryCurrencyAdapter::extend_lock(ID_1, &TREASURY_ACCOUNT, 90, WithdrawReasons::all());
			assert_noop!(
				TreasuryCurrencyAdapter::transfer(&TREASURY_ACCOUNT, &ALICE, 3, ExistenceRequirement::AllowDeath),
				Error::<Runtime, Instance1>::LiquidityRestrictions
			);
		});
}

#[test]
fn currency_adapter_lock_reasons_extension_should_work() {
	ExtBuilder::default()
		.one_hundred_for_treasury_account()
		.build()
		.execute_with(|| {
			TreasuryCurrencyAdapter::set_lock(ID_1, &TREASURY_ACCOUNT, 90, WithdrawReasons::TRANSFER);
			assert_noop!(
				TreasuryCurrencyAdapter::transfer(&TREASURY_ACCOUNT, &ALICE, 11, ExistenceRequirement::AllowDeath),
				Error::<Runtime, Instance1>::LiquidityRestrictions
			);
			TreasuryCurrencyAdapter::extend_lock(ID_1, &TREASURY_ACCOUNT, 90, WithdrawReasons::empty());
			assert_noop!(
				TreasuryCurrencyAdapter::transfer(&TREASURY_ACCOUNT, &ALICE, 11, ExistenceRequirement::AllowDeath),
				Error::<Runtime, Instance1>::LiquidityRestrictions
			);
			TreasuryCurrencyAdapter::extend_lock(ID_1, &TREASURY_ACCOUNT, 90, WithdrawReasons::RESERVE);
			assert_noop!(
				TreasuryCurrencyAdapter::transfer(&TREASURY_ACCOUNT, &ALICE, 11, ExistenceRequirement::AllowDeath),
				Error::<Runtime, Instance1>::LiquidityRestrictions
			);
		});
}

#[test]
fn currency_adapter_reward_should_work() {
	ExtBuilder::default()
		.one_hundred_for_treasury_account()
		.build()
		.execute_with(|| {
			assert_eq!(TreasuryCurrencyAdapter::total_issuance(), 102);
			assert_eq!(TreasuryCurrencyAdapter::total_balance(&TREASURY_ACCOUNT), 100);
			assert_eq!(TreasuryCurrencyAdapter::total_balance(&Treasury::account_id()), 2);
			assert_ok!(TreasuryCurrencyAdapter::deposit_into_existing(&TREASURY_ACCOUNT, 10).map(drop));
			assert_eq!(TreasuryCurrencyAdapter::total_balance(&TREASURY_ACCOUNT), 110);
			assert_eq!(TreasuryCurrencyAdapter::total_issuance(), 112);
		});
}

#[test]
fn currency_adapter_slashing_reserved_balance_should_work() {
	ExtBuilder::default().build().execute_with(|| {
		let _ = TreasuryCurrencyAdapter::deposit_creating(&TREASURY_ACCOUNT, 111);
		assert_ok!(TreasuryCurrencyAdapter::reserve(&TREASURY_ACCOUNT, 111));
		assert_eq!(TreasuryCurrencyAdapter::slash_reserved(&TREASURY_ACCOUNT, 42).1, 0);
		assert_eq!(TreasuryCurrencyAdapter::reserved_balance(&TREASURY_ACCOUNT), 69);
		assert_eq!(TreasuryCurrencyAdapter::free_balance(&TREASURY_ACCOUNT), 0);
		assert_eq!(TreasuryCurrencyAdapter::total_issuance(), 69);
	});
}

#[test]
fn currency_adapter_slashing_incomplete_reserved_balance_should_work() {
	ExtBuilder::default().build().execute_with(|| {
		let _ = TreasuryCurrencyAdapter::deposit_creating(&TREASURY_ACCOUNT, 111);
		assert_ok!(TreasuryCurrencyAdapter::reserve(&TREASURY_ACCOUNT, 42));
		assert_eq!(TreasuryCurrencyAdapter::slash_reserved(&TREASURY_ACCOUNT, 69).1, 27);
		assert_eq!(TreasuryCurrencyAdapter::free_balance(&TREASURY_ACCOUNT), 69);
		assert_eq!(TreasuryCurrencyAdapter::reserved_balance(&TREASURY_ACCOUNT), 0);
		assert_eq!(TreasuryCurrencyAdapter::total_issuance(), 69);
	});
}

#[test]
fn currency_adapter_repatriating_reserved_balance_should_work() {
	ExtBuilder::default().build().execute_with(|| {
		let _ = TreasuryCurrencyAdapter::deposit_creating(&TREASURY_ACCOUNT, 110);
		let _ = TreasuryCurrencyAdapter::deposit_creating(&ALICE, 2);
		assert_ok!(TreasuryCurrencyAdapter::reserve(&TREASURY_ACCOUNT, 110));
		assert_ok!(
			TreasuryCurrencyAdapter::repatriate_reserved(&TREASURY_ACCOUNT, &ALICE, 41, Status::Free),
			0
		);
		assert_eq!(TreasuryCurrencyAdapter::reserved_balance(&TREASURY_ACCOUNT), 69);
		assert_eq!(TreasuryCurrencyAdapter::free_balance(&TREASURY_ACCOUNT), 0);
		assert_eq!(TreasuryCurrencyAdapter::reserved_balance(&ALICE), 0);
		assert_eq!(TreasuryCurrencyAdapter::free_balance(&ALICE), 43);
	});
}

#[test]
fn currency_adapter_transferring_reserved_balance_should_work() {
	ExtBuilder::default().build().execute_with(|| {
		let _ = TreasuryCurrencyAdapter::deposit_creating(&TREASURY_ACCOUNT, 110);
		let _ = TreasuryCurrencyAdapter::deposit_creating(&ALICE, 2);
		assert_ok!(TreasuryCurrencyAdapter::reserve(&TREASURY_ACCOUNT, 110));
		assert_ok!(
			TreasuryCurrencyAdapter::repatriate_reserved(&TREASURY_ACCOUNT, &ALICE, 41, Status::Reserved),
			0
		);
		assert_eq!(TreasuryCurrencyAdapter::reserved_balance(&TREASURY_ACCOUNT), 69);
		assert_eq!(TreasuryCurrencyAdapter::free_balance(&TREASURY_ACCOUNT), 0);
		assert_eq!(TreasuryCurrencyAdapter::reserved_balance(&ALICE), 41);
		assert_eq!(TreasuryCurrencyAdapter::free_balance(&ALICE), 2);
	});
}

#[test]
fn currency_adapter_transferring_reserved_balance_to_nonexistent_should_fail() {
	ExtBuilder::default().build().execute_with(|| {
		let _ = TreasuryCurrencyAdapter::deposit_creating(&TREASURY_ACCOUNT, 111);
		assert_ok!(TreasuryCurrencyAdapter::reserve(&TREASURY_ACCOUNT, 111));
		assert_ok!(TreasuryCurrencyAdapter::repatriate_reserved(
			&TREASURY_ACCOUNT,
			&ALICE,
			42,
			Status::Free
		));
	});
}

#[test]
fn currency_adapter_transferring_incomplete_reserved_balance_should_work() {
	ExtBuilder::default().build().execute_with(|| {
		let _ = TreasuryCurrencyAdapter::deposit_creating(&TREASURY_ACCOUNT, 110);
		let _ = TreasuryCurrencyAdapter::deposit_creating(&ALICE, 2);
		assert_ok!(TreasuryCurrencyAdapter::reserve(&TREASURY_ACCOUNT, 41));
		assert_ok!(
			TreasuryCurrencyAdapter::repatriate_reserved(&TREASURY_ACCOUNT, &ALICE, 69, Status::Free),
			28
		);
		assert_eq!(TreasuryCurrencyAdapter::reserved_balance(&TREASURY_ACCOUNT), 0);
		assert_eq!(TreasuryCurrencyAdapter::free_balance(&TREASURY_ACCOUNT), 69);
		assert_eq!(TreasuryCurrencyAdapter::reserved_balance(&ALICE), 0);
		assert_eq!(TreasuryCurrencyAdapter::free_balance(&ALICE), 43);
	});
}

#[test]
fn currency_adapter_transferring_too_high_value_should_not_panic() {
	ExtBuilder::default().build().execute_with(|| {
		TreasuryCurrencyAdapter::make_free_balance_be(&TREASURY_ACCOUNT, u64::max_value());
		TreasuryCurrencyAdapter::make_free_balance_be(&ALICE, 2);

		assert_noop!(
			TreasuryCurrencyAdapter::transfer(
				&TREASURY_ACCOUNT,
				&ALICE,
				u64::max_value(),
				ExistenceRequirement::AllowDeath
			),
<<<<<<< HEAD
			Error::<Runtime, Instance1>::BalanceOverflow,
=======
			ArithmeticError::Overflow,
>>>>>>> 5463f5af
		);

		assert_eq!(
			TreasuryCurrencyAdapter::free_balance(&TREASURY_ACCOUNT),
			u64::max_value()
		);
		assert_eq!(TreasuryCurrencyAdapter::free_balance(&ALICE), 2);
	});
}

#[test]
fn exceeding_max_locks_should_fail() {
	ExtBuilder::default()
		.one_hundred_for_alice_n_bob()
		.build()
		.execute_with(|| {
			assert_ok!(Tokens::set_lock(ID_1, DOT, &ALICE, 10));
			assert_eq!(Tokens::locks(ALICE, DOT).len(), 1);
			assert_ok!(Tokens::set_lock(ID_2, DOT, &ALICE, 10));
			assert_eq!(Tokens::locks(ALICE, DOT).len(), 2);
			assert_noop!(
				Tokens::set_lock(ID_3, DOT, &ALICE, 10),
				Error::<Runtime>::MaxLocksExceeded
			);
			assert_eq!(Tokens::locks(ALICE, DOT).len(), 2);
		});
}<|MERGE_RESOLUTION|>--- conflicted
+++ resolved
@@ -62,12 +62,7 @@
 		assert_eq!(Tokens::free_balance(DOT, &DustAccount::get()), 1);
 		assert_eq!(System::providers(&DustAccount::get()), 1);
 
-<<<<<<< HEAD
-		let dust_lost_event = Event::tokens_Instance1(crate::Event::DustLost(ALICE, DOT, 1));
-		assert!(System::events().iter().any(|record| record.event == dust_lost_event));
-=======
 		System::assert_last_event(Event::tokens(crate::Event::DustLost(ALICE, DOT, 1)));
->>>>>>> 5463f5af
 	});
 }
 
@@ -310,12 +305,7 @@
 			assert_eq!(Tokens::free_balance(DOT, &BOB), 150);
 			assert_eq!(Tokens::total_issuance(DOT), 200);
 
-<<<<<<< HEAD
-			let transferred_event = Event::tokens_Instance1(crate::Event::Transferred(DOT, ALICE, BOB, 50));
-			assert!(System::events().iter().any(|record| record.event == transferred_event));
-=======
 			System::assert_last_event(Event::tokens(crate::Event::Transferred(DOT, ALICE, BOB, 50)));
->>>>>>> 5463f5af
 
 			assert_noop!(
 				Tokens::transfer(Some(ALICE).into(), BOB, DOT, 60),
@@ -336,12 +326,7 @@
 			assert_eq!(Tokens::free_balance(DOT, &ALICE), 0);
 			assert_eq!(Tokens::free_balance(DOT, &BOB), 200);
 
-<<<<<<< HEAD
-			let transferred_event = Event::tokens_Instance1(crate::Event::Transferred(DOT, ALICE, BOB, 100));
-			assert!(System::events().iter().any(|record| record.event == transferred_event));
-=======
 			System::assert_last_event(Event::tokens(crate::Event::Transferred(DOT, ALICE, BOB, 100)));
->>>>>>> 5463f5af
 		});
 }
 
@@ -357,11 +342,7 @@
 
 			assert_noop!(
 				Tokens::deposit(DOT, &ALICE, Balance::max_value()),
-<<<<<<< HEAD
-				Error::<Runtime, Instance1>::TotalIssuanceOverflow,
-=======
 				ArithmeticError::Overflow,
->>>>>>> 5463f5af
 			);
 		});
 }
@@ -984,11 +965,7 @@
 				u64::max_value(),
 				ExistenceRequirement::AllowDeath
 			),
-<<<<<<< HEAD
-			Error::<Runtime, Instance1>::BalanceOverflow,
-=======
 			ArithmeticError::Overflow,
->>>>>>> 5463f5af
 		);
 
 		assert_eq!(
