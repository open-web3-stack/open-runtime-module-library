--- conflicted
+++ resolved
@@ -1,11 +1,7 @@
 // wrapping these imbalances in a private module is necessary to ensure absolute
 // privacy of the inner member.
-<<<<<<< HEAD
 use crate::{Config, TotalIssuance};
 use frame_support::traits::{Get, Imbalance, SameOrOther, TryDrop};
-=======
-use crate::{Config, TotalIssuance, Imbalance, TryDrop};
->>>>>>> 44aea194
 use sp_runtime::traits::{Saturating, Zero};
 use sp_std::{mem, result};
 
@@ -47,7 +43,6 @@
 	}
 }
 
-<<<<<<< HEAD
 impl<T: Config, GetCurrencyId: Get<T::CurrencyId>> Default for NegativeImbalance<T, GetCurrencyId> {
 	fn default() -> Self {
 		Self::zero()
@@ -55,9 +50,6 @@
 }
 
 impl<T: Config, GetCurrencyId: Get<T::CurrencyId>> TryDrop for PositiveImbalance<T, GetCurrencyId> {
-=======
-impl<T: Config<I>, I : 'static> TryDrop for PositiveImbalance<T, I> {
->>>>>>> 44aea194
 	fn try_drop(self) -> result::Result<(), Self> {
 		self.drop_zero()
 	}
