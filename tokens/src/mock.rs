//! Mocks for the tokens module.

#![cfg(test)]

use super::*;
use frame_support::{
	construct_runtime, parameter_types,
	traits::{ChangeMembers, Contains, ContainsLengthBound, SaturatingCurrencyToVote},
};
use orml_traits::parameter_type_with_key;
use sp_core::H256;
use sp_runtime::{testing::Header, traits::IdentityLookup, AccountId32, Permill};
use sp_std::cell::RefCell;

pub type AccountId = AccountId32;
pub type CurrencyId = u32;
pub type Balance = u64;

pub const DOT: CurrencyId = 0;
pub const BTC: CurrencyId = 1;
pub const ETH: CurrencyId = 2;
pub const ALICE: AccountId = AccountId32::new([0u8; 32]);
pub const BOB: AccountId = AccountId32::new([1u8; 32]);
pub const TREASURY_ACCOUNT: AccountId = AccountId32::new([2u8; 32]);
pub const ID_1: LockIdentifier = *b"1       ";
pub const ID_2: LockIdentifier = *b"2       ";

use crate as tokens;

parameter_types! {
	pub const BlockHashCount: u64 = 250;
}

impl frame_system::Config for Runtime {
	type Origin = Origin;
	type Call = Call;
	type Index = u64;
	type BlockNumber = u64;
	type Hash = H256;
	type Hashing = ::sp_runtime::traits::BlakeTwo256;
	type AccountId = AccountId;
	type Lookup = IdentityLookup<Self::AccountId>;
	type Header = Header;
	type Event = Event;
	type BlockHashCount = BlockHashCount;
	type BlockWeights = ();
	type BlockLength = ();
	type Version = ();
	type PalletInfo = PalletInfo;
	type AccountData = ();
	type OnNewAccount = ();
	type OnKilledAccount = ();
	type DbWeight = ();
	type BaseCallFilter = ();
	type SystemWeightInfo = ();
	type SS58Prefix = ();
	type OnSetCode = ();
}

thread_local! {
	static TEN_TO_FOURTEEN: RefCell<Vec<AccountId>> = RefCell::new(vec![
		AccountId32::new([10u8; 32]),
		AccountId32::new([11u8; 32]),
		AccountId32::new([12u8; 32]),
		AccountId32::new([13u8; 32]),
		AccountId32::new([14u8; 32]),
	]);
}

pub struct TenToFourteen;
impl Contains<AccountId> for TenToFourteen {
	fn sorted_members() -> Vec<AccountId> {
		TEN_TO_FOURTEEN.with(|v| v.borrow().clone())
	}
	#[cfg(feature = "runtime-benchmarks")]
	fn add(new: &AccountId) {
		TEN_TO_FOURTEEN.with(|v| {
			let mut members = v.borrow_mut();
			members.push(new.clone());
			members.sort();
		})
	}
}

impl ContainsLengthBound for TenToFourteen {
	fn max_len() -> usize {
		TEN_TO_FOURTEEN.with(|v| v.borrow().len())
	}
	fn min_len() -> usize {
		0
	}
}

parameter_types! {
	pub const ProposalBond: Permill = Permill::from_percent(5);
	pub const ProposalBondMinimum: u64 = 1;
	pub const SpendPeriod: u64 = 2;
	pub const Burn: Permill = Permill::from_percent(50);
	pub const TreasuryPalletId: PalletId = PalletId(*b"py/trsry");
	pub const GetTokenId: CurrencyId = DOT;
}

impl pallet_treasury::Config for Runtime {
<<<<<<< HEAD
	type ModuleId = TreasuryModuleId;
	type Currency = CurrencyAdapter<Runtime, tokens::Instance1, GetTokenId>;
=======
	type PalletId = TreasuryPalletId;
	type Currency = CurrencyAdapter<Runtime, GetTokenId>;
>>>>>>> 575518d6
	type ApproveOrigin = frame_system::EnsureRoot<AccountId>;
	type RejectOrigin = frame_system::EnsureRoot<AccountId>;
	type Event = Event;
	type OnSlash = ();
	type ProposalBond = ProposalBond;
	type ProposalBondMinimum = ProposalBondMinimum;
	type SpendPeriod = SpendPeriod;
	type Burn = Burn;
	type BurnDestination = ();
	type SpendFunds = ();
	type WeightInfo = ();
}

thread_local! {
	pub static MEMBERS: RefCell<Vec<AccountId>> = RefCell::new(vec![]);
	pub static PRIME: RefCell<Option<AccountId>> = RefCell::new(None);
}

pub struct TestChangeMembers;
impl ChangeMembers<AccountId> for TestChangeMembers {
	fn change_members_sorted(incoming: &[AccountId], outgoing: &[AccountId], new: &[AccountId]) {
		// new, incoming, outgoing must be sorted.
		let mut new_sorted = new.to_vec();
		new_sorted.sort();
		assert_eq!(new, &new_sorted[..]);

		let mut incoming_sorted = incoming.to_vec();
		incoming_sorted.sort();
		assert_eq!(incoming, &incoming_sorted[..]);

		let mut outgoing_sorted = outgoing.to_vec();
		outgoing_sorted.sort();
		assert_eq!(outgoing, &outgoing_sorted[..]);

		// incoming and outgoing must be disjoint
		for x in incoming.iter() {
			assert!(outgoing.binary_search(x).is_err());
		}

		let mut old_plus_incoming = MEMBERS.with(|m| m.borrow().to_vec());
		old_plus_incoming.extend_from_slice(incoming);
		old_plus_incoming.sort();

		let mut new_plus_outgoing = new.to_vec();
		new_plus_outgoing.extend_from_slice(outgoing);
		new_plus_outgoing.sort();

		assert_eq!(
			old_plus_incoming, new_plus_outgoing,
			"change members call is incorrect!"
		);

		MEMBERS.with(|m| *m.borrow_mut() = new.to_vec());
		PRIME.with(|p| *p.borrow_mut() = None);
	}

	fn set_prime(who: Option<AccountId>) {
		PRIME.with(|p| *p.borrow_mut() = who);
	}
}

parameter_types! {
	pub const ElectionsPhragmenPalletId: LockIdentifier = *b"phrelect";
	pub const CandidacyBond: u64 = 3;
	pub const VotingBond: u64 = 2;
	pub const DesiredMembers: u32 = 2;
	pub const DesiredRunnersUp: u32 = 2;
	pub const TermDuration: u64 = 5;
	pub const VotingBondBase: u64 = 2;
	pub const VotingBondFactor: u64 = 0;
}

impl pallet_elections_phragmen::Config for Runtime {
	type PalletId = ElectionsPhragmenPalletId;
	type Event = Event;
	type Currency = CurrencyAdapter<Runtime, tokens::Instance1, GetTokenId>;
	type CurrencyToVote = SaturatingCurrencyToVote;
	type ChangeMembers = TestChangeMembers;
	type InitializeMembers = ();
	type CandidacyBond = CandidacyBond;
	type VotingBondBase = VotingBondBase;
	type VotingBondFactor = VotingBondFactor;
	type TermDuration = TermDuration;
	type DesiredMembers = DesiredMembers;
	type DesiredRunnersUp = DesiredRunnersUp;
	type LoserCandidate = ();
	type KickedMember = ();
	type WeightInfo = ();
}

parameter_type_with_key! {
	pub ExistentialDeposits: |currency_id: CurrencyId| -> Balance {
		match currency_id {
			&BTC => 1,
			&DOT => 2,
			_ => 0,
		}
	};
}

parameter_types! {
	pub DustAccount: AccountId = PalletId(*b"orml/dst").into_account();
}

type GeneralInstance = tokens::Instance1;
impl Config<GeneralInstance> for Runtime {
	type Event = Event;
	type Balance = Balance;
	type Amount = i64;
	type CurrencyId = CurrencyId;
	type WeightInfo = ();
	type ExistentialDeposits = ExistentialDeposits;
	type OnDust = TransferDust<Runtime, DustAccount, tokens::Instance1>;
}
pub type TreasuryCurrencyAdapter = <Runtime as pallet_treasury::Config>::Currency;

type UncheckedExtrinsic = frame_system::mocking::MockUncheckedExtrinsic<Runtime>;
type Block = frame_system::mocking::MockBlock<Runtime>;

construct_runtime!(
	pub enum Runtime where
		Block = Block,
		NodeBlock = Block,
		UncheckedExtrinsic = UncheckedExtrinsic,
	{
		System: frame_system::{Pallet, Call, Storage, Config, Event<T>},
		Tokens: tokens::<Instance1>::{Pallet, Storage, Event<T>, Config<T>},
		Treasury: pallet_treasury::{Pallet, Call, Storage, Config, Event<T>},
		ElectionsPhragmen: pallet_elections_phragmen::{Pallet, Call, Storage, Event<T>},
	}
);

pub struct ExtBuilder {
	endowed_accounts: Vec<(AccountId, CurrencyId, Balance)>,
	treasury_genesis: bool,
}

impl Default for ExtBuilder {
	fn default() -> Self {
		Self {
			endowed_accounts: vec![],
			treasury_genesis: false,
		}
	}
}

impl ExtBuilder {
	pub fn balances(mut self, endowed_accounts: Vec<(AccountId, CurrencyId, Balance)>) -> Self {
		self.endowed_accounts = endowed_accounts;
		self
	}

	pub fn one_hundred_for_alice_n_bob(self) -> Self {
		self.balances(vec![(ALICE, DOT, 100), (BOB, DOT, 100)])
	}

	pub fn one_hundred_for_treasury_account(mut self) -> Self {
		self.treasury_genesis = true;
		self.balances(vec![(TREASURY_ACCOUNT, DOT, 100)])
	}

	pub fn build(self) -> sp_io::TestExternalities {
		let mut t = frame_system::GenesisConfig::default()
			.build_storage::<Runtime>()
			.unwrap();

		tokens::GenesisConfig::<Runtime, Instance1> {
			endowed_accounts: self.endowed_accounts,
		}
		.assimilate_storage(&mut t)
		.unwrap();

		if self.treasury_genesis {
			pallet_treasury::GenesisConfig::default()
				.assimilate_storage::<Runtime, _>(&mut t)
				.unwrap();

			pallet_elections_phragmen::GenesisConfig::<Runtime> {
				members: vec![(TREASURY_ACCOUNT, 10)],
			}
			.assimilate_storage(&mut t)
			.unwrap();
		}

		let mut ext = sp_io::TestExternalities::new(t);
		ext.execute_with(|| System::set_block_number(1));
		ext
	}
}<|MERGE_RESOLUTION|>--- conflicted
+++ resolved
@@ -101,13 +101,8 @@
 }
 
 impl pallet_treasury::Config for Runtime {
-<<<<<<< HEAD
-	type ModuleId = TreasuryModuleId;
+	type PalletId = TreasuryPalletId;
 	type Currency = CurrencyAdapter<Runtime, tokens::Instance1, GetTokenId>;
-=======
-	type PalletId = TreasuryPalletId;
-	type Currency = CurrencyAdapter<Runtime, GetTokenId>;
->>>>>>> 575518d6
 	type ApproveOrigin = frame_system::EnsureRoot<AccountId>;
 	type RejectOrigin = frame_system::EnsureRoot<AccountId>;
 	type Event = Event;
