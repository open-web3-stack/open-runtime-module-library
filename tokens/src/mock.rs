//! Mocks for the tokens module.

#![cfg(test)]

use super::*;
use frame_support::{
	construct_runtime, parameter_types,
	traits::{ChangeMembers, ContainsLengthBound, Everything, GenesisBuild, SaturatingCurrencyToVote, SortedMembers, ConstU64},
	PalletId,
};
use orml_traits::parameter_type_with_key;
use sp_core::H256;
use sp_runtime::{
	testing::Header,
	traits::{AccountIdConversion, IdentityLookup},
	AccountId32, Permill,
};
use sp_std::cell::RefCell;

pub type AccountId = AccountId32;
pub type CurrencyId = u32;
pub type Balance = u128;
pub type Amount = i128;

pub const DOT: CurrencyId = 0;
pub const BTC: CurrencyId = 1;
pub const ETH: CurrencyId = 2;
pub const ALICE: AccountId = AccountId32::new([0u8; 32]);
pub const BOB: AccountId = AccountId32::new([1u8; 32]);
pub const CHARLIE: AccountId = AccountId32::new([2u8; 32]);
pub const DAVE: AccountId = AccountId32::new([3u8; 32]);
pub const TREASURY_ACCOUNT: AccountId = AccountId32::new([4u8; 32]);
pub const ID_1: LockIdentifier = *b"1       ";
pub const ID_2: LockIdentifier = *b"2       ";
pub const ID_3: LockIdentifier = *b"3       ";

use crate as tokens;

parameter_types! {
	pub const BlockHashCount: u64 = 250;
}

impl frame_system::Config for Runtime {
	type RuntimeOrigin = RuntimeOrigin;
	type RuntimeCall = RuntimeCall;
	type Index = u64;
	type BlockNumber = u64;
	type Hash = H256;
	type Hashing = ::sp_runtime::traits::BlakeTwo256;
	type AccountId = AccountId;
	type Lookup = IdentityLookup<Self::AccountId>;
	type Header = Header;
<<<<<<< HEAD
	type Event = Event;
	type BlockHashCount = BlockHashCount;
=======
	type RuntimeEvent = RuntimeEvent;
	type BlockHashCount = ConstU64<250>;
>>>>>>> 4ab13d23
	type BlockWeights = ();
	type BlockLength = ();
	type Version = ();
	type PalletInfo = PalletInfo;
	type AccountData = ();
	type OnNewAccount = ();
	type OnKilledAccount = ();
	type DbWeight = ();
	type BaseCallFilter = Everything;
	type SystemWeightInfo = ();
	type SS58Prefix = ();
	type OnSetCode = ();
	type MaxConsumers = frame_support::traits::ConstU32<16>;
}

thread_local! {
	static TEN_TO_FOURTEEN: RefCell<Vec<AccountId>> = RefCell::new(vec![
		AccountId32::new([10u8; 32]),
		AccountId32::new([11u8; 32]),
		AccountId32::new([12u8; 32]),
		AccountId32::new([13u8; 32]),
		AccountId32::new([14u8; 32]),
	]);
}

pub struct TenToFourteen;
impl SortedMembers<AccountId> for TenToFourteen {
	fn sorted_members() -> Vec<AccountId> {
		TEN_TO_FOURTEEN.with(|v| v.borrow().clone())
	}
	#[cfg(feature = "runtime-benchmarks")]
	fn add(new: &AccountId) {
		TEN_TO_FOURTEEN.with(|v| {
			let mut members = v.borrow_mut();
			members.push(new.clone());
			members.sort();
		})
	}
}

impl ContainsLengthBound for TenToFourteen {
	fn max_len() -> usize {
		TEN_TO_FOURTEEN.with(|v| v.borrow().len())
	}
	fn min_len() -> usize {
		0
	}
}

parameter_types! {
	pub const ProposalBond: Permill = Permill::from_percent(5);
	pub const ProposalBondMinimum: u64 = 1;
	pub const ProposalBondMaximum: Option<u128> = Some(5);
	pub const SpendPeriod: u64 = 2;
	pub const Burn: Permill = Permill::from_percent(50);
	pub const TreasuryPalletId: PalletId = PalletId(*b"py/trsry");
	pub const GetTokenId: CurrencyId = DOT;
	pub const MaxApprovals: u32 = 100;
}

impl pallet_treasury::Config for Runtime {
	type PalletId = TreasuryPalletId;
	type Currency = CurrencyAdapter<Runtime, GetTokenId>;
	type ApproveOrigin = frame_system::EnsureRoot<AccountId>;
	type RejectOrigin = frame_system::EnsureRoot<AccountId>;
	type RuntimeEvent = RuntimeEvent;
	type OnSlash = ();
	type ProposalBond = ProposalBond;
	type ProposalBondMinimum = ProposalBondMinimum;
	type ProposalBondMaximum = ProposalBondMaximum;
	type SpendPeriod = SpendPeriod;
	type Burn = Burn;
	type BurnDestination = ();
	type SpendFunds = ();
	type WeightInfo = ();
	type MaxApprovals = MaxApprovals;
	type SpendOrigin = frame_support::traits::NeverEnsureOrigin<Balance>;
}

thread_local! {
	pub static MEMBERS: RefCell<Vec<AccountId>> = RefCell::new(vec![]);
	pub static PRIME: RefCell<Option<AccountId>> = RefCell::new(None);
}

pub struct TestChangeMembers;
impl ChangeMembers<AccountId> for TestChangeMembers {
	fn change_members_sorted(incoming: &[AccountId], outgoing: &[AccountId], new: &[AccountId]) {
		// new, incoming, outgoing must be sorted.
		let mut new_sorted = new.to_vec();
		new_sorted.sort();
		assert_eq!(new, &new_sorted[..]);

		let mut incoming_sorted = incoming.to_vec();
		incoming_sorted.sort();
		assert_eq!(incoming, &incoming_sorted[..]);

		let mut outgoing_sorted = outgoing.to_vec();
		outgoing_sorted.sort();
		assert_eq!(outgoing, &outgoing_sorted[..]);

		// incoming and outgoing must be disjoint
		for x in incoming.iter() {
			assert!(outgoing.binary_search(x).is_err());
		}

		let mut old_plus_incoming = MEMBERS.with(|m| m.borrow().to_vec());
		old_plus_incoming.extend_from_slice(incoming);
		old_plus_incoming.sort();

		let mut new_plus_outgoing = new.to_vec();
		new_plus_outgoing.extend_from_slice(outgoing);
		new_plus_outgoing.sort();

		assert_eq!(
			old_plus_incoming, new_plus_outgoing,
			"change members call is incorrect!"
		);

		MEMBERS.with(|m| *m.borrow_mut() = new.to_vec());
		PRIME.with(|p| *p.borrow_mut() = None);
	}

	fn set_prime(who: Option<AccountId>) {
		PRIME.with(|p| *p.borrow_mut() = who);
	}
}

parameter_types! {
	pub const ElectionsPhragmenPalletId: LockIdentifier = *b"phrelect";
	pub const CandidacyBond: u64 = 3;
	pub const VotingBond: u64 = 2;
	pub const DesiredMembers: u32 = 2;
	pub const DesiredRunnersUp: u32 = 2;
	pub const TermDuration: u64 = 5;
	pub const VotingBondBase: u64 = 2;
	pub const VotingBondFactor: u64 = 0;
	pub const MaxCandidates: u32 = 5;
	pub const MaxVoters: u32 = 5;
}

impl pallet_elections_phragmen::Config for Runtime {
<<<<<<< HEAD
	type Event = Event;
	type PalletId = ElectionsPhragmenPalletId;
	type Currency = CurrencyAdapter<Runtime, GetTokenId>;
=======
	type PalletId = ElectionsPhragmenPalletId;
	type RuntimeEvent = RuntimeEvent;
	type Currency = MockCurrencyAdapter;
	type CurrencyToVote = SaturatingCurrencyToVote;
>>>>>>> 4ab13d23
	type ChangeMembers = TestChangeMembers;
	type InitializeMembers = ();
	type CurrencyToVote = SaturatingCurrencyToVote;
	type CandidacyBond = CandidacyBond;
	type VotingBondBase = VotingBondBase;
	type VotingBondFactor = VotingBondFactor;
	type LoserCandidate = ();
	type KickedMember = ();
	type DesiredMembers = DesiredMembers;
	type DesiredRunnersUp = DesiredRunnersUp;
	type TermDuration = TermDuration;
	type MaxCandidates =MaxCandidates;
	type MaxVoters = MaxVoters;
	type WeightInfo = ();
}

pub struct MockDustRemovalWhitelist;
impl Contains<AccountId> for MockDustRemovalWhitelist {
	fn contains(a: &AccountId) -> bool {
		*a == DAVE || *a == DustReceiver::get()
	}
}

parameter_type_with_key! {
	pub ExistentialDeposits: |currency_id: CurrencyId| -> Balance {
		#[allow(clippy::match_ref_pats)] // false positive
		match currency_id {
			&BTC => 1,
			&DOT => 2,
			_ => 0,
		}
	};
}

<<<<<<< HEAD
=======
thread_local! {
	pub static CREATED: RefCell<Vec<(AccountId, CurrencyId)>> = RefCell::new(vec![]);
	pub static KILLED: RefCell<Vec<(AccountId, CurrencyId)>> = RefCell::new(vec![]);
}

pub struct TrackCreatedAccounts;
impl TrackCreatedAccounts {
	pub fn accounts() -> Vec<(AccountId, CurrencyId)> {
		CREATED.with(|accounts| accounts.borrow().clone())
	}

	pub fn reset() {
		CREATED.with(|accounts| {
			accounts.replace(vec![]);
		});
	}
}
impl Happened<(AccountId, CurrencyId)> for TrackCreatedAccounts {
	fn happened((who, currency): &(AccountId, CurrencyId)) {
		CREATED.with(|accounts| {
			accounts.borrow_mut().push((who.clone(), *currency));
		});
	}
}

pub struct TrackKilledAccounts;
impl TrackKilledAccounts {
	pub fn accounts() -> Vec<(AccountId, CurrencyId)> {
		KILLED.with(|accounts| accounts.borrow().clone())
	}

	pub fn reset() {
		KILLED.with(|accounts| {
			accounts.replace(vec![]);
		});
	}
}
impl Happened<(AccountId, CurrencyId)> for TrackKilledAccounts {
	fn happened((who, currency): &(AccountId, CurrencyId)) {
		KILLED.with(|accounts| {
			accounts.borrow_mut().push((who.clone(), *currency));
		});
	}
}

thread_local! {
	pub static ON_SLASH_CALLS: RefCell<u32> = RefCell::new(0);
	pub static ON_DEPOSIT_CALLS: RefCell<u32> = RefCell::new(0);
	pub static ON_TRANSFER_CALLS: RefCell<u32> = RefCell::new(0);
}

pub struct OnSlashHook<T>(marker::PhantomData<T>);
impl<T: Config> OnSlash<T::AccountId, CurrencyId, Balance> for OnSlashHook<T> {
	fn on_slash(_currency_id: CurrencyId, _account_id: &T::AccountId, _amount: Balance) {
		ON_SLASH_CALLS.with(|cell| *cell.borrow_mut() += 1);
	}
}
impl<T: Config> OnSlashHook<T> {
	pub fn calls() -> u32 {
		ON_SLASH_CALLS.with(|accounts| *accounts.borrow())
	}
}

pub struct OnDepositHook<T>(marker::PhantomData<T>);
impl<T: Config> OnDeposit<T::AccountId, CurrencyId, Balance> for OnDepositHook<T> {
	fn on_deposit(_currency_id: CurrencyId, _account_id: &T::AccountId, _amount: Balance) -> DispatchResult {
		ON_DEPOSIT_CALLS.with(|cell| *cell.borrow_mut() += 1);
		Ok(())
	}
}
impl<T: Config> OnDepositHook<T> {
	pub fn calls() -> u32 {
		ON_DEPOSIT_CALLS.with(|accounts| *accounts.borrow())
	}
}

pub struct OnTransferHook<T>(marker::PhantomData<T>);
impl<T: Config> OnTransfer<T::AccountId, CurrencyId, Balance> for OnTransferHook<T> {
	fn on_transfer(
		_currency_id: CurrencyId,
		_from: &T::AccountId,
		_to: &T::AccountId,
		_amount: Balance,
	) -> DispatchResult {
		ON_TRANSFER_CALLS.with(|cell| *cell.borrow_mut() += 1);
		Ok(())
	}
}
impl<T: Config> OnTransferHook<T> {
	pub fn calls() -> u32 {
		ON_TRANSFER_CALLS.with(|accounts| *accounts.borrow())
	}
}

>>>>>>> 4ab13d23
parameter_types! {
	pub DustReceiver: AccountId = PalletId(*b"orml/dst").into_account_truncating();
	pub MaxLocks: u32 = 2;
}

impl Config for Runtime {
	type RuntimeEvent = RuntimeEvent;
	type Balance = Balance;
	type Amount = Amount;
	type CurrencyId = CurrencyId;
	type WeightInfo = ();
	type ExistentialDeposits = ExistentialDeposits;
	type OnDust = TransferDust<Runtime, DustReceiver>;
<<<<<<< HEAD
	type MaxLocks = MaxLocks;
=======
	type OnSlash = OnSlashHook<Runtime>;
	type OnDeposit = OnDepositHook<Runtime>;
	type OnTransfer = OnTransferHook<Runtime>;
	type OnNewTokenAccount = TrackCreatedAccounts;
	type OnKilledTokenAccount = TrackKilledAccounts;
	type MaxLocks = ConstU32<2>;
	type MaxReserves = ConstU32<2>;
	type ReserveIdentifier = ReserveIdentifier;
>>>>>>> 4ab13d23
	type DustRemovalWhitelist = MockDustRemovalWhitelist;
}
pub type TreasuryCurrencyAdapter = <Runtime as pallet_treasury::Config>::Currency;

type UncheckedExtrinsic = frame_system::mocking::MockUncheckedExtrinsic<Runtime>;
type Block = frame_system::mocking::MockBlock<Runtime>;

construct_runtime!(
	pub enum Runtime where
		Block = Block,
		NodeBlock = Block,
		UncheckedExtrinsic = UncheckedExtrinsic,
	{
		System: frame_system::{Pallet, Call, Storage, Config, Event<T>},
		Tokens: tokens::{Pallet, Storage, Event<T>, Config<T>},
		Treasury: pallet_treasury::{Pallet, Call, Storage, Config, Event<T>},
		ElectionsPhragmen: pallet_elections_phragmen::{Pallet, Call, Storage, Event<T>},
	}
);

#[derive(Default)]
pub struct ExtBuilder {
	tokens_endowment: Vec<(AccountId, CurrencyId, Balance)>,
	created_tokens_for_staking: Vec<(AccountId, CurrencyId, Balance)>,
	treasury_genesis: bool,
}

<<<<<<< HEAD
impl Default for ExtBuilder {
	fn default() -> Self {
		Self {
			tokens_endowment: vec![],
			created_tokens_for_staking: vec![],
			treasury_genesis: false,
		}
	}
}

=======
>>>>>>> 4ab13d23
impl ExtBuilder {
	#[allow(unused_mut)]
	pub fn balances(mut self, mut tokens_endowment: Vec<(AccountId, CurrencyId, Balance)>) -> Self {
		self.tokens_endowment = tokens_endowment;
		self
	}

	pub fn build(self) -> sp_io::TestExternalities {
		let mut t = frame_system::GenesisConfig::default()
			.build_storage::<Runtime>()
			.unwrap();

		tokens::GenesisConfig::<Runtime> {
			tokens_endowment: self.tokens_endowment,
			created_tokens_for_staking: self.created_tokens_for_staking,
		}
		.assimilate_storage(&mut t)
		.unwrap();

		if self.treasury_genesis {
			GenesisBuild::<Runtime>::assimilate_storage(&pallet_treasury::GenesisConfig::default(), &mut t).unwrap();

			pallet_elections_phragmen::GenesisConfig::<Runtime> {
				members: vec![(TREASURY_ACCOUNT, 10)],
			}
			.assimilate_storage(&mut t)
			.unwrap();
		}

		let mut ext = sp_io::TestExternalities::new(t);
		ext.execute_with(|| System::set_block_number(1));
		ext
	}
}<|MERGE_RESOLUTION|>--- conflicted
+++ resolved
@@ -5,7 +5,7 @@
 use super::*;
 use frame_support::{
 	construct_runtime, parameter_types,
-	traits::{ChangeMembers, ContainsLengthBound, Everything, GenesisBuild, SaturatingCurrencyToVote, SortedMembers, ConstU64},
+	traits::{ChangeMembers, ContainsLengthBound, Everything, GenesisBuild, SaturatingCurrencyToVote, SortedMembers},
 	PalletId,
 };
 use orml_traits::parameter_type_with_key;
@@ -21,6 +21,7 @@
 pub type CurrencyId = u32;
 pub type Balance = u128;
 pub type Amount = i128;
+pub type ReserveIdentifier = [u8; 8];
 
 pub const DOT: CurrencyId = 0;
 pub const BTC: CurrencyId = 1;
@@ -41,6 +42,9 @@
 }
 
 impl frame_system::Config for Runtime {
+	type BaseCallFilter = Everything;
+	type BlockWeights = ();
+	type BlockLength = ();
 	type RuntimeOrigin = RuntimeOrigin;
 	type RuntimeCall = RuntimeCall;
 	type Index = u64;
@@ -50,22 +54,14 @@
 	type AccountId = AccountId;
 	type Lookup = IdentityLookup<Self::AccountId>;
 	type Header = Header;
-<<<<<<< HEAD
-	type Event = Event;
+	type RuntimeEvent = RuntimeEvent;
 	type BlockHashCount = BlockHashCount;
-=======
-	type RuntimeEvent = RuntimeEvent;
-	type BlockHashCount = ConstU64<250>;
->>>>>>> 4ab13d23
-	type BlockWeights = ();
-	type BlockLength = ();
+	type DbWeight = ();
 	type Version = ();
 	type PalletInfo = PalletInfo;
 	type AccountData = ();
 	type OnNewAccount = ();
 	type OnKilledAccount = ();
-	type DbWeight = ();
-	type BaseCallFilter = Everything;
 	type SystemWeightInfo = ();
 	type SS58Prefix = ();
 	type OnSetCode = ();
@@ -198,16 +194,9 @@
 }
 
 impl pallet_elections_phragmen::Config for Runtime {
-<<<<<<< HEAD
-	type Event = Event;
-	type PalletId = ElectionsPhragmenPalletId;
 	type Currency = CurrencyAdapter<Runtime, GetTokenId>;
-=======
 	type PalletId = ElectionsPhragmenPalletId;
 	type RuntimeEvent = RuntimeEvent;
-	type Currency = MockCurrencyAdapter;
-	type CurrencyToVote = SaturatingCurrencyToVote;
->>>>>>> 4ab13d23
 	type ChangeMembers = TestChangeMembers;
 	type InitializeMembers = ();
 	type CurrencyToVote = SaturatingCurrencyToVote;
@@ -242,8 +231,6 @@
 	};
 }
 
-<<<<<<< HEAD
-=======
 thread_local! {
 	pub static CREATED: RefCell<Vec<(AccountId, CurrencyId)>> = RefCell::new(vec![]);
 	pub static KILLED: RefCell<Vec<(AccountId, CurrencyId)>> = RefCell::new(vec![]);
@@ -338,7 +325,6 @@
 	}
 }
 
->>>>>>> 4ab13d23
 parameter_types! {
 	pub DustReceiver: AccountId = PalletId(*b"orml/dst").into_account_truncating();
 	pub MaxLocks: u32 = 2;
@@ -352,18 +338,14 @@
 	type WeightInfo = ();
 	type ExistentialDeposits = ExistentialDeposits;
 	type OnDust = TransferDust<Runtime, DustReceiver>;
-<<<<<<< HEAD
-	type MaxLocks = MaxLocks;
-=======
 	type OnSlash = OnSlashHook<Runtime>;
 	type OnDeposit = OnDepositHook<Runtime>;
 	type OnTransfer = OnTransferHook<Runtime>;
 	type OnNewTokenAccount = TrackCreatedAccounts;
 	type OnKilledTokenAccount = TrackKilledAccounts;
-	type MaxLocks = ConstU32<2>;
+	type MaxLocks = MaxLocks;
 	type MaxReserves = ConstU32<2>;
 	type ReserveIdentifier = ReserveIdentifier;
->>>>>>> 4ab13d23
 	type DustRemovalWhitelist = MockDustRemovalWhitelist;
 }
 pub type TreasuryCurrencyAdapter = <Runtime as pallet_treasury::Config>::Currency;
@@ -384,14 +366,13 @@
 	}
 );
 
-#[derive(Default)]
+
 pub struct ExtBuilder {
 	tokens_endowment: Vec<(AccountId, CurrencyId, Balance)>,
 	created_tokens_for_staking: Vec<(AccountId, CurrencyId, Balance)>,
 	treasury_genesis: bool,
 }
 
-<<<<<<< HEAD
 impl Default for ExtBuilder {
 	fn default() -> Self {
 		Self {
@@ -402,8 +383,6 @@
 	}
 }
 
-=======
->>>>>>> 4ab13d23
 impl ExtBuilder {
 	#[allow(unused_mut)]
 	pub fn balances(mut self, mut tokens_endowment: Vec<(AccountId, CurrencyId, Balance)>) -> Self {
