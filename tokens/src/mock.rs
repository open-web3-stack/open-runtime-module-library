//! Mocks for the tokens module.

#![cfg(test)]

use super::*;
use frame_support::{
	construct_runtime, parameter_types,
	traits::{ChangeMembers, ContainsLengthBound, Everything, GenesisBuild, SaturatingCurrencyToVote, SortedMembers},
	PalletId,
};
use orml_traits::parameter_type_with_key;
use sp_core::H256;
use sp_runtime::{
	testing::Header,
	traits::{AccountIdConversion, IdentityLookup},
	AccountId32, Permill,
};
use sp_std::cell::RefCell;

pub type AccountId = AccountId32;
pub type CurrencyId = u32;
pub type Balance = u128;
pub type Amount = i128;

pub const DOT: CurrencyId = 0;
pub const BTC: CurrencyId = 1;
pub const ETH: CurrencyId = 2;
pub const ALICE: AccountId = AccountId32::new([0u8; 32]);
pub const BOB: AccountId = AccountId32::new([1u8; 32]);
pub const CHARLIE: AccountId = AccountId32::new([2u8; 32]);
pub const DAVE: AccountId = AccountId32::new([3u8; 32]);
pub const TREASURY_ACCOUNT: AccountId = AccountId32::new([4u8; 32]);
pub const ID_1: LockIdentifier = *b"1       ";
pub const ID_2: LockIdentifier = *b"2       ";
pub const ID_3: LockIdentifier = *b"3       ";

use crate as tokens;

parameter_types! {
	pub const BlockHashCount: u64 = 250;
}

impl frame_system::Config for Runtime {
	type Origin = Origin;
	type Call = Call;
	type Index = u64;
	type BlockNumber = u64;
	type Hash = H256;
	type Hashing = ::sp_runtime::traits::BlakeTwo256;
	type AccountId = AccountId;
	type Lookup = IdentityLookup<Self::AccountId>;
	type Header = Header;
	type Event = Event;
	type BlockHashCount = BlockHashCount;
	type BlockWeights = ();
	type BlockLength = ();
	type Version = ();
	type PalletInfo = PalletInfo;
	type AccountData = ();
	type OnNewAccount = ();
	type OnKilledAccount = ();
	type DbWeight = ();
	type BaseCallFilter = Everything;
	type SystemWeightInfo = ();
	type SS58Prefix = ();
	type OnSetCode = ();
	type MaxConsumers = frame_support::traits::ConstU32<16>;
}

thread_local! {
	static TEN_TO_FOURTEEN: RefCell<Vec<AccountId>> = RefCell::new(vec![
		AccountId32::new([10u8; 32]),
		AccountId32::new([11u8; 32]),
		AccountId32::new([12u8; 32]),
		AccountId32::new([13u8; 32]),
		AccountId32::new([14u8; 32]),
	]);
}

pub struct TenToFourteen;
impl SortedMembers<AccountId> for TenToFourteen {
	fn sorted_members() -> Vec<AccountId> {
		TEN_TO_FOURTEEN.with(|v| v.borrow().clone())
	}
	#[cfg(feature = "runtime-benchmarks")]
	fn add(new: &AccountId) {
		TEN_TO_FOURTEEN.with(|v| {
			let mut members = v.borrow_mut();
			members.push(new.clone());
			members.sort();
		})
	}
}

impl ContainsLengthBound for TenToFourteen {
	fn max_len() -> usize {
		TEN_TO_FOURTEEN.with(|v| v.borrow().len())
	}
	fn min_len() -> usize {
		0
	}
}

parameter_types! {
	pub const ProposalBond: Permill = Permill::from_percent(5);
	pub const ProposalBondMinimum: u64 = 1;
	pub const ProposalBondMaximum: Option<u128> = Some(5);
	pub const SpendPeriod: u64 = 2;
	pub const Burn: Permill = Permill::from_percent(50);
	pub const TreasuryPalletId: PalletId = PalletId(*b"py/trsry");
	pub const GetTokenId: CurrencyId = DOT;
	pub const MaxApprovals: u32 = 100;
}

impl pallet_treasury::Config for Runtime {
	type PalletId = TreasuryPalletId;
	type Currency = CurrencyAdapter<Runtime, GetTokenId>;
	type ApproveOrigin = frame_system::EnsureRoot<AccountId>;
	type RejectOrigin = frame_system::EnsureRoot<AccountId>;
	type Event = Event;
	type OnSlash = ();
	type ProposalBond = ProposalBond;
	type ProposalBondMinimum = ProposalBondMinimum;
	type ProposalBondMaximum = ProposalBondMaximum;
	type SpendPeriod = SpendPeriod;
	type Burn = Burn;
	type BurnDestination = ();
	type SpendFunds = ();
	type WeightInfo = ();
	type MaxApprovals = MaxApprovals;
	type SpendOrigin = frame_support::traits::NeverEnsureOrigin<Balance>;
}

thread_local! {
	pub static MEMBERS: RefCell<Vec<AccountId>> = RefCell::new(vec![]);
	pub static PRIME: RefCell<Option<AccountId>> = RefCell::new(None);
}

pub struct TestChangeMembers;
impl ChangeMembers<AccountId> for TestChangeMembers {
	fn change_members_sorted(incoming: &[AccountId], outgoing: &[AccountId], new: &[AccountId]) {
		// new, incoming, outgoing must be sorted.
		let mut new_sorted = new.to_vec();
		new_sorted.sort();
		assert_eq!(new, &new_sorted[..]);

		let mut incoming_sorted = incoming.to_vec();
		incoming_sorted.sort();
		assert_eq!(incoming, &incoming_sorted[..]);

		let mut outgoing_sorted = outgoing.to_vec();
		outgoing_sorted.sort();
		assert_eq!(outgoing, &outgoing_sorted[..]);

		// incoming and outgoing must be disjoint
		for x in incoming.iter() {
			assert!(outgoing.binary_search(x).is_err());
		}

		let mut old_plus_incoming = MEMBERS.with(|m| m.borrow().to_vec());
		old_plus_incoming.extend_from_slice(incoming);
		old_plus_incoming.sort();

		let mut new_plus_outgoing = new.to_vec();
		new_plus_outgoing.extend_from_slice(outgoing);
		new_plus_outgoing.sort();

		assert_eq!(
			old_plus_incoming, new_plus_outgoing,
			"change members call is incorrect!"
		);

		MEMBERS.with(|m| *m.borrow_mut() = new.to_vec());
		PRIME.with(|p| *p.borrow_mut() = None);
	}

	fn set_prime(who: Option<AccountId>) {
		PRIME.with(|p| *p.borrow_mut() = who);
	}
}

parameter_types! {
	pub const ElectionsPhragmenPalletId: LockIdentifier = *b"phrelect";
	pub const CandidacyBond: u64 = 3;
	pub const VotingBond: u64 = 2;
	pub const DesiredMembers: u32 = 2;
	pub const DesiredRunnersUp: u32 = 2;
	pub const TermDuration: u64 = 5;
	pub const VotingBondBase: u64 = 2;
	pub const VotingBondFactor: u64 = 0;
}

impl pallet_elections_phragmen::Config for Runtime {
	type PalletId = ElectionsPhragmenPalletId;
	type Event = Event;
	type Currency = CurrencyAdapter<Runtime, GetTokenId>;
	type CurrencyToVote = SaturatingCurrencyToVote;
	type ChangeMembers = TestChangeMembers;
	type InitializeMembers = ();
<<<<<<< HEAD
	type CandidacyBond = CandidacyBond;
	type VotingBondBase = VotingBondBase;
	type VotingBondFactor = VotingBondFactor;
	type TermDuration = TermDuration;
	type DesiredMembers = DesiredMembers;
	type DesiredRunnersUp = DesiredRunnersUp;
=======
	type CandidacyBond = ConstU64<3>;
	type VotingBondBase = ConstU64<2>;
	type VotingBondFactor = ConstU64<0>;
	type TermDuration = ConstU64<5>;
	type DesiredMembers = ConstU32<2>;
	type DesiredRunnersUp = ConstU32<2>;
	type MaxCandidates = ConstU32<5>;
	type MaxVoters = ConstU32<5>;
>>>>>>> 20969f38
	type LoserCandidate = ();
	type KickedMember = ();
	type WeightInfo = ();
}

pub struct MockDustRemovalWhitelist;
impl Contains<AccountId> for MockDustRemovalWhitelist {
	fn contains(a: &AccountId) -> bool {
		*a == DAVE || *a == DustReceiver::get()
	}
}

parameter_type_with_key! {
	pub ExistentialDeposits: |currency_id: CurrencyId| -> Balance {
		#[allow(clippy::match_ref_pats)] // false positive
		match currency_id {
			&BTC => 1,
			&DOT => 2,
			_ => 0,
		}
	};
}

parameter_types! {
	pub DustReceiver: AccountId = PalletId(*b"orml/dst").into_account_truncating();
	pub MaxLocks: u32 = 2;
}

impl Config for Runtime {
	type Event = Event;
	type Balance = Balance;
	type Amount = Amount;
	type CurrencyId = CurrencyId;
	type WeightInfo = ();
	type ExistentialDeposits = ExistentialDeposits;
	type OnDust = TransferDust<Runtime, DustReceiver>;
	type MaxLocks = MaxLocks;
	type DustRemovalWhitelist = MockDustRemovalWhitelist;
}
pub type TreasuryCurrencyAdapter = <Runtime as pallet_treasury::Config>::Currency;

type UncheckedExtrinsic = frame_system::mocking::MockUncheckedExtrinsic<Runtime>;
type Block = frame_system::mocking::MockBlock<Runtime>;

construct_runtime!(
	pub enum Runtime where
		Block = Block,
		NodeBlock = Block,
		UncheckedExtrinsic = UncheckedExtrinsic,
	{
		System: frame_system::{Pallet, Call, Storage, Config, Event<T>},
		Tokens: tokens::{Pallet, Storage, Event<T>, Config<T>},
		Treasury: pallet_treasury::{Pallet, Call, Storage, Config, Event<T>},
		ElectionsPhragmen: pallet_elections_phragmen::{Pallet, Call, Storage, Event<T>},
	}
);

pub struct ExtBuilder {
	tokens_endowment: Vec<(AccountId, CurrencyId, Balance)>,
	created_tokens_for_staking: Vec<(AccountId, CurrencyId, Balance)>,
	treasury_genesis: bool,
}

impl Default for ExtBuilder {
	fn default() -> Self {
		Self {
			tokens_endowment: vec![],
			created_tokens_for_staking: vec![],
			treasury_genesis: false,
		}
	}
}

impl ExtBuilder {
	#[allow(unused_mut)]
	pub fn balances(mut self, mut tokens_endowment: Vec<(AccountId, CurrencyId, Balance)>) -> Self {
		self.tokens_endowment = tokens_endowment;
		self
	}

	pub fn build(self) -> sp_io::TestExternalities {
		let mut t = frame_system::GenesisConfig::default()
			.build_storage::<Runtime>()
			.unwrap();

		tokens::GenesisConfig::<Runtime> {
			tokens_endowment: self.tokens_endowment,
			created_tokens_for_staking: self.created_tokens_for_staking,
		}
		.assimilate_storage(&mut t)
		.unwrap();

		if self.treasury_genesis {
			GenesisBuild::<Runtime>::assimilate_storage(&pallet_treasury::GenesisConfig::default(), &mut t).unwrap();

			pallet_elections_phragmen::GenesisConfig::<Runtime> {
				members: vec![(TREASURY_ACCOUNT, 10)],
			}
			.assimilate_storage(&mut t)
			.unwrap();
		}

		let mut ext = sp_io::TestExternalities::new(t);
		ext.execute_with(|| System::set_block_number(1));
		ext
	}
}<|MERGE_RESOLUTION|>--- conflicted
+++ resolved
@@ -197,14 +197,6 @@
 	type CurrencyToVote = SaturatingCurrencyToVote;
 	type ChangeMembers = TestChangeMembers;
 	type InitializeMembers = ();
-<<<<<<< HEAD
-	type CandidacyBond = CandidacyBond;
-	type VotingBondBase = VotingBondBase;
-	type VotingBondFactor = VotingBondFactor;
-	type TermDuration = TermDuration;
-	type DesiredMembers = DesiredMembers;
-	type DesiredRunnersUp = DesiredRunnersUp;
-=======
 	type CandidacyBond = ConstU64<3>;
 	type VotingBondBase = ConstU64<2>;
 	type VotingBondFactor = ConstU64<0>;
@@ -213,7 +205,6 @@
 	type DesiredRunnersUp = ConstU32<2>;
 	type MaxCandidates = ConstU32<5>;
 	type MaxVoters = ConstU32<5>;
->>>>>>> 20969f38
 	type LoserCandidate = ();
 	type KickedMember = ();
 	type WeightInfo = ();
