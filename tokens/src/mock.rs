--- conflicted
+++ resolved
@@ -219,12 +219,8 @@
 	type CurrencyId = CurrencyId;
 	type WeightInfo = ();
 	type ExistentialDeposits = ExistentialDeposits;
-<<<<<<< HEAD
-	type OnDust = TransferDust<Runtime, DustAccount, tokens::Instance1>;
-=======
 	type OnDust = TransferDust<Runtime, DustAccount>;
 	type MaxLocks = MaxLocks;
->>>>>>> 5463f5af
 }
 pub type TreasuryCurrencyAdapter = <Runtime as pallet_treasury::Config>::Currency;
 
