--- conflicted
+++ resolved
@@ -10,25 +10,12 @@
 
 [dependencies]
 scale-info = { version = "2.1", default-features = false, features = ["derive"] }
-<<<<<<< HEAD
-frame-support = { git = "https://github.com/paritytech/substrate", branch = "polkadot-v0.9.19", default-features = false }
-=======
 frame-support = { git = "https://github.com/paritytech/substrate", branch = "polkadot-v0.9.20", default-features = false }
->>>>>>> 920c5a6e
 weight-meter-procedural = { path = "weight-meter-procedural", default-features = false }
 
 [dev-dependencies]
 serde = { version = "1.0.136" }
 codec = { package = "parity-scale-codec", version = "3.0.0" }
-<<<<<<< HEAD
-sp-runtime = { git = "https://github.com/paritytech/substrate", branch = "polkadot-v0.9.19" }
-sp-io = { git = "https://github.com/paritytech/substrate", branch = "polkadot-v0.9.19" }
-sp-std = { git = "https://github.com/paritytech/substrate", branch = "polkadot-v0.9.19" }
-
-frame-support = { git = "https://github.com/paritytech/substrate", branch = "polkadot-v0.9.19"}
-frame-system = { git = "https://github.com/paritytech/substrate", branch = "polkadot-v0.9.19" }
-pallet-balances = { git = "https://github.com/paritytech/substrate", branch = "polkadot-v0.9.19" }
-=======
 sp-runtime = { git = "https://github.com/paritytech/substrate", branch = "polkadot-v0.9.20" }
 sp-io = { git = "https://github.com/paritytech/substrate", branch = "polkadot-v0.9.20" }
 sp-std = { git = "https://github.com/paritytech/substrate", branch = "polkadot-v0.9.20" }
@@ -36,7 +23,6 @@
 frame-support = { git = "https://github.com/paritytech/substrate", branch = "polkadot-v0.9.20"}
 frame-system = { git = "https://github.com/paritytech/substrate", branch = "polkadot-v0.9.20" }
 pallet-balances = { git = "https://github.com/paritytech/substrate", branch = "polkadot-v0.9.20" }
->>>>>>> 920c5a6e
 
 [features]
 default = ["std"]
