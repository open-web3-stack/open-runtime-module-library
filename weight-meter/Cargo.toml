--- conflicted
+++ resolved
@@ -10,25 +10,12 @@
 
 [dependencies]
 scale-info = { version = "2.1.2", default-features = false, features = ["derive"] }
-<<<<<<< HEAD
-frame-support = { git = "https://github.com/paritytech/substrate", default-features = false , branch = "polkadot-v0.9.24" }
-=======
 frame-support = { git = "https://github.com/paritytech/substrate", default-features = false , branch = "polkadot-v0.9.26" }
->>>>>>> 33dbc5e3
 weight-meter-procedural = { path = "weight-meter-procedural", default-features = false }
 
 [dev-dependencies]
 serde = { version = "1.0.136" }
 codec = { package = "parity-scale-codec", version = "3.0.0" }
-<<<<<<< HEAD
-sp-runtime = { git = "https://github.com/paritytech/substrate", branch = "polkadot-v0.9.24" }
-sp-io = { git = "https://github.com/paritytech/substrate", branch = "polkadot-v0.9.24" }
-sp-std = { git = "https://github.com/paritytech/substrate", branch = "polkadot-v0.9.24" }
-
-frame-support = { git = "https://github.com/paritytech/substrate", branch = "polkadot-v0.9.24" }
-frame-system = { git = "https://github.com/paritytech/substrate", branch = "polkadot-v0.9.24" }
-pallet-balances = { git = "https://github.com/paritytech/substrate", branch = "polkadot-v0.9.24" }
-=======
 sp-runtime = { git = "https://github.com/paritytech/substrate", branch = "polkadot-v0.9.26" }
 sp-io = { git = "https://github.com/paritytech/substrate", branch = "polkadot-v0.9.26" }
 sp-std = { git = "https://github.com/paritytech/substrate", branch = "polkadot-v0.9.26" }
@@ -36,7 +23,6 @@
 frame-support = { git = "https://github.com/paritytech/substrate", branch = "polkadot-v0.9.26" }
 frame-system = { git = "https://github.com/paritytech/substrate", branch = "polkadot-v0.9.26" }
 pallet-balances = { git = "https://github.com/paritytech/substrate", branch = "polkadot-v0.9.26" }
->>>>>>> 33dbc5e3
 
 [features]
 default = ["std"]
