--- conflicted
+++ resolved
@@ -5,12 +5,14 @@
     branches:
       - master
       - polkadot-**
+      - develop**
     paths-ignore:
       - '**/README.md'
   push:
     branches:
       - master
       - polkadot-**
+      - develop**
     paths-ignore:
       - '**/README.md'
 
@@ -25,20 +27,16 @@
         with:
           access_token: ${{ github.token }}
   build:
-    runs-on: [self-hosted]
-    env:
-      SCCACHE_CACHE_SIZE: "50G"
+    runs-on: ubuntu-latest
+    # env:
+    #   SCCACHE_CACHE_SIZE: "50G"
     needs: cancel
     steps:
     - uses: actions/checkout@v3
     - name: Install toolchain
       uses: dtolnay/rust-toolchain@nightly
       with:
-<<<<<<< HEAD
         toolchain: nightly-2023-03-04
-=======
-        toolchain: nightly-2022-10-30
->>>>>>> 82fa856f
         components: rustfmt
         target: wasm32-unknown-unknown
     - name: Install Wasm toolchain
