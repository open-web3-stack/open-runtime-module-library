--- conflicted
+++ resolved
@@ -36,11 +36,6 @@
     - name: Update
       run: |
         cargo update
-<<<<<<< HEAD
-        cargo update parity-scale-codec@3.7.2 --precise 3.6.12
-        cargo update parity-scale-codec-derive@3.7.2 --precise 3.6.12
-=======
->>>>>>> 9869331d
     - name: Run clippy
       run: cargo clippy -- -D warnings
     - name: Check for Wasm
