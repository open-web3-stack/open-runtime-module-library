--- conflicted
+++ resolved
@@ -131,8 +131,20 @@
 		+ Default;
 
 	/// Add or remove abs(`by_amount`) from the balance of `who`. If positive `by_amount`, do add, else do remove.
-<<<<<<< HEAD
-	fn update_balance(who: AccountId, by_amount: Self::Amount) -> result::Result<(), Self::Error>;
+	fn update_balance(who: &AccountId, by_amount: Self::Amount) -> result::Result<(), Self::Error>;
+}
+
+#[impl_trait_for_tuples::impl_for_tuples(30)]
+pub trait OnNewData<Key, Value> {
+	fn on_new_data(key: &Key, value: &Value);
+}
+
+pub trait DataProvider<Key, Value> {
+	fn get(key: &Key) -> Option<Value>;
+}
+
+pub trait PriceProvider<CurrencyId, Price> {
+	fn get_price(base: CurrencyId, quote: CurrencyId) -> Option<Price>;
 }
 
 /// Oracle feed data event
@@ -152,20 +164,4 @@
 	) -> Option<TimestampedValue>;
 
 	fn expires_in() -> Moment;
-=======
-	fn update_balance(who: &AccountId, by_amount: Self::Amount) -> result::Result<(), Self::Error>;
-}
-
-#[impl_trait_for_tuples::impl_for_tuples(30)]
-pub trait OnNewData<Key, Value> {
-	fn on_new_data(key: &Key, value: &Value);
-}
-
-pub trait DataProvider<Key, Value> {
-	fn get(key: &Key) -> Option<Value>;
-}
-
-pub trait PriceProvider<CurrencyId, Price> {
-	fn get_price(base: CurrencyId, quote: CurrencyId) -> Option<Price>;
->>>>>>> 32d862e6
 }