--- conflicted
+++ resolved
@@ -14,21 +14,12 @@
 num-traits = { version = "0.2.14", default-features = false }
 impl-trait-for-tuples = "0.2.2"
 
-<<<<<<< HEAD
-sp-runtime = { git = "https://github.com/paritytech/substrate", default-features = false , branch = "polkadot-v0.9.26" }
-sp-io = { git = "https://github.com/paritytech/substrate", default-features = false , branch = "polkadot-v0.9.26" }
-sp-std = { git = "https://github.com/paritytech/substrate", default-features = false , branch = "polkadot-v0.9.26" }
-frame-support = { git = "https://github.com/paritytech/substrate", default-features = false , branch = "polkadot-v0.9.26" }
-
-xcm = { git = "https://github.com/paritytech/polkadot", default-features = false , branch = "release-v0.9.26" }
-=======
 sp-runtime = { git = "https://github.com/paritytech/substrate", default-features = false , branch = "polkadot-v0.9.28" }
 sp-io = { git = "https://github.com/paritytech/substrate", default-features = false , branch = "polkadot-v0.9.28" }
 sp-std = { git = "https://github.com/paritytech/substrate", default-features = false , branch = "polkadot-v0.9.28" }
 frame-support = { git = "https://github.com/paritytech/substrate", default-features = false , branch = "polkadot-v0.9.28" }
 
 xcm = { git = "https://github.com/paritytech/polkadot", default-features = false , branch = "release-v0.9.28" }
->>>>>>> 20969f38
 
 orml-utilities = { path = "../utilities", version = "0.4.1-dev", default-features = false }
 
