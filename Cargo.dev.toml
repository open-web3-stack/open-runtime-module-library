--- conflicted
+++ resolved
@@ -20,10 +20,7 @@
 	"xcm-support",
 	"unknown-tokens",
 	"build-script-utils",
-<<<<<<< HEAD
-=======
-	"weight-meter",
->>>>>>> e1c23211
+  "weight-meter",
 ]
 resolver = "2"
 
