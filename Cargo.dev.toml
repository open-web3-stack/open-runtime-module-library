cargo-features = ["resolver"]

[workspace]
members = [
	"auction",
	"authority",
	"benchmarking",
	"currencies",
	"gradually-update",
	"oracle",
	"oracle/rpc",
	"oracle/rpc/runtime-api",
	"tokens",
	"traits",
	"utilities",
	"vesting",
	"rewards",
	"nft",
	"xtokens",
	"xcm-support",
<<<<<<< HEAD
	"weight-meter",
=======
	"unknown-tokens",
	"build-script-utils",
>>>>>>> 575518d6
]
resolver = "2"

[patch.'https://github.com/paritytech/substrate']
frame-benchmarking = { git = "https://github.com/paritytech//substrate", rev = "816ed3d4e77a2463c86e69ec5a26fc307ef452b9" }
frame-support = { git = "https://github.com/paritytech//substrate", rev = "816ed3d4e77a2463c86e69ec5a26fc307ef452b9" }
frame-system = { git = "https://github.com/paritytech//substrate", rev = "816ed3d4e77a2463c86e69ec5a26fc307ef452b9" }
pallet-balances = { git = "https://github.com/paritytech//substrate", rev = "816ed3d4e77a2463c86e69ec5a26fc307ef452b9" }
pallet-elections-phragmen = { git = "https://github.com/paritytech//substrate", rev = "816ed3d4e77a2463c86e69ec5a26fc307ef452b9" }
pallet-scheduler = { git = "https://github.com/paritytech//substrate", rev = "816ed3d4e77a2463c86e69ec5a26fc307ef452b9" }
pallet-treasury = { git = "https://github.com/paritytech//substrate", rev = "816ed3d4e77a2463c86e69ec5a26fc307ef452b9" }
pallet-authorship = { git = "https://github.com/paritytech//substrate", rev = "816ed3d4e77a2463c86e69ec5a26fc307ef452b9" }
pallet-vesting = { git = "https://github.com/paritytech//substrate", rev = "816ed3d4e77a2463c86e69ec5a26fc307ef452b9" }
pallet-timestamp = { git = "https://github.com/paritytech//substrate", rev = "816ed3d4e77a2463c86e69ec5a26fc307ef452b9" }
pallet-session = { git = "https://github.com/paritytech//substrate", rev = "816ed3d4e77a2463c86e69ec5a26fc307ef452b9" }
pallet-staking = { git = "https://github.com/paritytech//substrate", rev = "816ed3d4e77a2463c86e69ec5a26fc307ef452b9" }
pallet-offences = { git = "https://github.com/paritytech//substrate", rev = "816ed3d4e77a2463c86e69ec5a26fc307ef452b9" }
pallet-authority-discovery = { git = "https://github.com/paritytech//substrate", rev = "816ed3d4e77a2463c86e69ec5a26fc307ef452b9" }
sp-api = { git = "https://github.com/paritytech//substrate", rev = "816ed3d4e77a2463c86e69ec5a26fc307ef452b9" }
sp-application-crypto = { git = "https://github.com/paritytech//substrate", rev = "816ed3d4e77a2463c86e69ec5a26fc307ef452b9" }
sp-arithmetic = { git = "https://github.com/paritytech//substrate", rev = "816ed3d4e77a2463c86e69ec5a26fc307ef452b9" }
sp-core = { git = "https://github.com/paritytech//substrate", rev = "816ed3d4e77a2463c86e69ec5a26fc307ef452b9" }
sp-inherents = { git = "https://github.com/paritytech//substrate", rev = "816ed3d4e77a2463c86e69ec5a26fc307ef452b9" }
sp-io = { git = "https://github.com/paritytech//substrate", rev = "816ed3d4e77a2463c86e69ec5a26fc307ef452b9" }
sp-runtime = { git = "https://github.com/paritytech//substrate", rev = "816ed3d4e77a2463c86e69ec5a26fc307ef452b9" }
sp-runtime-interface = { git = "https://github.com/paritytech//substrate", rev = "816ed3d4e77a2463c86e69ec5a26fc307ef452b9" }
sp-std = { git = "https://github.com/paritytech//substrate", rev = "816ed3d4e77a2463c86e69ec5a26fc307ef452b9" }
sp-trie = { git = "https://github.com/paritytech//substrate", rev = "816ed3d4e77a2463c86e69ec5a26fc307ef452b9" }
sp-version = { git = "https://github.com/paritytech//substrate", rev = "816ed3d4e77a2463c86e69ec5a26fc307ef452b9" }
sp-externalities = { git = "https://github.com/paritytech//substrate", rev = "816ed3d4e77a2463c86e69ec5a26fc307ef452b9" }
sp-state-machine = { git = "https://github.com/paritytech//substrate", rev = "816ed3d4e77a2463c86e69ec5a26fc307ef452b9" }
sp-wasm-interface = { git = "https://github.com/paritytech//substrate", rev = "816ed3d4e77a2463c86e69ec5a26fc307ef452b9" }
sp-keystore = { git = "https://github.com/paritytech//substrate", rev = "816ed3d4e77a2463c86e69ec5a26fc307ef452b9" }
sp-staking = { git = "https://github.com/paritytech//substrate", rev = "816ed3d4e77a2463c86e69ec5a26fc307ef452b9" }
sp-storage = { git = "https://github.com/paritytech//substrate", rev = "816ed3d4e77a2463c86e69ec5a26fc307ef452b9" }
sp-panic-handler = { git = "https://github.com/paritytech//substrate", rev = "816ed3d4e77a2463c86e69ec5a26fc307ef452b9" }
sp-npos-elections = { git = "https://github.com/paritytech//substrate", rev = "816ed3d4e77a2463c86e69ec5a26fc307ef452b9" }
sp-npos-elections-compact = { git = "https://github.com/paritytech//substrate", rev = "816ed3d4e77a2463c86e69ec5a26fc307ef452b9" }
sp-debug-derive = { git = "https://github.com/paritytech//substrate", rev = "816ed3d4e77a2463c86e69ec5a26fc307ef452b9" }
sp-allocator = { git = "https://github.com/paritytech//substrate", rev = "816ed3d4e77a2463c86e69ec5a26fc307ef452b9" }
sp-authority-discovery = { git = "https://github.com/paritytech//substrate", rev = "816ed3d4e77a2463c86e69ec5a26fc307ef452b9" }
sc-executor-common = { git = "https://github.com/paritytech//substrate", rev = "816ed3d4e77a2463c86e69ec5a26fc307ef452b9" }
sc-executor-wasmi = { git = "https://github.com/paritytech//substrate", rev = "816ed3d4e77a2463c86e69ec5a26fc307ef452b9" }
sc-executor = { git = "https://github.com/paritytech//substrate", rev = "816ed3d4e77a2463c86e69ec5a26fc307ef452b9" }
sc-client-api = { git = "https://github.com/paritytech//substrate", rev = "816ed3d4e77a2463c86e69ec5a26fc307ef452b9" }
sp-tasks = { git = "https://github.com/paritytech//substrate", rev = "816ed3d4e77a2463c86e69ec5a26fc307ef452b9" }
sp-authorship = { git = "https://github.com/paritytech//substrate", rev = "816ed3d4e77a2463c86e69ec5a26fc307ef452b9" }
sp-consensus = { git = "https://github.com/paritytech//substrate", rev = "816ed3d4e77a2463c86e69ec5a26fc307ef452b9" }
sp-timestamp = { git = "https://github.com/paritytech//substrate", rev = "816ed3d4e77a2463c86e69ec5a26fc307ef452b9" }
sp-session = { git = "https://github.com/paritytech//substrate", rev = "816ed3d4e77a2463c86e69ec5a26fc307ef452b9" }
sp-blockchain = { git = "https://github.com/paritytech//substrate", rev = "816ed3d4e77a2463c86e69ec5a26fc307ef452b9" }
sp-transaction-pool = { git = "https://github.com/paritytech//substrate", rev = "816ed3d4e77a2463c86e69ec5a26fc307ef452b9" }

[patch.'https://github.com/paritytech/cumulus']
cumulus-primitives-core = { git = "https://github.com/paritytech//cumulus", rev = "3db8a38cfad53c4fe742ca68d7b425b88c61813d" }
cumulus-pallet-parachain-system = { git = "https://github.com/paritytech//cumulus", rev = "3db8a38cfad53c4fe742ca68d7b425b88c61813d" }
parachain-info = { git = "https://github.com/paritytech//cumulus", rev = "3db8a38cfad53c4fe742ca68d7b425b88c61813d" }
cumulus-pallet-xcm-handler = { git = "https://github.com/paritytech//cumulus", rev = "3db8a38cfad53c4fe742ca68d7b425b88c61813d" }

[patch.'https://github.com/paritytech/polkadot']
xcm = { git = "https://github.com/paritytech//polkadot", rev = "8adff378fe35c850d5155732ae32260bcb5feb9b" }
xcm-executor = { git = "https://github.com/paritytech//polkadot", rev = "8adff378fe35c850d5155732ae32260bcb5feb9b" }
xcm-builder = { git = "https://github.com/paritytech//polkadot", rev = "8adff378fe35c850d5155732ae32260bcb5feb9b" }
polkadot-core-primitives = { git = "https://github.com/paritytech//polkadot", rev = "8adff378fe35c850d5155732ae32260bcb5feb9b" }
polkadot-runtime-parachains = { git = "https://github.com/paritytech//polkadot", rev = "8adff378fe35c850d5155732ae32260bcb5feb9b" }
polkadot-parachain = { git = "https://github.com/paritytech//polkadot", rev = "8adff378fe35c850d5155732ae32260bcb5feb9b" }
polkadot-primitives = { git = "https://github.com/paritytech//polkadot", rev = "8adff378fe35c850d5155732ae32260bcb5feb9b" }<|MERGE_RESOLUTION|>--- conflicted
+++ resolved
@@ -18,12 +18,8 @@
 	"nft",
 	"xtokens",
 	"xcm-support",
-<<<<<<< HEAD
-	"weight-meter",
-=======
 	"unknown-tokens",
 	"build-script-utils",
->>>>>>> 575518d6
 ]
 resolver = "2"
 
