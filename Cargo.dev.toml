--- conflicted
+++ resolved
@@ -20,15 +20,9 @@
 	"xcm-support",
 	"unknown-tokens",
 	"build-script-utils",
-<<<<<<< HEAD
-	"weight-gen",
-	"weight-meter",
-	"payments",
-	"rate-limit",
-=======
 	"payments",
 	"parameters",
->>>>>>> 83a76c2b
+	"rate-limit",
 ]
 
 resolver = "2"
