--- conflicted
+++ resolved
@@ -9,8 +9,5 @@
 	"auction",
 	"vesting",
 	"gradually-update",
-<<<<<<< HEAD
 	"schedule-update",
-=======
->>>>>>> 41761fb0
 ]