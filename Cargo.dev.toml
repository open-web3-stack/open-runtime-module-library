[workspace]
members = [
	"asset-registry",
	"auction",
	"authority",
	"benchmarking",
	"build-script-utils",
	"currencies",
	"gradually-update",
	"nft",
	"oracle",
	"oracle/runtime-api",
	"parameters",
	"payments",
	"rate-limit",
	"rewards",
	"tokens",
	"tokens/runtime-api",
	"traits",
	"unknown-tokens",
	"utilities",
	"vesting",
	"xcm-mock-message-queue",
	"xcm-support",
	"xcm",
	"xtokens",
]

resolver = "2"

[profile.dev]
split-debuginfo = "unpacked"

[workspace.dependencies]
log = { version = "0.4.25", default-features = false }
scale-info = { version = "2.10.0", default-features = false, features = ["derive"] }
serde = { version = "1.0.214" }
parity-scale-codec = { version = "3.6.12", default-features = false, features = ["max-encoded-len"] }

<<<<<<< HEAD
cumulus-pallet-xcm = { version = "0.19.1", default-features = false }
cumulus-primitives-core = { version = "0.18.1", default-features = false }
frame-benchmarking = { version = "40.0.0", default-features = false }
frame-support = { version = "40.1.0", default-features = false }
frame-system = { version = "40.1.0", default-features = false }
pallet-balances = { version = "41.1.0", default-features = false }
pallet-elections-phragmen = { version = "41.1.0", default-features = false }
pallet-message-queue = { version = "43.1.0", default-features = false }
pallet-preimage = { version = "40.0.0", default-features = false }
pallet-root-testing = { version = "16.0.0", default-features = false }
pallet-scheduler = { version = "41.0.0", default-features = false }
pallet-timestamp = { version = "39.0.0", default-features = false }
pallet-treasury = { version = "39.0.0", default-features = false }
pallet-xcm = { version = "19.1.0", default-features = false }
polkadot-parachain-primitives = { version = "16.1.0", default-features = false }
polkadot-runtime-common = { version = "19.1.0", default-features = false }
polkadot-runtime-parachains = { version = "19.1.0", default-features = false }
sp-api = { version = "36.0.1", default-features = false }
sp-application-crypto = { version = "40.1.0", default-features = false }
sp-arithmetic = { version = "26.1.0", default-features = false }
sp-core = { version = "36.1.0", default-features = false }
sp-io = { version = "40.0.0", default-features = false }
sp-runtime = { version = "41.1.0", default-features = false }
sp-runtime-interface = { version = "29.0.1", default-features = false }
sp-staking = { version = "38.0.0", default-features = false }
sp-std = { version = "14.0.0", default-features = false }
sp-storage = { version = "22.0.0", default-features = false }
xcm = { version = "16.1.0", package = "staging-xcm", default-features = false }
xcm-builder = { version = "20.0.0", package = "staging-xcm-builder", default-features = false }
xcm-executor = { version = "19.1.0", package = "staging-xcm-executor", default-features = false }

xcm-simulator = { version = "20.0.0" }
=======
cumulus-pallet-xcm = { version = "0.18.0", default-features = false }
cumulus-primitives-core = { version = "0.17.0", default-features = false }
frame-benchmarking = { version = "39.0.0", default-features = false }
frame-support = { version = "39.0.0", default-features = false }
frame-system = { version = "39.1.0", default-features = false }
pallet-balances = { version = "40.0.0", default-features = false }
pallet-elections-phragmen = { version = "40.0.0", default-features = false }
pallet-message-queue = { version = "42.0.0", default-features = false }
pallet-preimage = { version = "39.0.0", default-features = false }
pallet-root-testing = { version = "15.0.0", default-features = false }
pallet-scheduler = { version = "40.0.0", default-features = false }
pallet-timestamp = { version = "38.0.0", default-features = false }
pallet-treasury = { version = "38.0.0", default-features = false }
pallet-xcm = { version = "18.0.0", default-features = false }
polkadot-parachain-primitives = { version = "15.0.0", default-features = false }
polkadot-runtime-common = { version = "18.0.0", default-features = false }
polkadot-runtime-parachains = { version = "18.0.1", default-features = false }
sp-api = { version = "35.0.0", default-features = false }
sp-application-crypto = { version = "39.0.0", default-features = false }
sp-arithmetic = { version = "26.0.0", default-features = false }
sp-core = { version = "35.0.0", default-features = false }
sp-io = { version = "39.0.0", default-features = false }
sp-runtime = { version = "40.1.0", default-features = false }
sp-runtime-interface = { version = "29.0.0", default-features = false }
sp-staking = { version = "37.0.0", default-features = false }
sp-std = { version = "14.0.0", default-features = false }
sp-storage = { version = "22.0.0", default-features = false }
xcm = { version = "15.0.1", package = "staging-xcm", default-features = false }
xcm-builder = { version = "18.0.0", package = "staging-xcm-builder", default-features = false }
xcm-executor = { version = "18.0.0", package = "staging-xcm-executor", default-features = false }

xcm-simulator = { version = "18.0.0" }
>>>>>>> 9869331d
<|MERGE_RESOLUTION|>--- conflicted
+++ resolved
@@ -37,7 +37,6 @@
 serde = { version = "1.0.214" }
 parity-scale-codec = { version = "3.6.12", default-features = false, features = ["max-encoded-len"] }
 
-<<<<<<< HEAD
 cumulus-pallet-xcm = { version = "0.19.1", default-features = false }
 cumulus-primitives-core = { version = "0.18.1", default-features = false }
 frame-benchmarking = { version = "40.0.0", default-features = false }
@@ -69,38 +68,4 @@
 xcm-builder = { version = "20.0.0", package = "staging-xcm-builder", default-features = false }
 xcm-executor = { version = "19.1.0", package = "staging-xcm-executor", default-features = false }
 
-xcm-simulator = { version = "20.0.0" }
-=======
-cumulus-pallet-xcm = { version = "0.18.0", default-features = false }
-cumulus-primitives-core = { version = "0.17.0", default-features = false }
-frame-benchmarking = { version = "39.0.0", default-features = false }
-frame-support = { version = "39.0.0", default-features = false }
-frame-system = { version = "39.1.0", default-features = false }
-pallet-balances = { version = "40.0.0", default-features = false }
-pallet-elections-phragmen = { version = "40.0.0", default-features = false }
-pallet-message-queue = { version = "42.0.0", default-features = false }
-pallet-preimage = { version = "39.0.0", default-features = false }
-pallet-root-testing = { version = "15.0.0", default-features = false }
-pallet-scheduler = { version = "40.0.0", default-features = false }
-pallet-timestamp = { version = "38.0.0", default-features = false }
-pallet-treasury = { version = "38.0.0", default-features = false }
-pallet-xcm = { version = "18.0.0", default-features = false }
-polkadot-parachain-primitives = { version = "15.0.0", default-features = false }
-polkadot-runtime-common = { version = "18.0.0", default-features = false }
-polkadot-runtime-parachains = { version = "18.0.1", default-features = false }
-sp-api = { version = "35.0.0", default-features = false }
-sp-application-crypto = { version = "39.0.0", default-features = false }
-sp-arithmetic = { version = "26.0.0", default-features = false }
-sp-core = { version = "35.0.0", default-features = false }
-sp-io = { version = "39.0.0", default-features = false }
-sp-runtime = { version = "40.1.0", default-features = false }
-sp-runtime-interface = { version = "29.0.0", default-features = false }
-sp-staking = { version = "37.0.0", default-features = false }
-sp-std = { version = "14.0.0", default-features = false }
-sp-storage = { version = "22.0.0", default-features = false }
-xcm = { version = "15.0.1", package = "staging-xcm", default-features = false }
-xcm-builder = { version = "18.0.0", package = "staging-xcm-builder", default-features = false }
-xcm-executor = { version = "18.0.0", package = "staging-xcm-executor", default-features = false }
-
-xcm-simulator = { version = "18.0.0" }
->>>>>>> 9869331d
+xcm-simulator = { version = "20.0.0" }