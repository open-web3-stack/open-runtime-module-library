[workspace]
members = [
	"oracle",
	"tokens",
	"traits",
	"prices",
	"utilities",
<<<<<<< HEAD
	"currencies",
=======
	"auction",
>>>>>>> 33329a2b
]<|MERGE_RESOLUTION|>--- conflicted
+++ resolved
@@ -5,9 +5,6 @@
 	"traits",
 	"prices",
 	"utilities",
-<<<<<<< HEAD
 	"currencies",
-=======
 	"auction",
->>>>>>> 33329a2b
 ]