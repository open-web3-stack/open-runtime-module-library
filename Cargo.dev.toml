[workspace]
members = [
	"asset-registry",
	"auction",
	"authority",
	"benchmarking",
	"currencies",
	"gradually-update",
	"nft",
	"oracle",
	"oracle/runtime-api",
	"parameters",
	"payments",
	"rate-limit",
	"rewards",
	"tokens",
	"tokens/runtime-api",
	"traits",
	"unknown-tokens",
	"utilities",
	"vesting",
	"xcm-mock-message-queue",
	"xcm-support",
	"xcm",
	"xtokens",
]

resolver = "2"

[profile.dev]
split-debuginfo = "unpacked"

[workspace.dependencies]
log = { version = "0.4.25", default-features = false }
scale-info = { version = "2.10.0", default-features = false, features = ["derive"] }
serde = { version = "1.0.214" }
parity-scale-codec = { version = "3.6.12", default-features = false, features = ["max-encoded-len"] }

<<<<<<< HEAD
cumulus-pallet-xcm = { version = "0.22.0", default-features = false }
cumulus-primitives-core = { version = "0.21.0", default-features = false }
frame-benchmarking = { version = "43.0.0", default-features = false }
frame-support = { version = "43.0.0", default-features = false }
frame-system = { version = "43.0.0", default-features = false }
pallet-balances = { version = "44.0.0", default-features = false }
pallet-elections-phragmen = { version = "44.0.0", default-features = false }
pallet-message-queue = { version = "46.0.0", default-features = false }
pallet-preimage = { version = "43.0.0", default-features = false }
pallet-root-testing = { version = "19.0.0", default-features = false }
pallet-scheduler = { version = "44.0.0", default-features = false }
pallet-timestamp = { version = "42.0.0", default-features = false }
pallet-treasury = { version = "42.0.0", default-features = false }
pallet-xcm = { version = "23.0.0", default-features = false }
polkadot-parachain-primitives = { version = "19.0.0", default-features = false }
polkadot-runtime-common = { version = "22.0.0", default-features = false }
polkadot-runtime-parachains = { version = "22.0.0", default-features = false }
sp-api = { version = "39.0.0", default-features = false }
sp-application-crypto = { version = "43.0.0", default-features = false }
sp-arithmetic = { version = "28.0.0", default-features = false }
sp-core = { version = "38.1.0", default-features = false }
sp-io = { version = "43.0.0", default-features = false }
sp-runtime = { version = "44.0.0", default-features = false }
sp-runtime-interface = { version = "32.0.0", default-features = false }
sp-staking = { version = "41.0.0", default-features = false }
=======
cumulus-pallet-xcm = { version = "0.20.0", default-features = false }
cumulus-primitives-core = { version = "0.19.0", default-features = false }
frame-benchmarking = { version = "41.0.0", default-features = false }
frame-support = { version = "41.0.0", default-features = false }
frame-system = { version = "41.0.0", default-features = false }
parachains-common = { version = "22.0.0", default-features = false }
pallet-balances = { version = "42.0.0", default-features = false }
pallet-elections-phragmen = { version = "42.0.0", default-features = false }
pallet-message-queue = { version = "44.0.0", default-features = false }
pallet-preimage = { version = "41.0.0", default-features = false }
pallet-root-testing = { version = "17.0.0", default-features = false }
pallet-scheduler = { version = "42.0.0", default-features = false }
pallet-timestamp = { version = "40.0.0", default-features = false }
pallet-treasury = { version = "40.0.0", default-features = false }
pallet-xcm = { version = "20.1.0", default-features = false }
polkadot-parachain-primitives = { version = "17.0.0", default-features = false }
polkadot-runtime-common = { version = "20.0.0", default-features = false }
polkadot-runtime-parachains = { version = "20.0.1", default-features = false }
sp-api = { version = "37.0.0", default-features = false }
sp-application-crypto = { version = "41.0.0", default-features = false }
sp-arithmetic = { version = "27.0.0", default-features = false }
sp-core = { version = "37.0.0", default-features = false }
sp-io = { version = "41.0.1", default-features = false }
sp-runtime = { version = "42.0.0", default-features = false }
sp-runtime-interface = { version = "30.0.0", default-features = false }
sp-staking = { version = "39.0.0", default-features = false }
>>>>>>> 0069a63c
sp-std = { version = "14.0.0", default-features = false }
sp-storage = { version = "22.0.0", default-features = false }
xcm = { version = "19.0.0", package = "staging-xcm", default-features = false }
xcm-builder = { version = "23.0.0", package = "staging-xcm-builder", default-features = false }
xcm-executor = { version = "22.0.0", package = "staging-xcm-executor", default-features = false }

xcm-simulator = { version = "23.0.0" }<|MERGE_RESOLUTION|>--- conflicted
+++ resolved
@@ -36,12 +36,12 @@
 serde = { version = "1.0.214" }
 parity-scale-codec = { version = "3.6.12", default-features = false, features = ["max-encoded-len"] }
 
-<<<<<<< HEAD
 cumulus-pallet-xcm = { version = "0.22.0", default-features = false }
 cumulus-primitives-core = { version = "0.21.0", default-features = false }
 frame-benchmarking = { version = "43.0.0", default-features = false }
 frame-support = { version = "43.0.0", default-features = false }
 frame-system = { version = "43.0.0", default-features = false }
+parachains-common = { version = "25.0.0", default-features = false }
 pallet-balances = { version = "44.0.0", default-features = false }
 pallet-elections-phragmen = { version = "44.0.0", default-features = false }
 pallet-message-queue = { version = "46.0.0", default-features = false }
@@ -62,34 +62,6 @@
 sp-runtime = { version = "44.0.0", default-features = false }
 sp-runtime-interface = { version = "32.0.0", default-features = false }
 sp-staking = { version = "41.0.0", default-features = false }
-=======
-cumulus-pallet-xcm = { version = "0.20.0", default-features = false }
-cumulus-primitives-core = { version = "0.19.0", default-features = false }
-frame-benchmarking = { version = "41.0.0", default-features = false }
-frame-support = { version = "41.0.0", default-features = false }
-frame-system = { version = "41.0.0", default-features = false }
-parachains-common = { version = "22.0.0", default-features = false }
-pallet-balances = { version = "42.0.0", default-features = false }
-pallet-elections-phragmen = { version = "42.0.0", default-features = false }
-pallet-message-queue = { version = "44.0.0", default-features = false }
-pallet-preimage = { version = "41.0.0", default-features = false }
-pallet-root-testing = { version = "17.0.0", default-features = false }
-pallet-scheduler = { version = "42.0.0", default-features = false }
-pallet-timestamp = { version = "40.0.0", default-features = false }
-pallet-treasury = { version = "40.0.0", default-features = false }
-pallet-xcm = { version = "20.1.0", default-features = false }
-polkadot-parachain-primitives = { version = "17.0.0", default-features = false }
-polkadot-runtime-common = { version = "20.0.0", default-features = false }
-polkadot-runtime-parachains = { version = "20.0.1", default-features = false }
-sp-api = { version = "37.0.0", default-features = false }
-sp-application-crypto = { version = "41.0.0", default-features = false }
-sp-arithmetic = { version = "27.0.0", default-features = false }
-sp-core = { version = "37.0.0", default-features = false }
-sp-io = { version = "41.0.1", default-features = false }
-sp-runtime = { version = "42.0.0", default-features = false }
-sp-runtime-interface = { version = "30.0.0", default-features = false }
-sp-staking = { version = "39.0.0", default-features = false }
->>>>>>> 0069a63c
 sp-std = { version = "14.0.0", default-features = false }
 sp-storage = { version = "22.0.0", default-features = false }
 xcm = { version = "19.0.0", package = "staging-xcm", default-features = false }
