--- conflicted
+++ resolved
@@ -37,33 +37,6 @@
 serde = { version = "1.0.189" }
 parity-scale-codec = { version = "3.6.5", default-features = false, features = ["max-encoded-len"] }
 
-<<<<<<< HEAD
-cumulus-pallet-xcm = { version = "0.7.0", default-features = false }
-cumulus-primitives-core = { version = "0.7.0", default-features = false }
-frame-benchmarking = { version = "28.0.0", default-features = false }
-frame-support = { version = "28.0.0", default-features = false }
-frame-system = { version = "28.0.0", default-features = false }
-pallet-balances = { version = "28.0.0", default-features = false }
-pallet-elections-phragmen = { version = "29.0.0", default-features = false }
-pallet-message-queue = { version = "31.0.0", default-features = false }
-pallet-preimage = { version = "28.0.0", default-features = false }
-pallet-root-testing = { version = "4.0.0", default-features = false }
-pallet-scheduler = { version = "29.0.0", default-features = false }
-pallet-timestamp = { version = "27.0.0", default-features = false }
-pallet-treasury = { version = "27.0.0", default-features = false }
-pallet-xcm = { version = "7.0.0", default-features = false }
-polkadot-parachain-primitives = { version = "6.0.0", default-features = false }
-polkadot-runtime-common = { version = "7.0.0", default-features = false }
-polkadot-runtime-parachains = { version = "7.0.0", default-features = false }
-sp-api = { version = "26.0.0", default-features = false }
-sp-application-crypto = { version = "30.0.0", default-features = false }
-sp-arithmetic = { version = "23.0.0", default-features = false }
-sp-core = { version = "28.0.0", default-features = false }
-sp-io = { version = "30.0.0", default-features = false }
-sp-runtime = { version = "31.0.1", default-features = false }
-sp-runtime-interface = { version = "24.0.0", default-features = false }
-sp-staking = { version = "26.0.0", default-features = false }
-=======
 cumulus-pallet-xcm = { version = "0.8.0", default-features = false }
 cumulus-primitives-core = { version = "0.8.0", default-features = false }
 frame-benchmarking = { version = "29.0.0", default-features = false }
@@ -75,6 +48,7 @@
 pallet-preimage = { version = "29.0.0", default-features = false }
 pallet-root-testing = { version = "5.0.0", default-features = false }
 pallet-scheduler = { version = "30.0.0", default-features = false }
+pallet-timestamp = { version = "28.0.0", default-features = false }
 pallet-treasury = { version = "28.0.0", default-features = false }
 pallet-xcm = { version = "8.0.0", default-features = false }
 polkadot-parachain-primitives = { version = "7.0.0", default-features = false }
@@ -88,7 +62,6 @@
 sp-runtime = { version = "32.0.0", default-features = false }
 sp-runtime-interface = { version = "25.0.0", default-features = false }
 sp-staking = { version = "27.0.0", default-features = false }
->>>>>>> d26b0b19
 sp-std = { version = "14.0.0", default-features = false }
 sp-storage = { version = "20.0.0", default-features = false }
 xcm = { package = "staging-xcm", version = "8.0.0", default-features = false }
