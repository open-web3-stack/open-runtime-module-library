[package]
name = "orml-oracle"
description = "Oracle module that makes off-chain data available on-chain."
repository = "https://github.com/open-web3-stack/open-runtime-module-library/tree/master/oracle"
license = "Apache-2.0"
version = "0.1.0"
authors = ["Laminar Developers <hello@laminar.one>"]
edition = "2018"

[dependencies]
serde = { version = "1.0.101", optional = true }
codec = { package = "parity-scale-codec", version = "1.3.0", default-features = false }
<<<<<<< HEAD

sp-application-crypto = { version = "2.0.0-alpha.8", default-features = false }
sp-io = { version = "2.0.0-alpha.8", default-features = false }
sp-runtime = { version = "2.0.0-alpha.8", default-features = false }
sp-std = { version = "2.0.0-alpha.8", default-features = false }
=======
sp-runtime = { version = "2.0.0-alpha.8", default-features = false, git = "https://github.com/paritytech/substrate", tag = "v2.0.0-alpha.8" }
sp-io = { version = "2.0.0-alpha.8", default-features = false, git = "https://github.com/paritytech/substrate", tag = "v2.0.0-alpha.8" }
sp-std = { version = "2.0.0-alpha.8", default-features = false, git = "https://github.com/paritytech/substrate", tag = "v2.0.0-alpha.8" }
>>>>>>> a7b40cad

frame-support = { version = "2.0.0-alpha.8", default-features = false, git = "https://github.com/paritytech/substrate", tag = "v2.0.0-alpha.8" }
frame-system = { version = "2.0.0-alpha.8", default-features = false, git = "https://github.com/paritytech/substrate", tag = "v2.0.0-alpha.8" }

orml-traits = { path = "../traits", version = "0.1.0", default-features = false }
orml-utilities = { path = "../utilities", version = "0.1.0", default-features = false }

[dev-dependencies]
<<<<<<< HEAD
sp-core = { version = "2.0.0-alpha.8", default-features = false }
=======
sp-core = { version = "2.0.0-alpha.8", default-features = false, git = "https://github.com/paritytech/substrate", tag = "v2.0.0-alpha.8" }
pallet-timestamp = { version = "2.0.0-alpha.8", git = "https://github.com/paritytech/substrate", tag = "v2.0.0-alpha.8" }
>>>>>>> a7b40cad

clear_on_drop = { version = "0.2.3", features = ["no_cc"] }	# https://github.com/paritytech/substrate/issues/4179

[features]
default = ["std"]
std = [
	"serde",
	"codec/std",
	"sp-application-crypto/std",
	"sp-io/std",
	"sp-runtime/std",
	"sp-std/std",
	"frame-support/std",
	"frame-system/std",
	"orml-traits/std",
	"orml-utilities/std",
]<|MERGE_RESOLUTION|>--- conflicted
+++ resolved
@@ -10,17 +10,11 @@
 [dependencies]
 serde = { version = "1.0.101", optional = true }
 codec = { package = "parity-scale-codec", version = "1.3.0", default-features = false }
-<<<<<<< HEAD
 
-sp-application-crypto = { version = "2.0.0-alpha.8", default-features = false }
-sp-io = { version = "2.0.0-alpha.8", default-features = false }
-sp-runtime = { version = "2.0.0-alpha.8", default-features = false }
-sp-std = { version = "2.0.0-alpha.8", default-features = false }
-=======
+sp-application-crypto = { version = "2.0.0-alpha.8", default-features = false, git = "https://github.com/paritytech/substrate", tag = "v2.0.0-alpha.8" }
+sp-io = { version = "2.0.0-alpha.8", default-features = false, git = "https://github.com/paritytech/substrate", tag = "v2.0.0-alpha.8" }
 sp-runtime = { version = "2.0.0-alpha.8", default-features = false, git = "https://github.com/paritytech/substrate", tag = "v2.0.0-alpha.8" }
-sp-io = { version = "2.0.0-alpha.8", default-features = false, git = "https://github.com/paritytech/substrate", tag = "v2.0.0-alpha.8" }
 sp-std = { version = "2.0.0-alpha.8", default-features = false, git = "https://github.com/paritytech/substrate", tag = "v2.0.0-alpha.8" }
->>>>>>> a7b40cad
 
 frame-support = { version = "2.0.0-alpha.8", default-features = false, git = "https://github.com/paritytech/substrate", tag = "v2.0.0-alpha.8" }
 frame-system = { version = "2.0.0-alpha.8", default-features = false, git = "https://github.com/paritytech/substrate", tag = "v2.0.0-alpha.8" }
@@ -29,12 +23,7 @@
 orml-utilities = { path = "../utilities", version = "0.1.0", default-features = false }
 
 [dev-dependencies]
-<<<<<<< HEAD
-sp-core = { version = "2.0.0-alpha.8", default-features = false }
-=======
 sp-core = { version = "2.0.0-alpha.8", default-features = false, git = "https://github.com/paritytech/substrate", tag = "v2.0.0-alpha.8" }
-pallet-timestamp = { version = "2.0.0-alpha.8", git = "https://github.com/paritytech/substrate", tag = "v2.0.0-alpha.8" }
->>>>>>> a7b40cad
 
 clear_on_drop = { version = "0.2.3", features = ["no_cc"] }	# https://github.com/paritytech/substrate/issues/4179
 
