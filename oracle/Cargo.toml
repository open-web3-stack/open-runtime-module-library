[package]
name = "orml-oracle"
description = "Oracle module that makes off-chain data available on-chain."
repository = "https://github.com/open-web3-stack/open-runtime-module-library/tree/master/oracle"
license = "Apache-2.0"
version = "0.4.1-dev"
authors = ["Laminar Developers <hello@laminar.one>"]
edition = "2021"

[dependencies]
scale-info = { version = "1.0", default-features = false, features = ["derive"] }
serde = { version = "1.0.124", optional = true }
codec = { package = "parity-scale-codec", version = "2.3.1", default-features = false }
<<<<<<< HEAD
sp-application-crypto = { git = "https://github.com/mangata-finance/substrate", branch = "mangata-dev-v4", default-features = false }
sp-io = { git = "https://github.com/mangata-finance/substrate", branch = "mangata-dev-v4", default-features = false }
sp-runtime = { git = "https://github.com/mangata-finance/substrate", branch = "mangata-dev-v4", default-features = false }
sp-std = { git = "https://github.com/mangata-finance/substrate", branch = "mangata-dev-v4", default-features = false }

frame-support = { git = "https://github.com/mangata-finance/substrate", branch = "mangata-dev-v4", default-features = false }
frame-system = { git = "https://github.com/mangata-finance/substrate", branch = "mangata-dev-v4", default-features = false }
=======
sp-application-crypto = { git = "https://github.com/paritytech/substrate", branch = "polkadot-v0.9.16", default-features = false }
sp-io = { git = "https://github.com/paritytech/substrate", branch = "polkadot-v0.9.16", default-features = false }
sp-runtime = { git = "https://github.com/paritytech/substrate", branch = "polkadot-v0.9.16", default-features = false }
sp-std = { git = "https://github.com/paritytech/substrate", branch = "polkadot-v0.9.16", default-features = false }

frame-support = { git = "https://github.com/paritytech/substrate", branch = "polkadot-v0.9.16", default-features = false }
frame-system = { git = "https://github.com/paritytech/substrate", branch = "polkadot-v0.9.16", default-features = false }
>>>>>>> bb4e2742

orml-traits = { path = "../traits", version = "0.4.1-dev", default-features = false }
orml-utilities = { path = "../utilities", version = "0.4.1-dev", default-features = false }

[dev-dependencies]
<<<<<<< HEAD
sp-core = { git = "https://github.com/mangata-finance/substrate", branch = "mangata-dev-v4", default-features = false }
=======
sp-core = { git = "https://github.com/paritytech/substrate", branch = "polkadot-v0.9.16", default-features = false }
>>>>>>> bb4e2742

[features]
default = ["std"]
std = [
	"serde",
	"codec/std",
	"scale-info/std",
	"sp-application-crypto/std",
	"sp-io/std",
	"sp-runtime/std",
	"sp-std/std",
	"frame-support/std",
	"frame-system/std",
	"orml-traits/std",
	"orml-utilities/std",
]
try-runtime = ["frame-support/try-runtime"]<|MERGE_RESOLUTION|>--- conflicted
+++ resolved
@@ -11,15 +11,6 @@
 scale-info = { version = "1.0", default-features = false, features = ["derive"] }
 serde = { version = "1.0.124", optional = true }
 codec = { package = "parity-scale-codec", version = "2.3.1", default-features = false }
-<<<<<<< HEAD
-sp-application-crypto = { git = "https://github.com/mangata-finance/substrate", branch = "mangata-dev-v4", default-features = false }
-sp-io = { git = "https://github.com/mangata-finance/substrate", branch = "mangata-dev-v4", default-features = false }
-sp-runtime = { git = "https://github.com/mangata-finance/substrate", branch = "mangata-dev-v4", default-features = false }
-sp-std = { git = "https://github.com/mangata-finance/substrate", branch = "mangata-dev-v4", default-features = false }
-
-frame-support = { git = "https://github.com/mangata-finance/substrate", branch = "mangata-dev-v4", default-features = false }
-frame-system = { git = "https://github.com/mangata-finance/substrate", branch = "mangata-dev-v4", default-features = false }
-=======
 sp-application-crypto = { git = "https://github.com/paritytech/substrate", branch = "polkadot-v0.9.16", default-features = false }
 sp-io = { git = "https://github.com/paritytech/substrate", branch = "polkadot-v0.9.16", default-features = false }
 sp-runtime = { git = "https://github.com/paritytech/substrate", branch = "polkadot-v0.9.16", default-features = false }
@@ -27,17 +18,12 @@
 
 frame-support = { git = "https://github.com/paritytech/substrate", branch = "polkadot-v0.9.16", default-features = false }
 frame-system = { git = "https://github.com/paritytech/substrate", branch = "polkadot-v0.9.16", default-features = false }
->>>>>>> bb4e2742
 
 orml-traits = { path = "../traits", version = "0.4.1-dev", default-features = false }
 orml-utilities = { path = "../utilities", version = "0.4.1-dev", default-features = false }
 
 [dev-dependencies]
-<<<<<<< HEAD
-sp-core = { git = "https://github.com/mangata-finance/substrate", branch = "mangata-dev-v4", default-features = false }
-=======
 sp-core = { git = "https://github.com/paritytech/substrate", branch = "polkadot-v0.9.16", default-features = false }
->>>>>>> bb4e2742
 
 [features]
 default = ["std"]
