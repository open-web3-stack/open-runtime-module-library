--- conflicted
+++ resolved
@@ -2,7 +2,7 @@
 
 use super::*;
 
-use frame_support::{impl_outer_dispatch, impl_outer_origin, parameter_types, weights::Weight};
+use frame_support::{impl_outer_dispatch, impl_outer_event, impl_outer_origin, parameter_types, weights::Weight};
 use sp_core::H256;
 use sp_runtime::{
 	testing::Header,
@@ -11,6 +11,17 @@
 };
 
 use std::cell::RefCell;
+
+mod oracle {
+	pub use super::super::*;
+}
+
+impl_outer_event! {
+	pub enum TestEvent for Test {
+		frame_system<T>,
+		oracle<T>,
+	}
+}
 
 impl_outer_origin! {
 	pub enum Origin for Test {}
@@ -22,10 +33,6 @@
 	}
 }
 
-<<<<<<< HEAD
-=======
-pub type OracleCall = super::Call<Test, Instance1>;
->>>>>>> 62d7a529
 pub type AccountId = u128;
 type Key = u32;
 type Value = u32;
@@ -51,7 +58,7 @@
 	type AccountId = AccountId;
 	type Lookup = IdentityLookup<Self::AccountId>;
 	type Header = Header;
-	type Event = ();
+	type Event = TestEvent;
 	type BlockHashCount = BlockHashCount;
 	type MaximumBlockWeight = MaximumBlockWeight;
 	type MaximumBlockLength = MaximumBlockLength;
@@ -68,6 +75,7 @@
 	type BaseCallFilter = ();
 	type SystemWeightInfo = ();
 }
+pub type System = frame_system::Module<Test>;
 
 thread_local! {
 	static TIME: RefCell<u32> = RefCell::new(0);
@@ -94,24 +102,25 @@
 	pub const RootOperatorAccountId: AccountId = 4;
 }
 
-impl Trait<Instance1> for Test {
-	type Event = ();
+impl Trait for Test {
+	type Event = TestEvent;
 	type OnNewData = ();
-	type CombineData = DefaultCombineData<Self, Instance1, MinimumCount, ExpiresIn>;
+	type CombineData = DefaultCombineData<Self, MinimumCount, ExpiresIn>;
 	type Time = Timestamp;
 	type OracleKey = Key;
 	type OracleValue = Value;
 	type RootOperatorAccountId = RootOperatorAccountId;
 }
 
-pub type ModuleOracle = Module<Test, Instance1>;
+pub type ModuleOracle = Module<Test>;
 // This function basically just builds a genesis storage key/value store
 // according to our desired mockup.
 pub fn new_test_ext() -> sp_io::TestExternalities {
 	let mut storage = frame_system::GenesisConfig::default().build_storage::<Test>().unwrap();
 
-	let _ = GenesisConfig::<Test, Instance1> {
+	let _ = GenesisConfig::<Test> {
 		members: vec![1, 2, 3].into(),
+		phantom: Default::default(),
 	}
 	.assimilate_storage(&mut storage);
 
