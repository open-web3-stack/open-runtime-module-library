//! # Oracle
//! A module to allow oracle operators to feed external data.
//!
//! - [`Trait`](./trait.Trait.html)
//! - [`Call`](./enum.Call.html)
//! - [`Module`](./struct.Module.html)
//!
//! ## Overview
//!
//! This module exposes capabilities for oracle operators to feed external
//! offchain data. The raw values can be combined to provide an aggregated
//! value.
//!
//! The data are submitted with unsigned transaction so it does not incure a
//! transaction fee. However the data still needs to be signed by a session key
//! to prevent spam and ensure the integrity.

#![cfg_attr(not(feature = "std"), no_std)]
// Disable the following two lints since they originate from an external macro (namely decl_storage)
#![allow(clippy::string_lit_as_bytes)]

mod default_combine_data;
mod mock;
mod tests;

use codec::Encode;
pub use default_combine_data::DefaultCombineData;
use frame_support::{
	decl_error, decl_event, decl_module, decl_storage,
	dispatch::DispatchResultWithPostInfo,
	ensure,
	traits::{ChangeMembers, Get, InitializeMembers, Time},
	weights::{DispatchClass, Pays, Weight},
	IterableStorageMap, Parameter,
};
<<<<<<< HEAD
use frame_system::{ensure_root, ensure_signed};
pub use orml_traits::{CombineData, DataProvider, DataProviderExtended, OnNewData};
use orml_utilities::OrderedSet;
#[cfg(feature = "std")]
use serde::{Deserialize, Serialize};
use sp_runtime::{traits::Member, DispatchResult, RuntimeDebug};
use sp_std::{prelude::*, vec};
=======
use frame_system::{ensure_none, ensure_root, ensure_signed};
pub use orml_traits::{CombineData, DataFeeder, DataProvider, DataProviderExtended, OnNewData, TimestampedValue};
use orml_utilities::OrderedSet;
use sp_runtime::{
	traits::Member,
	transaction_validity::{
		InvalidTransaction, TransactionPriority, TransactionSource, TransactionValidity, ValidTransaction,
	},
	DispatchResult,
};
use sp_std::{convert::TryInto, prelude::*, vec};
>>>>>>> 62d7a529

use sp_application_crypto::KeyTypeId;
pub const ORACLE: KeyTypeId = KeyTypeId(*b"orac");

mod app_sr25519 {
	use sp_application_crypto::{app_crypto, sr25519};
	app_crypto!(sr25519, super::ORACLE);
}

sp_application_crypto::with_pair! {
	/// An oracle keypair using sr25519 as its crypto.
	pub type AuthorityPair = app_sr25519::Pair;
}

/// An oracle signature using sr25519 as its crypto.
pub type AuthoritySignature = app_sr25519::Signature;

/// An oracle identifier using sr25519 as its crypto.
pub type AuthorityId = app_sr25519::Public;

type MomentOf<T, I> = <<T as Trait<I>>::Time as Time>::Moment;
pub type TimestampedValueOf<T, I> = TimestampedValue<<T as Trait<I>>::OracleValue, MomentOf<T, I>>;

<<<<<<< HEAD
#[derive(Encode, Decode, RuntimeDebug, Eq, PartialEq, Clone, Copy)]
#[cfg_attr(feature = "std", derive(Serialize, Deserialize))]
pub struct TimestampedValue<Value, Moment> {
	pub value: Value,
	pub timestamp: Moment,
}

pub trait Trait: frame_system::Trait {
	type Event: From<Event<Self>> + Into<<Self as frame_system::Trait>::Event>;
=======
/// Number of blocks before an unconfirmed unsigned transaction expires.
pub const EXTRINSIC_LONGEVITY: u32 = 100;

pub trait Trait<I: Instance>: frame_system::Trait {
	type Event: From<Event<Self, I>> + Into<<Self as frame_system::Trait>::Event>;
>>>>>>> 62d7a529

	/// Hook on new data received
	type OnNewData: OnNewData<Self::AccountId, Self::OracleKey, Self::OracleValue>;

	/// Provide the implementation to combine raw values to produce aggregated
	/// value
	type CombineData: CombineData<Self::OracleKey, TimestampedValueOf<Self, I>>;

	/// Time provider
	type Time: Time;

	/// The data key type
	type OracleKey: Parameter + Member;

	/// The data value type
	type OracleValue: Parameter + Member + Ord;

	/// The root operator account id, recorad all sudo feeds on this account.
	type RootOperatorAccountId: Get<Self::AccountId>;
}

decl_storage! {
	trait Store for Module<T: Trait<I>, I: Instance> as Oracle {

		/// Raw values for each oracle operators
		pub RawValues get(fn raw_values): double_map hasher(twox_64_concat) T::AccountId, hasher(twox_64_concat) T::OracleKey => Option<TimestampedValueOf<T, I>>;

		/// True if Self::values(key) is up to date, otherwise the value is stale
		pub IsUpdated get(fn is_updated): map hasher(twox_64_concat) T::OracleKey => bool;

		/// Combined value, may not be up to date
		pub Values get(fn values): map hasher(twox_64_concat) T::OracleKey => Option<TimestampedValueOf<T, I>>;

		/// If an oracle operator has feed a value in this block
		HasDispatched: OrderedSet<T::AccountId>;

		// TODO: this shouldn't be required https://github.com/paritytech/substrate/issues/6041
		/// The current members of the collective. This is stored sorted (just by value).
		pub Members get(fn members) config(): OrderedSet<T::AccountId>;
	}
}

decl_error! {
	pub enum Error for Module<T: Trait<I>, I: Instance> {
		/// Sender does not have permission
		NoPermission,
		/// Feeder has already feeded at this block
		AlreadyFeeded,
	}
}

decl_module! {
	pub struct Module<T: Trait<I>, I: Instance> for enum Call where origin: T::Origin {
		type Error = Error<T, I>;

		fn deposit_event() = default;

		/// Feed the external value.
		///
		/// Require unsigned. However a valid signature signed by session key is required along with payload.
		#[weight = (10_000, DispatchClass::Operational)]
		pub fn feed_values(
			origin,
			values: Vec<(T::OracleKey, T::OracleValue)>,
<<<<<<< HEAD
		) -> DispatchResultWithPostInfo {
			let feeder = ensure_signed(origin.clone()).or_else(|_| ensure_root(origin).map(|_| T::RootOperatorAccountId::get()))?;
			Self::do_feed_values(feeder, values)?;
			Ok(Pays::No.into())
=======
			#[compact] index: u32,
			_block: T::BlockNumber,
			// since signature verification is done in `validate_unsigned`
			// we can skip doing it here again.
			_signature: <T::AuthorityId as RuntimeAppPublic>::Signature,
		) {
			ensure_none(origin.clone()).or_else(|_| ensure_root(origin))?;
			// validate_unsigned already unsure index is valid
			let who = Self::members().0.get(index as usize)
				.expect("`validate_unsigned` ensures index is in bound; qed`")
				.clone();
			Self::do_feed_values(who, values);
		}

		/// Update the session key.
		#[weight = 10_000_000]
		pub fn set_session_key(origin, key: T::AuthorityId) {
			let who = ensure_signed(origin)?;
			ensure!(Self::members().contains(&who), Error::<T, I>::NoPermission);

			SessionKeys::<T, I>::insert(who, key);
>>>>>>> 62d7a529
		}

		/// dummy `on_initialize` to return the weight used in `on_finalize`.
		fn on_initialize() -> Weight {
			// weight of `on_finalize`
			0
		}

		fn on_finalize(_n: T::BlockNumber) {
			// cleanup for next block
			<HasDispatched<T, I>>::kill();
		}
	}
}

decl_event!(
	pub enum Event<T, I> where
		<T as frame_system::Trait>::AccountId,
		<T as Trait<I>>::OracleKey,
		<T as Trait<I>>::OracleValue,
	{
		/// New feed data is submitted. [sender, values]
		NewFeedData(AccountId, Vec<(OracleKey, OracleValue)>),
	}
);

impl<T: Trait<I>, I: Instance> Module<T, I> {
	pub fn read_raw_values(key: &T::OracleKey) -> Vec<TimestampedValueOf<T, I>> {
		Self::members()
			.0
			.iter()
			.filter_map(|x| Self::raw_values(x, key))
			.collect()
	}

	/// Returns fresh combined value if has update, or latest combined value.
	///
	/// Note this will update values storage if has update.
	pub fn get(key: &T::OracleKey) -> Option<TimestampedValueOf<T, I>> {
		if Self::is_updated(key) {
			<Values<T, I>>::get(key)
		} else {
			let timestamped = Self::combined(key)?;
			<Values<T, I>>::insert(key, timestamped.clone());
			IsUpdated::<T, I>::insert(key, true);
			Some(timestamped)
		}
	}

	/// Returns fresh combined value if has update, or latest combined value.
	///
	/// This is a no-op function which would not change storage.
	pub fn get_no_op(key: &T::OracleKey) -> Option<TimestampedValueOf<T, I>> {
		if Self::is_updated(key) {
			Self::values(key)
		} else {
			Self::combined(key)
		}
	}

	#[allow(clippy::complexity)]
	pub fn get_all_values() -> Vec<(T::OracleKey, Option<TimestampedValueOf<T, I>>)> {
		<Values<T, I>>::iter()
			.map(|(key, _)| key)
			.map(|key| {
				let v = Self::get_no_op(&key);
				(key, v)
			})
			.collect()
	}

	fn combined(key: &T::OracleKey) -> Option<TimestampedValueOf<T, I>> {
		let values = Self::read_raw_values(key);
		T::CombineData::combine_data(key, values, Self::values(key))
	}

	fn do_feed_values(who: T::AccountId, values: Vec<(T::OracleKey, T::OracleValue)>) -> DispatchResult {
		// ensure feeder is authorized
		ensure!(
			Self::members().contains(&who) || who == T::RootOperatorAccountId::get(),
			Error::<T>::NoPermission
		);

		// ensure account hasn't dispatched an updated yet
		ensure!(
			HasDispatched::<T>::mutate(|set| set.insert(who.clone())),
			Error::<T>::AlreadyFeeded
		);

		let now = T::Time::now();
		for (key, value) in &values {
			let timestamped = TimestampedValue {
				value: value.clone(),
				timestamp: now,
			};
			RawValues::<T, I>::insert(&who, &key, timestamped);
			IsUpdated::<T, I>::remove(&key);

			T::OnNewData::on_new_data(&who, &key, &value);
		}
		Self::deposit_event(RawEvent::NewFeedData(who, values));
		Ok(())
	}
}

impl<T: Trait<I>, I: Instance> InitializeMembers<T::AccountId> for Module<T, I> {
	fn initialize_members(members: &[T::AccountId]) {
		if !members.is_empty() {
			assert!(Members::<T, I>::get().0.is_empty(), "Members are already initialized!");
			Members::<T, I>::put(OrderedSet::from_sorted_set(members.into()));
		}
	}
}

impl<T: Trait<I>, I: Instance> ChangeMembers<T::AccountId> for Module<T, I> {
	fn change_members_sorted(_incoming: &[T::AccountId], outgoing: &[T::AccountId], new: &[T::AccountId]) {
		// remove session keys and its values
		for removed in outgoing {
<<<<<<< HEAD
			RawValues::<T>::remove_prefix(removed);
=======
			SessionKeys::<T, I>::remove(removed);
			RawValues::<T, I>::remove_prefix(removed);
			Nonces::<T, I>::remove(removed);
>>>>>>> 62d7a529
		}

		Members::<T, I>::put(OrderedSet::from_sorted_set(new.into()));

		// not bothering to track which key needs recompute, just update all
		IsUpdated::<T, I>::remove_all();
	}

	fn set_prime(_prime: Option<T::AccountId>) {
		// nothing
	}
}

impl<T: Trait<I>, I: Instance> DataProvider<T::OracleKey, T::OracleValue> for Module<T, I> {
	fn get(key: &T::OracleKey) -> Option<T::OracleValue> {
		Self::get(key).map(|timestamped_value| timestamped_value.value)
	}
}
impl<T: Trait<I>, I: Instance> DataProviderExtended<T::OracleKey, TimestampedValueOf<T, I>> for Module<T, I> {
	fn get_no_op(key: &T::OracleKey) -> Option<TimestampedValueOf<T, I>> {
		Self::get_no_op(key)
	}
	#[allow(clippy::complexity)]
	fn get_all_values() -> Vec<(T::OracleKey, Option<TimestampedValueOf<T, I>>)> {
		Self::get_all_values()
	}
}

impl<T: Trait<I>, I: Instance> DataFeeder<T::OracleKey, T::OracleValue, T::AccountId> for Module<T, I> {
	fn feed_value(who: T::AccountId, key: T::OracleKey, value: T::OracleValue) -> DispatchResult {
		Self::do_feed_values(who, vec![(key, value)])?;
		Ok(())
	}
<<<<<<< HEAD
=======
}

impl<T: Trait<I>, I: Instance> frame_support::unsigned::ValidateUnsigned for Module<T, I> {
	type Call = Call<T, I>;

	fn validate_unsigned(_source: TransactionSource, call: &Self::Call) -> TransactionValidity {
		if let Call::feed_values(value, index, block, signature) = call {
			let now = <frame_system::Module<T>>::block_number();

			if now > *block + EXTRINSIC_LONGEVITY.into() {
				return Err(InvalidTransaction::Stale.into());
			}
			if now < *block {
				return Err(InvalidTransaction::Future.into());
			}

			let members = Module::<T, I>::members();
			let who = members.0.get(*index as usize);
			if let Some(who) = who {
				let nonce = Module::<T, I>::nonces(&who);

				let signature_valid = Module::<T, I>::session_keys(&who)
					.map(|session_key| {
						(nonce, block, value).using_encoded(|payload| session_key.verify(&payload, &signature))
					})
					.unwrap_or(false);

				if !signature_valid {
					return InvalidTransaction::BadProof.into();
				}

				// ensure account hasn't dispatched an updated yet
				let ok = HasDispatched::<T, I>::mutate(|set| set.insert(who.clone()));
				if !ok {
					// we already received a feed for this operator
					return Err(InvalidTransaction::Stale.into());
				}

				Nonces::<T, I>::insert(who, nonce + 1);

				// make priority less likely to overflow.
				// this ensures tx sent later overrides old one
				let add_priority = TryInto::<TransactionPriority>::try_into(*block % 1000.into()).unwrap_or(0);

				ValidTransaction::with_tag_prefix("orml-oracle")
					.priority(T::UnsignedPriority::get().saturating_add(add_priority))
					.and_provides((who, nonce))
					.longevity(EXTRINSIC_LONGEVITY.into())
					.propagate(true)
					.build()
			} else {
				InvalidTransaction::BadProof.into()
			}
		} else {
			InvalidTransaction::Call.into()
		}
	}
>>>>>>> 62d7a529
}<|MERGE_RESOLUTION|>--- conflicted
+++ resolved
@@ -23,7 +23,7 @@
 mod mock;
 mod tests;
 
-use codec::Encode;
+use codec::{Decode, Encode};
 pub use default_combine_data::DefaultCombineData;
 use frame_support::{
 	decl_error, decl_event, decl_module, decl_storage,
@@ -33,51 +33,17 @@
 	weights::{DispatchClass, Pays, Weight},
 	IterableStorageMap, Parameter,
 };
-<<<<<<< HEAD
 use frame_system::{ensure_root, ensure_signed};
-pub use orml_traits::{CombineData, DataProvider, DataProviderExtended, OnNewData};
+pub use orml_traits::{CombineData, DataFeeder, DataProvider, DataProviderExtended, OnNewData};
 use orml_utilities::OrderedSet;
 #[cfg(feature = "std")]
 use serde::{Deserialize, Serialize};
 use sp_runtime::{traits::Member, DispatchResult, RuntimeDebug};
 use sp_std::{prelude::*, vec};
-=======
-use frame_system::{ensure_none, ensure_root, ensure_signed};
-pub use orml_traits::{CombineData, DataFeeder, DataProvider, DataProviderExtended, OnNewData, TimestampedValue};
-use orml_utilities::OrderedSet;
-use sp_runtime::{
-	traits::Member,
-	transaction_validity::{
-		InvalidTransaction, TransactionPriority, TransactionSource, TransactionValidity, ValidTransaction,
-	},
-	DispatchResult,
-};
-use sp_std::{convert::TryInto, prelude::*, vec};
->>>>>>> 62d7a529
-
-use sp_application_crypto::KeyTypeId;
-pub const ORACLE: KeyTypeId = KeyTypeId(*b"orac");
-
-mod app_sr25519 {
-	use sp_application_crypto::{app_crypto, sr25519};
-	app_crypto!(sr25519, super::ORACLE);
-}
-
-sp_application_crypto::with_pair! {
-	/// An oracle keypair using sr25519 as its crypto.
-	pub type AuthorityPair = app_sr25519::Pair;
-}
-
-/// An oracle signature using sr25519 as its crypto.
-pub type AuthoritySignature = app_sr25519::Signature;
-
-/// An oracle identifier using sr25519 as its crypto.
-pub type AuthorityId = app_sr25519::Public;
-
-type MomentOf<T, I> = <<T as Trait<I>>::Time as Time>::Moment;
-pub type TimestampedValueOf<T, I> = TimestampedValue<<T as Trait<I>>::OracleValue, MomentOf<T, I>>;
-
-<<<<<<< HEAD
+
+type MomentOf<T, I = DefaultInstance> = <<T as Trait<I>>::Time as Time>::Moment;
+pub type TimestampedValueOf<T, I = DefaultInstance> = TimestampedValue<<T as Trait<I>>::OracleValue, MomentOf<T, I>>;
+
 #[derive(Encode, Decode, RuntimeDebug, Eq, PartialEq, Clone, Copy)]
 #[cfg_attr(feature = "std", derive(Serialize, Deserialize))]
 pub struct TimestampedValue<Value, Moment> {
@@ -85,15 +51,8 @@
 	pub timestamp: Moment,
 }
 
-pub trait Trait: frame_system::Trait {
-	type Event: From<Event<Self>> + Into<<Self as frame_system::Trait>::Event>;
-=======
-/// Number of blocks before an unconfirmed unsigned transaction expires.
-pub const EXTRINSIC_LONGEVITY: u32 = 100;
-
-pub trait Trait<I: Instance>: frame_system::Trait {
+pub trait Trait<I: Instance = DefaultInstance>: frame_system::Trait {
 	type Event: From<Event<Self, I>> + Into<<Self as frame_system::Trait>::Event>;
->>>>>>> 62d7a529
 
 	/// Hook on new data received
 	type OnNewData: OnNewData<Self::AccountId, Self::OracleKey, Self::OracleValue>;
@@ -113,27 +72,6 @@
 
 	/// The root operator account id, recorad all sudo feeds on this account.
 	type RootOperatorAccountId: Get<Self::AccountId>;
-}
-
-decl_storage! {
-	trait Store for Module<T: Trait<I>, I: Instance> as Oracle {
-
-		/// Raw values for each oracle operators
-		pub RawValues get(fn raw_values): double_map hasher(twox_64_concat) T::AccountId, hasher(twox_64_concat) T::OracleKey => Option<TimestampedValueOf<T, I>>;
-
-		/// True if Self::values(key) is up to date, otherwise the value is stale
-		pub IsUpdated get(fn is_updated): map hasher(twox_64_concat) T::OracleKey => bool;
-
-		/// Combined value, may not be up to date
-		pub Values get(fn values): map hasher(twox_64_concat) T::OracleKey => Option<TimestampedValueOf<T, I>>;
-
-		/// If an oracle operator has feed a value in this block
-		HasDispatched: OrderedSet<T::AccountId>;
-
-		// TODO: this shouldn't be required https://github.com/paritytech/substrate/issues/6041
-		/// The current members of the collective. This is stored sorted (just by value).
-		pub Members get(fn members) config(): OrderedSet<T::AccountId>;
-	}
 }
 
 decl_error! {
@@ -145,8 +83,46 @@
 	}
 }
 
+decl_event!(
+	pub enum Event<T, I=DefaultInstance> where
+		<T as frame_system::Trait>::AccountId,
+		<T as Trait<I>>::OracleKey,
+		<T as Trait<I>>::OracleValue,
+	{
+		/// New feed data is submitted. [sender, values]
+		NewFeedData(AccountId, Vec<(OracleKey, OracleValue)>),
+	}
+);
+
+decl_storage! {
+	trait Store for Module<T: Trait<I>, I: Instance=DefaultInstance> as Oracle {
+
+		/// Raw values for each oracle operators
+		pub RawValues get(fn raw_values): double_map hasher(twox_64_concat) T::AccountId, hasher(twox_64_concat) T::OracleKey => Option<TimestampedValueOf<T, I>>;
+
+		/// True if Self::values(key) is up to date, otherwise the value is stale
+		pub IsUpdated get(fn is_updated): map hasher(twox_64_concat) <T as Trait<I>>::OracleKey => bool;
+
+		/// Combined value, may not be up to date
+		pub Values get(fn values): map hasher(twox_64_concat) <T as Trait<I>>::OracleKey => Option<TimestampedValueOf<T, I>>;
+
+		/// If an oracle operator has feed a value in this block
+		HasDispatched: OrderedSet<T::AccountId>;
+
+		// TODO: this shouldn't be required https://github.com/paritytech/substrate/issues/6041
+		/// The current members of the collective. This is stored sorted (just by value).
+		pub Members get(fn members) config(): OrderedSet<T::AccountId>;
+
+		pub Nonces get(fn nonces): map hasher(twox_64_concat) T::AccountId => u32;
+	}
+
+	add_extra_genesis {
+		config(phantom): sp_std::marker::PhantomData<I>;
+	}
+}
+
 decl_module! {
-	pub struct Module<T: Trait<I>, I: Instance> for enum Call where origin: T::Origin {
+	pub struct Module<T: Trait<I>, I: Instance=DefaultInstance> for enum Call where origin: T::Origin {
 		type Error = Error<T, I>;
 
 		fn deposit_event() = default;
@@ -158,34 +134,10 @@
 		pub fn feed_values(
 			origin,
 			values: Vec<(T::OracleKey, T::OracleValue)>,
-<<<<<<< HEAD
 		) -> DispatchResultWithPostInfo {
 			let feeder = ensure_signed(origin.clone()).or_else(|_| ensure_root(origin).map(|_| T::RootOperatorAccountId::get()))?;
 			Self::do_feed_values(feeder, values)?;
 			Ok(Pays::No.into())
-=======
-			#[compact] index: u32,
-			_block: T::BlockNumber,
-			// since signature verification is done in `validate_unsigned`
-			// we can skip doing it here again.
-			_signature: <T::AuthorityId as RuntimeAppPublic>::Signature,
-		) {
-			ensure_none(origin.clone()).or_else(|_| ensure_root(origin))?;
-			// validate_unsigned already unsure index is valid
-			let who = Self::members().0.get(index as usize)
-				.expect("`validate_unsigned` ensures index is in bound; qed`")
-				.clone();
-			Self::do_feed_values(who, values);
-		}
-
-		/// Update the session key.
-		#[weight = 10_000_000]
-		pub fn set_session_key(origin, key: T::AuthorityId) {
-			let who = ensure_signed(origin)?;
-			ensure!(Self::members().contains(&who), Error::<T, I>::NoPermission);
-
-			SessionKeys::<T, I>::insert(who, key);
->>>>>>> 62d7a529
 		}
 
 		/// dummy `on_initialize` to return the weight used in `on_finalize`.
@@ -200,17 +152,6 @@
 		}
 	}
 }
-
-decl_event!(
-	pub enum Event<T, I> where
-		<T as frame_system::Trait>::AccountId,
-		<T as Trait<I>>::OracleKey,
-		<T as Trait<I>>::OracleValue,
-	{
-		/// New feed data is submitted. [sender, values]
-		NewFeedData(AccountId, Vec<(OracleKey, OracleValue)>),
-	}
-);
 
 impl<T: Trait<I>, I: Instance> Module<T, I> {
 	pub fn read_raw_values(key: &T::OracleKey) -> Vec<TimestampedValueOf<T, I>> {
@@ -266,13 +207,13 @@
 		// ensure feeder is authorized
 		ensure!(
 			Self::members().contains(&who) || who == T::RootOperatorAccountId::get(),
-			Error::<T>::NoPermission
+			Error::<T, I>::NoPermission
 		);
 
 		// ensure account hasn't dispatched an updated yet
 		ensure!(
-			HasDispatched::<T>::mutate(|set| set.insert(who.clone())),
-			Error::<T>::AlreadyFeeded
+			HasDispatched::<T, I>::mutate(|set| set.insert(who.clone())),
+			Error::<T, I>::AlreadyFeeded
 		);
 
 		let now = T::Time::now();
@@ -304,13 +245,7 @@
 	fn change_members_sorted(_incoming: &[T::AccountId], outgoing: &[T::AccountId], new: &[T::AccountId]) {
 		// remove session keys and its values
 		for removed in outgoing {
-<<<<<<< HEAD
-			RawValues::<T>::remove_prefix(removed);
-=======
-			SessionKeys::<T, I>::remove(removed);
 			RawValues::<T, I>::remove_prefix(removed);
-			Nonces::<T, I>::remove(removed);
->>>>>>> 62d7a529
 		}
 
 		Members::<T, I>::put(OrderedSet::from_sorted_set(new.into()));
@@ -344,64 +279,4 @@
 		Self::do_feed_values(who, vec![(key, value)])?;
 		Ok(())
 	}
-<<<<<<< HEAD
-=======
-}
-
-impl<T: Trait<I>, I: Instance> frame_support::unsigned::ValidateUnsigned for Module<T, I> {
-	type Call = Call<T, I>;
-
-	fn validate_unsigned(_source: TransactionSource, call: &Self::Call) -> TransactionValidity {
-		if let Call::feed_values(value, index, block, signature) = call {
-			let now = <frame_system::Module<T>>::block_number();
-
-			if now > *block + EXTRINSIC_LONGEVITY.into() {
-				return Err(InvalidTransaction::Stale.into());
-			}
-			if now < *block {
-				return Err(InvalidTransaction::Future.into());
-			}
-
-			let members = Module::<T, I>::members();
-			let who = members.0.get(*index as usize);
-			if let Some(who) = who {
-				let nonce = Module::<T, I>::nonces(&who);
-
-				let signature_valid = Module::<T, I>::session_keys(&who)
-					.map(|session_key| {
-						(nonce, block, value).using_encoded(|payload| session_key.verify(&payload, &signature))
-					})
-					.unwrap_or(false);
-
-				if !signature_valid {
-					return InvalidTransaction::BadProof.into();
-				}
-
-				// ensure account hasn't dispatched an updated yet
-				let ok = HasDispatched::<T, I>::mutate(|set| set.insert(who.clone()));
-				if !ok {
-					// we already received a feed for this operator
-					return Err(InvalidTransaction::Stale.into());
-				}
-
-				Nonces::<T, I>::insert(who, nonce + 1);
-
-				// make priority less likely to overflow.
-				// this ensures tx sent later overrides old one
-				let add_priority = TryInto::<TransactionPriority>::try_into(*block % 1000.into()).unwrap_or(0);
-
-				ValidTransaction::with_tag_prefix("orml-oracle")
-					.priority(T::UnsignedPriority::get().saturating_add(add_priority))
-					.and_provides((who, nonce))
-					.longevity(EXTRINSIC_LONGEVITY.into())
-					.propagate(true)
-					.build()
-			} else {
-				InvalidTransaction::BadProof.into()
-			}
-		} else {
-			InvalidTransaction::Call.into()
-		}
-	}
->>>>>>> 62d7a529
 }