[package]
name = "orml-oracle-rpc"
version = "0.4.1-dev"
authors = ["Laminar Developers <hello@laminar.one>"]
edition = "2021"
license = "Apache-2.0"
description = "RPC module for orml-oracle."

[dependencies]
codec = { package = "parity-scale-codec", version = "3.0.0" }
jsonrpsee = { version = "0.15.1", features = ["server", "macros"] }
tracing = { version = "0.1.29" }
tracing-core = { version = "0.1.28" }

<<<<<<< HEAD
sp-runtime = { git = "https://github.com/paritytech/substrate", branch = "polkadot-v0.9.26" }
sp-api = { git = "https://github.com/paritytech/substrate", branch = "polkadot-v0.9.26" }
sp-blockchain = { git = "https://github.com/paritytech/substrate", branch = "polkadot-v0.9.26" }
=======
sp-runtime = { git = "https://github.com/paritytech/substrate", branch = "polkadot-v0.9.28" }
sp-api = { git = "https://github.com/paritytech/substrate", branch = "polkadot-v0.9.28" }
sp-blockchain = { git = "https://github.com/paritytech/substrate", branch = "polkadot-v0.9.28" }
>>>>>>> 20969f38

orml-oracle-rpc-runtime-api = { path = "runtime-api", version = "0.4.1-dev" }<|MERGE_RESOLUTION|>--- conflicted
+++ resolved
@@ -12,14 +12,8 @@
 tracing = { version = "0.1.29" }
 tracing-core = { version = "0.1.28" }
 
-<<<<<<< HEAD
-sp-runtime = { git = "https://github.com/paritytech/substrate", branch = "polkadot-v0.9.26" }
-sp-api = { git = "https://github.com/paritytech/substrate", branch = "polkadot-v0.9.26" }
-sp-blockchain = { git = "https://github.com/paritytech/substrate", branch = "polkadot-v0.9.26" }
-=======
 sp-runtime = { git = "https://github.com/paritytech/substrate", branch = "polkadot-v0.9.28" }
 sp-api = { git = "https://github.com/paritytech/substrate", branch = "polkadot-v0.9.28" }
 sp-blockchain = { git = "https://github.com/paritytech/substrate", branch = "polkadot-v0.9.28" }
->>>>>>> 20969f38
 
 orml-oracle-rpc-runtime-api = { path = "runtime-api", version = "0.4.1-dev" }