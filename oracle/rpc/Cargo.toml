[package]
name = "orml-oracle-rpc"
version = "0.4.1-dev"
authors = ["Laminar Developers <hello@laminar.one>"]
edition = "2018"
license = "Apache-2.0"
description = "RPC module for orml-oracle."

[dependencies]
codec = { package = "parity-scale-codec", version = "2.0.0" }
jsonrpc-core = "15.0.0"
jsonrpc-core-client = "15.0.0"
jsonrpc-derive = "15.0.0"
sp-runtime = { git = "https://github.com/paritytech/substrate", branch = "rococo-v1" }
sp-api = { git = "https://github.com/paritytech/substrate", branch = "rococo-v1" }
sp-blockchain = { git = "https://github.com/paritytech/substrate", branch = "rococo-v1" }

<<<<<<< HEAD
orml-oracle-rpc-runtime-api = { path = "runtime-api", version = "0.4.1-dev" }

funty = { version = "=1.1.0", default-features = false } # https://github.com/bitvecto-rs/bitvec/issues/105
=======
orml-oracle-rpc-runtime-api = { path = "runtime-api", version = "0.4.1-dev" }
>>>>>>> ef5285c2
<|MERGE_RESOLUTION|>--- conflicted
+++ resolved
@@ -15,10 +15,4 @@
 sp-api = { git = "https://github.com/paritytech/substrate", branch = "rococo-v1" }
 sp-blockchain = { git = "https://github.com/paritytech/substrate", branch = "rococo-v1" }
 
-<<<<<<< HEAD
-orml-oracle-rpc-runtime-api = { path = "runtime-api", version = "0.4.1-dev" }
-
-funty = { version = "=1.1.0", default-features = false } # https://github.com/bitvecto-rs/bitvec/issues/105
-=======
-orml-oracle-rpc-runtime-api = { path = "runtime-api", version = "0.4.1-dev" }
->>>>>>> ef5285c2
+orml-oracle-rpc-runtime-api = { path = "runtime-api", version = "0.4.1-dev" }