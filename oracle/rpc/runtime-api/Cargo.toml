--- conflicted
+++ resolved
@@ -8,13 +8,8 @@
 
 [dependencies]
 codec = { package = "parity-scale-codec", version = "3.0.0", default-features = false, features = ["derive"] }
-<<<<<<< HEAD
-sp-api = { git = "https://github.com/paritytech/substrate", branch = "polkadot-v0.9.19", default-features = false }
-sp-std = { git = "https://github.com/paritytech/substrate", branch = "polkadot-v0.9.19", default-features = false }
-=======
 sp-api = { git = "https://github.com/paritytech/substrate", branch = "polkadot-v0.9.20", default-features = false }
 sp-std = { git = "https://github.com/paritytech/substrate", branch = "polkadot-v0.9.20", default-features = false }
->>>>>>> 920c5a6e
 
 [features]
 default = ["std"]
