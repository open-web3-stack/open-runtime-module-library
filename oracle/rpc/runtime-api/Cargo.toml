--- conflicted
+++ resolved
@@ -8,13 +8,8 @@
 
 [dependencies]
 codec = { package = "parity-scale-codec", version = "2.3.1", default-features = false, features = ["derive"] }
-<<<<<<< HEAD
-sp-api = { git = "https://github.com/mangata-finance/substrate", branch = "mangata-dev-v4", default-features = false }
-sp-std = { git = "https://github.com/mangata-finance/substrate", branch = "mangata-dev-v4", default-features = false }
-=======
 sp-api = { git = "https://github.com/paritytech/substrate", branch = "polkadot-v0.9.16", default-features = false }
 sp-std = { git = "https://github.com/paritytech/substrate", branch = "polkadot-v0.9.16", default-features = false }
->>>>>>> bb4e2742
 
 [features]
 default = ["std"]
