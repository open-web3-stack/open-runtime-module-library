[package]
name = "orml-nft"
description = "Non-fungible token pallet provides basic functions to create and manager NFT"
repository = "https://github.com/open-web3-stack/open-runtime-module-library/tree/master/nft"
license = "Apache-2.0"
version = "0.4.1-dev"
authors = ["Acala Developers"]
edition = "2021"

[dependencies]
scale-info = { version = "2.1.2", default-features = false, features = ["derive"] }
serde = { version = "1.0.136", optional = true }
codec = { package = "parity-scale-codec", version = "3.0.0", default-features = false, features = ["max-encoded-len"] }

<<<<<<< HEAD
sp-std = { git = "https://github.com/paritytech/substrate", default-features = false , branch = "polkadot-v0.9.24" }
sp-runtime = { git = "https://github.com/paritytech/substrate", default-features = false , branch = "polkadot-v0.9.24" }
frame-support = { git = "https://github.com/paritytech/substrate", default-features = false , branch = "polkadot-v0.9.24" }
frame-system = { git = "https://github.com/paritytech/substrate", default-features = false , branch = "polkadot-v0.9.24" }

[dev-dependencies]
sp-io = { git = "https://github.com/paritytech/substrate", branch = "polkadot-v0.9.24" }
sp-core = { git = "https://github.com/paritytech/substrate", branch = "polkadot-v0.9.24" }
=======
sp-std = { git = "https://github.com/paritytech/substrate", default-features = false , branch = "polkadot-v0.9.26" }
sp-runtime = { git = "https://github.com/paritytech/substrate", default-features = false , branch = "polkadot-v0.9.26" }
frame-support = { git = "https://github.com/paritytech/substrate", default-features = false , branch = "polkadot-v0.9.26" }
frame-system = { git = "https://github.com/paritytech/substrate", default-features = false , branch = "polkadot-v0.9.26" }

[dev-dependencies]
sp-io = { git = "https://github.com/paritytech/substrate", branch = "polkadot-v0.9.26" }
sp-core = { git = "https://github.com/paritytech/substrate", branch = "polkadot-v0.9.26" }
>>>>>>> 33dbc5e3

[features]
default = ["std"]
std = [
	"serde",
	"codec/std",
	"scale-info/std",
	"sp-std/std",
	"sp-runtime/std",
	"frame-support/std",
	"frame-system/std",
]
try-runtime = ["frame-support/try-runtime"]<|MERGE_RESOLUTION|>--- conflicted
+++ resolved
@@ -12,16 +12,6 @@
 serde = { version = "1.0.136", optional = true }
 codec = { package = "parity-scale-codec", version = "3.0.0", default-features = false, features = ["max-encoded-len"] }
 
-<<<<<<< HEAD
-sp-std = { git = "https://github.com/paritytech/substrate", default-features = false , branch = "polkadot-v0.9.24" }
-sp-runtime = { git = "https://github.com/paritytech/substrate", default-features = false , branch = "polkadot-v0.9.24" }
-frame-support = { git = "https://github.com/paritytech/substrate", default-features = false , branch = "polkadot-v0.9.24" }
-frame-system = { git = "https://github.com/paritytech/substrate", default-features = false , branch = "polkadot-v0.9.24" }
-
-[dev-dependencies]
-sp-io = { git = "https://github.com/paritytech/substrate", branch = "polkadot-v0.9.24" }
-sp-core = { git = "https://github.com/paritytech/substrate", branch = "polkadot-v0.9.24" }
-=======
 sp-std = { git = "https://github.com/paritytech/substrate", default-features = false , branch = "polkadot-v0.9.26" }
 sp-runtime = { git = "https://github.com/paritytech/substrate", default-features = false , branch = "polkadot-v0.9.26" }
 frame-support = { git = "https://github.com/paritytech/substrate", default-features = false , branch = "polkadot-v0.9.26" }
@@ -30,7 +20,6 @@
 [dev-dependencies]
 sp-io = { git = "https://github.com/paritytech/substrate", branch = "polkadot-v0.9.26" }
 sp-core = { git = "https://github.com/paritytech/substrate", branch = "polkadot-v0.9.26" }
->>>>>>> 33dbc5e3
 
 [features]
 default = ["std"]
