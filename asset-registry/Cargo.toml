[package]
name = "orml-asset-registry"
description = "Registry for (foreign) assets"
repository = "https://github.com/open-web3-stack/open-runtime-module-library/tree/master/asset-registry"
license = "Apache-2.0"
version = "0.4.1-dev"
authors = ["Interlay Ltd, etc"]
edition = "2021"

[dependencies]
scale-info = { version = "2.1.2", default-features = false, features = ["derive"] }
serde = { version = "1.0.136", optional = true }
codec = { package = "parity-scale-codec", version = "3.0.0", default-features = false, features = ["max-encoded-len"] }

# substrate
<<<<<<< HEAD
frame-support = { git = "https://github.com/paritytech/substrate", default-features = false , branch = "polkadot-v0.9.42" }
frame-system = { git = "https://github.com/paritytech/substrate", default-features = false , branch = "polkadot-v0.9.42" }
sp-runtime = { git = "https://github.com/paritytech/substrate", default-features = false , branch = "polkadot-v0.9.42" }
sp-std = { git = "https://github.com/paritytech/substrate", default-features = false , branch = "polkadot-v0.9.42" }

# polkadot
pallet-xcm = { git = "https://github.com/paritytech/polkadot", default-features = false , branch = "release-v0.9.42" }
xcm = { git = "https://github.com/paritytech/polkadot", default-features = false , branch = "release-v0.9.42" }
xcm-builder = { git = "https://github.com/paritytech/polkadot", default-features = false , branch = "release-v0.9.42" }
xcm-executor = { git = "https://github.com/paritytech/polkadot", default-features = false , branch = "release-v0.9.42" }
=======
frame-support = { git = "https://github.com/paritytech/substrate", default-features = false , branch = "polkadot-v0.9.40" }
frame-system = { git = "https://github.com/paritytech/substrate", default-features = false , branch = "polkadot-v0.9.40" }
sp-runtime = { git = "https://github.com/paritytech/substrate", default-features = false , branch = "polkadot-v0.9.40" }
sp-std = { git = "https://github.com/paritytech/substrate", default-features = false , branch = "polkadot-v0.9.40" }
frame-benchmarking = {  git = "https://github.com/paritytech/substrate", branch = "polkadot-v0.9.36", default-features = false , optional = true }

# polkadot
pallet-xcm = { git = "https://github.com/paritytech/polkadot", default-features = false , branch = "release-v0.9.40" }
xcm = { git = "https://github.com/paritytech/polkadot", default-features = false , branch = "release-v0.9.40" }
xcm-builder = { git = "https://github.com/paritytech/polkadot", default-features = false , branch = "release-v0.9.40" }
xcm-executor = { git = "https://github.com/paritytech/polkadot", default-features = false , branch = "release-v0.9.40" }
>>>>>>> 82fa856f

# orml
orml-traits = { path = "../traits", version = "0.4.1-dev", default-features = false }

# mangata
mangata-types = { git = "https://github.com/mangata-finance/substrate", default-features = false, branch = "mangata-dev" }


[dev-dependencies]
# substrate
<<<<<<< HEAD
pallet-balances = { git = "https://github.com/paritytech/substrate", branch = "polkadot-v0.9.42" }
sp-core = { git = "https://github.com/paritytech/substrate", branch = "polkadot-v0.9.42" }
sp-io = { git = "https://github.com/paritytech/substrate", default-features = false , branch = "polkadot-v0.9.42" }

# cumulus
cumulus-primitives-core = { git = "https://github.com/paritytech/cumulus", branch = "polkadot-v0.9.42" }
cumulus-pallet-dmp-queue = { git = "https://github.com/paritytech/cumulus", branch = "polkadot-v0.9.42" }
cumulus-pallet-xcmp-queue = { git = "https://github.com/paritytech/cumulus", branch = "polkadot-v0.9.42" }
cumulus-pallet-xcm = { git = "https://github.com/paritytech/cumulus", branch = "polkadot-v0.9.42" }
parachain-info = { git = "https://github.com/paritytech/cumulus", branch = "polkadot-v0.9.42" }

# polkadot
polkadot-parachain = { git = "https://github.com/paritytech/polkadot", branch = "release-v0.9.42" }
polkadot-runtime-parachains = { git = "https://github.com/paritytech/polkadot", branch = "release-v0.9.42" }
xcm-simulator = { git = "https://github.com/paritytech/polkadot", branch = "release-v0.9.42" }
=======
pallet-balances = { git = "https://github.com/paritytech/substrate", branch = "polkadot-v0.9.40" }
sp-core = { git = "https://github.com/paritytech/substrate", branch = "polkadot-v0.9.40" }
sp-io = { git = "https://github.com/paritytech/substrate", default-features = false , branch = "polkadot-v0.9.40" }

# cumulus
cumulus-primitives-core = { git = "https://github.com/paritytech/cumulus", branch = "polkadot-v0.9.40" }
cumulus-pallet-dmp-queue = { git = "https://github.com/paritytech/cumulus", branch = "polkadot-v0.9.40" }
cumulus-pallet-xcmp-queue = { git = "https://github.com/paritytech/cumulus", branch = "polkadot-v0.9.40" }
cumulus-pallet-xcm = { git = "https://github.com/paritytech/cumulus", branch = "polkadot-v0.9.40" }
parachain-info = { git = "https://github.com/paritytech/cumulus", branch = "polkadot-v0.9.40" }

# polkadot
polkadot-parachain = { git = "https://github.com/paritytech/polkadot", branch = "release-v0.9.40" }
polkadot-runtime-parachains = { git = "https://github.com/paritytech/polkadot", branch = "release-v0.9.40" }
xcm-simulator = { git = "https://github.com/paritytech/polkadot", branch = "release-v0.9.40" }
>>>>>>> 82fa856f

# orml
orml-tokens = { path = "../tokens" }
orml-xcm = { path = "../xcm" }
orml-xcm-support = { path = "../xcm-support", default-features = false }
orml-xtokens = { path = "../xtokens" }

[features]
default = ["std"]
std = [
	"serde",

	"codec/std",
	"frame-support/std",
	"frame-system/std",
	"frame-benchmarking/std",
	"orml-traits/std",
	"pallet-xcm/std",
	"scale-info/std",
	"sp-runtime/std",
	"sp-std/std",
	"xcm-builder/std",
	"xcm-executor/std",
<<<<<<< HEAD
=======
	"mangata-types/std",
>>>>>>> 82fa856f
	"xcm/std",
]
runtime-benchmarks = [
	"frame-benchmarking/runtime-benchmarks",
	"frame-support/runtime-benchmarks",
	"frame-system/runtime-benchmarks",
	"pallet-xcm/runtime-benchmarks",
	"sp-runtime/runtime-benchmarks",
	"xcm-builder/runtime-benchmarks",
	"xcm-executor/runtime-benchmarks",
]
try-runtime = [
	"frame-support/try-runtime",
	"frame-system/try-runtime",
	"pallet-xcm/try-runtime",
]<|MERGE_RESOLUTION|>--- conflicted
+++ resolved
@@ -13,44 +13,28 @@
 codec = { package = "parity-scale-codec", version = "3.0.0", default-features = false, features = ["max-encoded-len"] }
 
 # substrate
-<<<<<<< HEAD
 frame-support = { git = "https://github.com/paritytech/substrate", default-features = false , branch = "polkadot-v0.9.42" }
 frame-system = { git = "https://github.com/paritytech/substrate", default-features = false , branch = "polkadot-v0.9.42" }
 sp-runtime = { git = "https://github.com/paritytech/substrate", default-features = false , branch = "polkadot-v0.9.42" }
 sp-std = { git = "https://github.com/paritytech/substrate", default-features = false , branch = "polkadot-v0.9.42" }
+frame-benchmarking = {  git = "https://github.com/paritytech/substrate", branch = "polkadot-v0.9.42", default-features = false , optional = true }
 
 # polkadot
 pallet-xcm = { git = "https://github.com/paritytech/polkadot", default-features = false , branch = "release-v0.9.42" }
 xcm = { git = "https://github.com/paritytech/polkadot", default-features = false , branch = "release-v0.9.42" }
 xcm-builder = { git = "https://github.com/paritytech/polkadot", default-features = false , branch = "release-v0.9.42" }
 xcm-executor = { git = "https://github.com/paritytech/polkadot", default-features = false , branch = "release-v0.9.42" }
-=======
-frame-support = { git = "https://github.com/paritytech/substrate", default-features = false , branch = "polkadot-v0.9.40" }
-frame-system = { git = "https://github.com/paritytech/substrate", default-features = false , branch = "polkadot-v0.9.40" }
-sp-runtime = { git = "https://github.com/paritytech/substrate", default-features = false , branch = "polkadot-v0.9.40" }
-sp-std = { git = "https://github.com/paritytech/substrate", default-features = false , branch = "polkadot-v0.9.40" }
-frame-benchmarking = {  git = "https://github.com/paritytech/substrate", branch = "polkadot-v0.9.36", default-features = false , optional = true }
-
-# polkadot
-pallet-xcm = { git = "https://github.com/paritytech/polkadot", default-features = false , branch = "release-v0.9.40" }
-xcm = { git = "https://github.com/paritytech/polkadot", default-features = false , branch = "release-v0.9.40" }
-xcm-builder = { git = "https://github.com/paritytech/polkadot", default-features = false , branch = "release-v0.9.40" }
-xcm-executor = { git = "https://github.com/paritytech/polkadot", default-features = false , branch = "release-v0.9.40" }
->>>>>>> 82fa856f
 
 # orml
 orml-traits = { path = "../traits", version = "0.4.1-dev", default-features = false }
 
-# mangata
-mangata-types = { git = "https://github.com/mangata-finance/substrate", default-features = false, branch = "mangata-dev" }
-
-
 [dev-dependencies]
 # substrate
-<<<<<<< HEAD
 pallet-balances = { git = "https://github.com/paritytech/substrate", branch = "polkadot-v0.9.42" }
 sp-core = { git = "https://github.com/paritytech/substrate", branch = "polkadot-v0.9.42" }
 sp-io = { git = "https://github.com/paritytech/substrate", default-features = false , branch = "polkadot-v0.9.42" }
+
+mangata-support = { git = "https://github.com/mangata-finance/substrate", default-features = false , branch = "develop-v0.9.42" }
 
 # cumulus
 cumulus-primitives-core = { git = "https://github.com/paritytech/cumulus", branch = "polkadot-v0.9.42" }
@@ -63,23 +47,6 @@
 polkadot-parachain = { git = "https://github.com/paritytech/polkadot", branch = "release-v0.9.42" }
 polkadot-runtime-parachains = { git = "https://github.com/paritytech/polkadot", branch = "release-v0.9.42" }
 xcm-simulator = { git = "https://github.com/paritytech/polkadot", branch = "release-v0.9.42" }
-=======
-pallet-balances = { git = "https://github.com/paritytech/substrate", branch = "polkadot-v0.9.40" }
-sp-core = { git = "https://github.com/paritytech/substrate", branch = "polkadot-v0.9.40" }
-sp-io = { git = "https://github.com/paritytech/substrate", default-features = false , branch = "polkadot-v0.9.40" }
-
-# cumulus
-cumulus-primitives-core = { git = "https://github.com/paritytech/cumulus", branch = "polkadot-v0.9.40" }
-cumulus-pallet-dmp-queue = { git = "https://github.com/paritytech/cumulus", branch = "polkadot-v0.9.40" }
-cumulus-pallet-xcmp-queue = { git = "https://github.com/paritytech/cumulus", branch = "polkadot-v0.9.40" }
-cumulus-pallet-xcm = { git = "https://github.com/paritytech/cumulus", branch = "polkadot-v0.9.40" }
-parachain-info = { git = "https://github.com/paritytech/cumulus", branch = "polkadot-v0.9.40" }
-
-# polkadot
-polkadot-parachain = { git = "https://github.com/paritytech/polkadot", branch = "release-v0.9.40" }
-polkadot-runtime-parachains = { git = "https://github.com/paritytech/polkadot", branch = "release-v0.9.40" }
-xcm-simulator = { git = "https://github.com/paritytech/polkadot", branch = "release-v0.9.40" }
->>>>>>> 82fa856f
 
 # orml
 orml-tokens = { path = "../tokens" }
@@ -103,10 +70,6 @@
 	"sp-std/std",
 	"xcm-builder/std",
 	"xcm-executor/std",
-<<<<<<< HEAD
-=======
-	"mangata-types/std",
->>>>>>> 82fa856f
 	"xcm/std",
 ]
 runtime-benchmarks = [
