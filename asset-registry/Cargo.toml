--- conflicted
+++ resolved
@@ -13,18 +13,11 @@
 codec = { package = "parity-scale-codec", version = "3.0.0", default-features = false, features = ["max-encoded-len"] }
 
 # substrate
-<<<<<<< HEAD
 sp-runtime = { git = "https://github.com/paritytech/substrate", default-features = false , branch = "polkadot-v0.9.26" }
 sp-std = { git = "https://github.com/paritytech/substrate", default-features = false , branch = "polkadot-v0.9.26" }
 frame-support = {  git = "https://github.com/paritytech/substrate", default-features = false , branch = "polkadot-v0.9.26" }
 frame-system = {  git = "https://github.com/paritytech/substrate", default-features = false , branch = "polkadot-v0.9.26" }
-=======
-sp-runtime = { git = "https://github.com/paritytech/substrate", default-features = false , branch = "polkadot-v0.9.24" }
-sp-std = { git = "https://github.com/paritytech/substrate", default-features = false , branch = "polkadot-v0.9.24" }
-frame-support = {  git = "https://github.com/paritytech/substrate", default-features = false , branch = "polkadot-v0.9.24" }
-frame-system = {  git = "https://github.com/paritytech/substrate", default-features = false , branch = "polkadot-v0.9.24" }
-frame-benchmarking = {  git = "https://github.com/paritytech/substrate", branch = "polkadot-v0.9.24", default-features = false, optional = true }
->>>>>>> b0afea3e
+frame-benchmarking = {  git = "https://github.com/paritytech/substrate", branch = "polkadot-v0.9.26", default-features = false, optional = true }
 
 # polkadot
 pallet-xcm = { git = "https://github.com/paritytech/polkadot", default-features = false , branch = "release-v0.9.26" }
