[package]
name = "orml-asset-registry"
description = "Registry for (foreign) assets"
repository = "https://github.com/open-web3-stack/open-runtime-module-library/tree/master/asset-registry"
license = "Apache-2.0"
version = "0.4.1-dev"
authors = ["Interlay Ltd, etc"]
edition = "2021"

[dependencies]
scale-info = { version = "2.1.2", default-features = false, features = ["derive"] }
serde = { version = "1.0.136", optional = true }
codec = { package = "parity-scale-codec", version = "3.0.0", default-features = false, features = ["max-encoded-len"] }

# substrate
<<<<<<< HEAD
sp-runtime = { git = "https://github.com/paritytech/substrate", default-features = false , branch = "polkadot-v0.9.29" }
sp-std = { git = "https://github.com/paritytech/substrate", default-features = false , branch = "polkadot-v0.9.29" }
frame-support = { git = "https://github.com/paritytech/substrate", default-features = false , branch = "polkadot-v0.9.29" }
frame-system = { git = "https://github.com/paritytech/substrate", default-features = false , branch = "polkadot-v0.9.29" }
frame-benchmarking = {  git = "https://github.com/paritytech/substrate", branch = "polkadot-v0.9.29", default-features = false , optional = true }
=======
sp-runtime = { git = "https://github.com/paritytech/substrate", default-features = false , branch = "polkadot-v0.9.31" }
sp-std = { git = "https://github.com/paritytech/substrate", default-features = false , branch = "polkadot-v0.9.31" }
frame-support = { git = "https://github.com/paritytech/substrate", default-features = false , branch = "polkadot-v0.9.31" }
frame-system = { git = "https://github.com/paritytech/substrate", default-features = false , branch = "polkadot-v0.9.31" }
>>>>>>> 4ab13d23

# polkadot
pallet-xcm = { git = "https://github.com/paritytech/polkadot", default-features = false , branch = "release-v0.9.31" }
xcm = { git = "https://github.com/paritytech/polkadot", default-features = false , branch = "release-v0.9.31" }
xcm-builder = { git = "https://github.com/paritytech/polkadot", default-features = false , branch = "release-v0.9.31" }
xcm-executor = { git = "https://github.com/paritytech/polkadot", default-features = false , branch = "release-v0.9.31" }

# orml
orml-traits = { path = "../traits", version = "0.4.1-dev", default-features = false }

# mangata
mangata-types = { git = "https://github.com/mangata-finance/substrate", default-features = false, branch = "mangata-dev" }


[dev-dependencies]
# substrate
sp-io = { git = "https://github.com/paritytech/substrate", default-features = false , branch = "polkadot-v0.9.31" }
sp-core = { git = "https://github.com/paritytech/substrate", branch = "polkadot-v0.9.31" }
pallet-balances = { git = "https://github.com/paritytech/substrate", branch = "polkadot-v0.9.31" }

# cumulus
cumulus-primitives-core = { git = "https://github.com/paritytech/cumulus", branch = "polkadot-v0.9.31" }
cumulus-pallet-dmp-queue = { git = "https://github.com/paritytech/cumulus", branch = "polkadot-v0.9.31" }
cumulus-pallet-xcmp-queue = { git = "https://github.com/paritytech/cumulus", branch = "polkadot-v0.9.31" }
cumulus-pallet-xcm = { git = "https://github.com/paritytech/cumulus", branch = "polkadot-v0.9.31" }
parachain-info = { git = "https://github.com/paritytech/cumulus", branch = "polkadot-v0.9.31" }

# polkadot
polkadot-parachain = { git = "https://github.com/paritytech/polkadot", branch = "release-v0.9.31" }
polkadot-runtime-parachains = { git = "https://github.com/paritytech/polkadot", branch = "release-v0.9.31" }
xcm-simulator = { git = "https://github.com/paritytech/polkadot", branch = "release-v0.9.31" }

# orml
orml-tokens = { path = "../tokens" }
orml-xtokens = { path = "../xtokens" }
orml-xcm = { path = "../xcm" }
orml-xcm-support = { path = "../xcm-support", default-features = false }

[features]
default = ["std"]
std = [
	"serde",
	"codec/std",
	"scale-info/std",
	"sp-runtime/std",
	"sp-std/std",
	"frame-support/std",
	"frame-system/std",
	"frame-benchmarking/std",
	"orml-traits/std",
	"pallet-xcm/std",
	"xcm/std",
	"xcm-builder/std",
	"xcm-executor/std",
	"mangata-types/std"
]
runtime-benchmarks = [
	"frame-benchmarking/runtime-benchmarks",
	"frame-support/runtime-benchmarks",
	"frame-system/runtime-benchmarks",
	"pallet-xcm/runtime-benchmarks",
	"xcm-builder/runtime-benchmarks",
]

try-runtime = [
	"frame-system/try-runtime",
	"frame-support/try-runtime",
]<|MERGE_RESOLUTION|>--- conflicted
+++ resolved
@@ -13,18 +13,11 @@
 codec = { package = "parity-scale-codec", version = "3.0.0", default-features = false, features = ["max-encoded-len"] }
 
 # substrate
-<<<<<<< HEAD
-sp-runtime = { git = "https://github.com/paritytech/substrate", default-features = false , branch = "polkadot-v0.9.29" }
-sp-std = { git = "https://github.com/paritytech/substrate", default-features = false , branch = "polkadot-v0.9.29" }
-frame-support = { git = "https://github.com/paritytech/substrate", default-features = false , branch = "polkadot-v0.9.29" }
-frame-system = { git = "https://github.com/paritytech/substrate", default-features = false , branch = "polkadot-v0.9.29" }
-frame-benchmarking = {  git = "https://github.com/paritytech/substrate", branch = "polkadot-v0.9.29", default-features = false , optional = true }
-=======
 sp-runtime = { git = "https://github.com/paritytech/substrate", default-features = false , branch = "polkadot-v0.9.31" }
 sp-std = { git = "https://github.com/paritytech/substrate", default-features = false , branch = "polkadot-v0.9.31" }
 frame-support = { git = "https://github.com/paritytech/substrate", default-features = false , branch = "polkadot-v0.9.31" }
 frame-system = { git = "https://github.com/paritytech/substrate", default-features = false , branch = "polkadot-v0.9.31" }
->>>>>>> 4ab13d23
+frame-benchmarking = {  git = "https://github.com/paritytech/substrate", branch = "polkadot-v0.9.31", default-features = false , optional = true }
 
 # polkadot
 pallet-xcm = { git = "https://github.com/paritytech/polkadot", default-features = false , branch = "release-v0.9.31" }
@@ -36,7 +29,7 @@
 orml-traits = { path = "../traits", version = "0.4.1-dev", default-features = false }
 
 # mangata
-mangata-types = { git = "https://github.com/mangata-finance/substrate", default-features = false, branch = "mangata-dev" }
+mangata-types = { git = "https://github.com/mangata-finance/substrate", default-features = false, branch = "mangata-dev-v0.9.31" }
 
 
 [dev-dependencies]
