#![cfg(test)]

use super::*;
use crate as orml_asset_registry;
use crate::tests::para::{AdminAssetTwo, AssetRegistry, CustomMetadata, RuntimeOrigin, Tokens, TreasuryAccount};
use frame_support::{assert_noop, assert_ok};
use mock::{para::RuntimeCall, *};
use orml_traits::MultiCurrency;
use polkadot_parachain::primitives::Sibling;

use sp_runtime::{
	traits::{AccountIdConversion, BadOrigin, Dispatchable},
	AccountId32,
};
use xcm_simulator::TestExt;

fn treasury_account() -> AccountId32 {
	TreasuryAccount::get()
}

fn sibling_a_account() -> AccountId32 {
	Sibling::from(1).into_account_truncating()
}

fn sibling_b_account() -> AccountId32 {
	Sibling::from(2).into_account_truncating()
}

fn sibling_c_account() -> AccountId32 {
	Sibling::from(3).into_account_truncating()
}

// Not used in any unit tests, but it's super helpful for debugging. Let's
// keep it here.
#[allow(dead_code)]
fn print_events<Runtime: frame_system::Config>(name: &'static str) {
	println!("------ {:?} events -------", name);
	frame_system::Pallet::<Runtime>::events()
		.iter()
		.for_each(|r| println!("> {:?}", r.event));
}

fn dummy_metadata() -> AssetMetadata<<para::Runtime as orml_asset_registry::Config>::Balance, CustomMetadata> {
	AssetMetadata {
		decimals: 12,
		name: "para A native token".as_bytes().to_vec(),
		symbol: "paraA".as_bytes().to_vec(),
		existential_deposit: 0,
		location: Some(MultiLocation::new(1, X2(Parachain(1), GeneralKey(vec![0].try_into().unwrap()))).into()),
		additional: CustomMetadata {
			fee_per_second: 1_000_000_000_000,
		},
	}
}

#[test]
fn genesis_issuance_should_work() {
	TestNet::reset();

	ParaG::execute_with(|| {
		let metadata1 = AssetMetadata {
			decimals: 12,
			name: "para G native token".as_bytes().to_vec(),
			symbol: "paraG".as_bytes().to_vec(),
			existential_deposit: 0,
			location: None,
			additional: CustomMetadata {
				fee_per_second: 1_000_000_000_000,
			},
		};
		let metadata2 = AssetMetadata {
			decimals: 12,
			name: "para G foreign token".as_bytes().to_vec(),
			symbol: "paraF".as_bytes().to_vec(),
			existential_deposit: 0,
			location: None,
			additional: CustomMetadata {
				fee_per_second: 1_000_000_000_000,
			},
		};
		assert_eq!(AssetRegistry::metadata(4).unwrap(), metadata1);
		assert_eq!(AssetRegistry::metadata(5).unwrap(), metadata2);
		assert_eq!(LastAssetId::<para::Runtime>::get(), 5);
	});
}

#[test]
/// test that the asset registry can be used in xcm transfers
fn send_self_parachain_asset_to_sibling() {
	TestNet::reset();

	let mut metadata = dummy_metadata();

	ParaB::execute_with(|| {
		AssetRegistry::register_asset(RuntimeOrigin::root(), metadata.clone(), None).unwrap();
	});

	ParaA::execute_with(|| {
		metadata.location = Some(MultiLocation::new(0, X1(GeneralKey(vec![0].try_into().unwrap()))).into());
		AssetRegistry::register_asset(RuntimeOrigin::root(), metadata, None).unwrap();

		assert_ok!(ParaTokens::deposit(CurrencyId::RegisteredAsset(1), &ALICE, 1_000));

		assert_ok!(ParaXTokens::transfer(
			Some(ALICE).into(),
			CurrencyId::RegisteredAsset(1),
			500,
			Box::new(
				MultiLocation::new(
					1,
					X2(
						Parachain(2),
						Junction::AccountId32 {
							network: NetworkId::Any,
							id: BOB.into(),
						}
					)
				)
				.into()
			),
			40,
		));

		assert_eq!(ParaTokens::free_balance(CurrencyId::RegisteredAsset(1), &ALICE), 500);
		assert_eq!(
			ParaTokens::free_balance(CurrencyId::RegisteredAsset(1), &sibling_b_account()),
			500
		);
	});

	ParaB::execute_with(|| {
		assert_eq!(ParaTokens::free_balance(CurrencyId::RegisteredAsset(1), &BOB), 460);
		assert_eq!(
			ParaTokens::free_balance(CurrencyId::RegisteredAsset(1), &treasury_account()),
			40
		);
	});
}

#[test]
/// test that the asset registry can be used in xcm transfers
fn send_sibling_asset_to_non_reserve_sibling() {
	TestNet::reset();

	// send from paraA send paraB's token to paraC

	ParaA::execute_with(|| {
		AssetRegistry::register_asset(
			RuntimeOrigin::root(),
			AssetMetadata {
				location: Some(MultiLocation::new(1, X2(Parachain(2), GeneralKey(vec![0].try_into().unwrap()))).into()),
				..dummy_metadata()
			},
			None,
		)
		.unwrap();
		assert_ok!(ParaTokens::deposit(CurrencyId::RegisteredAsset(1), &ALICE, 1_000));
	});

	ParaB::execute_with(|| {
		AssetRegistry::register_asset(
			RuntimeOrigin::root(),
			AssetMetadata {
				location: Some(MultiLocation::new(0, X1(GeneralKey(vec![0].try_into().unwrap()))).into()),
				..dummy_metadata()
			},
			None,
		)
		.unwrap();
		assert_ok!(ParaTokens::deposit(
			CurrencyId::RegisteredAsset(1),
			&sibling_a_account(),
			1_000
		));
	});

	ParaC::execute_with(|| {
		AssetRegistry::register_asset(
			RuntimeOrigin::root(),
			AssetMetadata {
				location: Some(MultiLocation::new(1, X2(Parachain(2), GeneralKey(vec![0].try_into().unwrap()))).into()),
				..dummy_metadata()
			},
			None,
		)
		.unwrap();
	});

	ParaA::execute_with(|| {
		assert_ok!(ParaXTokens::transfer(
			Some(ALICE).into(),
			CurrencyId::RegisteredAsset(1),
			500,
			Box::new(
				MultiLocation::new(
					1,
					X2(
						Parachain(3),
						Junction::AccountId32 {
							network: NetworkId::Any,
							id: BOB.into(),
						}
					)
				)
				.into()
			),
			40
		));
		assert_eq!(ParaTokens::free_balance(CurrencyId::RegisteredAsset(1), &ALICE), 500);
	});

	// check reserve accounts
	ParaB::execute_with(|| {
		assert_eq!(
			ParaTokens::free_balance(CurrencyId::RegisteredAsset(1), &sibling_a_account()),
			500
		);
		assert_eq!(
			ParaTokens::free_balance(CurrencyId::RegisteredAsset(1), &sibling_c_account()),
			460
		);
	});

	ParaC::execute_with(|| {
		assert_eq!(ParaTokens::free_balance(CurrencyId::RegisteredAsset(1), &BOB), 420);
	});
}

#[test]
/// tests the SequentialId AssetProcessor
fn test_sequential_id_normal_behavior() {
	TestNet::reset();

	ParaA::execute_with(|| {
		let metadata1 = dummy_metadata();

		let metadata2 = AssetMetadata {
			name: "para A native token 2".as_bytes().to_vec(),
			symbol: "paraA2".as_bytes().to_vec(),
			location: Some(MultiLocation::new(1, X2(Parachain(1), GeneralKey(vec![1].try_into().unwrap()))).into()),
			..dummy_metadata()
		};
		AssetRegistry::register_asset(RuntimeOrigin::root(), metadata1.clone(), None).unwrap();
		AssetRegistry::register_asset(RuntimeOrigin::root(), metadata2.clone(), None).unwrap();

		assert_eq!(AssetRegistry::metadata(1).unwrap(), metadata1);
		assert_eq!(AssetRegistry::metadata(2).unwrap(), metadata2);
	});
}

#[test]
fn test_sequential_id_with_invalid_id_returns_error() {
	TestNet::reset();

	ParaA::execute_with(|| {
		assert_ok!(AssetRegistry::register_asset(
			RuntimeOrigin::root(),
			dummy_metadata(),
			Some(1)
		));
		assert_noop!(
			AssetRegistry::register_asset(RuntimeOrigin::root(), dummy_metadata(), Some(1)),
			Error::<para::Runtime>::InvalidAssetId
		);
	});
}

#[test]
/// tests FixedRateAssetRegistryTrader
fn test_fixed_rate_asset_trader() {
	TestNet::reset();

	let metadata = dummy_metadata();

	ParaB::execute_with(|| {
		AssetRegistry::register_asset(RuntimeOrigin::root(), metadata.clone(), None).unwrap();
	});

	ParaA::execute_with(|| {
		let para_a_metadata = AssetMetadata {
			location: Some(MultiLocation::new(0, X1(GeneralKey(vec![0].try_into().unwrap()))).into()),
			..metadata.clone()
		};
		AssetRegistry::register_asset(RuntimeOrigin::root(), para_a_metadata, None).unwrap();

		assert_ok!(ParaTokens::deposit(CurrencyId::RegisteredAsset(1), &ALICE, 1_000));

		assert_ok!(ParaXTokens::transfer(
			Some(ALICE).into(),
			CurrencyId::RegisteredAsset(1),
			500,
			Box::new(
				MultiLocation::new(
					1,
					X2(
						Parachain(2),
						Junction::AccountId32 {
							network: NetworkId::Any,
							id: BOB.into(),
						}
					)
				)
				.into()
			),
			40,
		));
	});

	let expected_fee = 40;
	let expected_transfer_1_amount = 500 - expected_fee;
	ParaB::execute_with(|| {
		assert_eq!(
			ParaTokens::free_balance(CurrencyId::RegisteredAsset(1), &BOB),
			expected_transfer_1_amount
		);

		assert_eq!(
			ParaTokens::free_balance(CurrencyId::RegisteredAsset(1), &treasury_account()),
			expected_fee
		);

		// now double the fee rate
		AssetRegistry::update_asset(
			RuntimeOrigin::root(),
			1,
			None,
			None,
			None,
			None,
			None,
			Some(CustomMetadata {
				fee_per_second: metadata.additional.fee_per_second * 2,
			}),
		)
		.unwrap();
	});

	ParaA::execute_with(|| {
		assert_ok!(ParaXTokens::transfer(
			Some(ALICE).into(),
			CurrencyId::RegisteredAsset(1),
			500,
			Box::new(
				MultiLocation::new(
					1,
					X2(
						Parachain(2),
						Junction::AccountId32 {
							network: NetworkId::Any,
							id: BOB.into(),
						}
					)
				)
				.into()
			),
			40,
		));
	});

	// we doubled the fee rate, so subtract twice the original fee
	let expected_transfer_2_amount = 500 - 2 * expected_fee;

	ParaB::execute_with(|| {
		assert_eq!(
			ParaTokens::free_balance(CurrencyId::RegisteredAsset(1), &BOB),
			expected_transfer_1_amount + expected_transfer_2_amount
		);

		assert_eq!(
			ParaTokens::free_balance(CurrencyId::RegisteredAsset(1), &treasury_account()),
			expected_fee * 3 // 1 for the first transfer, then twice for the second one
		);
	});
}

#[test]
fn test_register_duplicate_location_returns_error() {
	TestNet::reset();

	ParaA::execute_with(|| {
		let metadata = dummy_metadata();

<<<<<<< HEAD
		assert_ok!(AssetRegistry::register_asset(Origin::root(), metadata.clone(), None));
		let register_asset = Call::AssetRegistry(crate::Call::<para::Runtime>::register_asset {
			metadata,
=======
		assert_ok!(AssetRegistry::register_asset(
			RuntimeOrigin::root(),
			metadata.clone(),
			None
		));
		let register_asset = RuntimeCall::AssetRegistry(crate::Call::<para::Runtime>::register_asset {
			metadata: metadata.clone(),
>>>>>>> 02b1462a
			asset_id: None,
		});
		assert_noop!(
			register_asset.dispatch(RuntimeOrigin::root()),
			Error::<para::Runtime>::ConflictingLocation
		);
	});
}

#[test]
fn test_register_duplicate_asset_id_returns_error() {
	TestNet::reset();

	ParaA::execute_with(|| {
		assert_ok!(AssetRegistry::register_asset(
			RuntimeOrigin::root(),
			dummy_metadata(),
			Some(1)
		));
		assert_noop!(
			AssetRegistry::do_register_asset_without_asset_processor(dummy_metadata(), 1),
			Error::<para::Runtime>::ConflictingAssetId
		);
	});
}

#[test]
fn test_update_metadata_works() {
	TestNet::reset();

	ParaA::execute_with(|| {
		let old_metadata = dummy_metadata();
		assert_ok!(AssetRegistry::register_asset(
			RuntimeOrigin::root(),
			old_metadata.clone(),
			None
		));

		let new_metadata = AssetMetadata {
			decimals: 11,
			name: "para A native token2".as_bytes().to_vec(),
			symbol: "paraA2".as_bytes().to_vec(),
			existential_deposit: 1,
			location: Some(MultiLocation::new(1, X2(Parachain(1), GeneralKey(vec![1].try_into().unwrap()))).into()),
			additional: CustomMetadata {
				fee_per_second: 2_000_000_000_000,
			},
		};
		assert_ok!(AssetRegistry::update_asset(
			RuntimeOrigin::root(),
			1,
			Some(new_metadata.decimals),
			Some(new_metadata.name.clone()),
			Some(new_metadata.symbol.clone()),
			Some(new_metadata.existential_deposit),
			Some(new_metadata.location.clone()),
			Some(new_metadata.additional.clone())
		));

		let old_location: MultiLocation = old_metadata.location.unwrap().try_into().unwrap();
		let new_location: MultiLocation = new_metadata.location.clone().unwrap().try_into().unwrap();

		// check that the old location was removed and the new one added
		assert_eq!(AssetRegistry::location_to_asset_id(old_location), None);
		assert_eq!(AssetRegistry::location_to_asset_id(new_location), Some(1));

		assert_eq!(AssetRegistry::metadata(1).unwrap(), new_metadata);
	});
}

#[test]
fn test_update_metadata_fails_with_unknown_asset() {
	TestNet::reset();

	ParaA::execute_with(|| {
		let old_metadata = dummy_metadata();
<<<<<<< HEAD
		assert_ok!(AssetRegistry::register_asset(Origin::root(), old_metadata, None));
=======
		assert_ok!(AssetRegistry::register_asset(
			RuntimeOrigin::root(),
			old_metadata.clone(),
			None
		));
>>>>>>> 02b1462a

		assert_noop!(
			AssetRegistry::update_asset(RuntimeOrigin::root(), 4, None, None, None, None, None, None,),
			Error::<para::Runtime>::AssetNotFound
		);
	});
}

#[test]
fn test_existential_deposits() {
	TestNet::reset();

	ParaA::execute_with(|| {
		let metadata = AssetMetadata {
			existential_deposit: 100,
			..dummy_metadata()
		};
		assert_ok!(AssetRegistry::register_asset(RuntimeOrigin::root(), metadata, None));

		assert_ok!(Tokens::set_balance(
			RuntimeOrigin::root(),
			ALICE,
			CurrencyId::RegisteredAsset(1),
			1_000,
			0
		));

		// transferring at existential_deposit succeeds
		assert_ok!(Tokens::transfer(
			Some(ALICE).into(),
			BOB,
			CurrencyId::RegisteredAsset(1),
			100
		));
		// transferring below existential_deposit fails
		assert_noop!(
			Tokens::transfer(Some(ALICE).into(), CHARLIE, CurrencyId::RegisteredAsset(1), 50),
			orml_tokens::Error::<para::Runtime>::ExistentialDeposit
		);
	});
}

#[test]
fn test_asset_authority() {
	TestNet::reset();

	ParaA::execute_with(|| {
		let metadata = dummy_metadata();

		// Assert that root can register an asset with id 1
<<<<<<< HEAD
		assert_ok!(AssetRegistry::register_asset(Origin::root(), metadata, Some(1)));
=======
		assert_ok!(AssetRegistry::register_asset(
			RuntimeOrigin::root(),
			metadata.clone(),
			Some(1)
		));
>>>>>>> 02b1462a

		// Assert that only Account42 can register asset with id 42
		let metadata = AssetMetadata {
			location: None,
			..dummy_metadata()
		};

		// It fails when signed with root...
		assert_noop!(
			AssetRegistry::register_asset(RuntimeOrigin::root(), metadata.clone(), Some(2)),
			BadOrigin
		);
		// It works when signed with the right account
		assert_ok!(AssetRegistry::register_asset(
			RuntimeOrigin::signed(AdminAssetTwo::get()),
			metadata,
			Some(2)
		));
	});
}<|MERGE_RESOLUTION|>--- conflicted
+++ resolved
@@ -380,19 +380,13 @@
 	ParaA::execute_with(|| {
 		let metadata = dummy_metadata();
 
-<<<<<<< HEAD
-		assert_ok!(AssetRegistry::register_asset(Origin::root(), metadata.clone(), None));
-		let register_asset = Call::AssetRegistry(crate::Call::<para::Runtime>::register_asset {
-			metadata,
-=======
 		assert_ok!(AssetRegistry::register_asset(
 			RuntimeOrigin::root(),
 			metadata.clone(),
 			None
 		));
 		let register_asset = RuntimeCall::AssetRegistry(crate::Call::<para::Runtime>::register_asset {
-			metadata: metadata.clone(),
->>>>>>> 02b1462a
+			metadata,
 			asset_id: None,
 		});
 		assert_noop!(
@@ -469,15 +463,7 @@
 
 	ParaA::execute_with(|| {
 		let old_metadata = dummy_metadata();
-<<<<<<< HEAD
-		assert_ok!(AssetRegistry::register_asset(Origin::root(), old_metadata, None));
-=======
-		assert_ok!(AssetRegistry::register_asset(
-			RuntimeOrigin::root(),
-			old_metadata.clone(),
-			None
-		));
->>>>>>> 02b1462a
+		assert_ok!(AssetRegistry::register_asset(RuntimeOrigin::root(), old_metadata, None));
 
 		assert_noop!(
 			AssetRegistry::update_asset(RuntimeOrigin::root(), 4, None, None, None, None, None, None,),
@@ -528,15 +514,7 @@
 		let metadata = dummy_metadata();
 
 		// Assert that root can register an asset with id 1
-<<<<<<< HEAD
-		assert_ok!(AssetRegistry::register_asset(Origin::root(), metadata, Some(1)));
-=======
-		assert_ok!(AssetRegistry::register_asset(
-			RuntimeOrigin::root(),
-			metadata.clone(),
-			Some(1)
-		));
->>>>>>> 02b1462a
+		assert_ok!(AssetRegistry::register_asset(RuntimeOrigin::root(), metadata, Some(1)));
 
 		// Assert that only Account42 can register asset with id 42
 		let metadata = AssetMetadata {
