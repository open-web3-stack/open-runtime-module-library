#![cfg_attr(not(feature = "std"), no_std)]
// Older clippy versions give a false positive on the expansion of [pallet::call].
// This is fixed in https://github.com/rust-lang/rust-clippy/issues/8321
#![allow(clippy::large_enum_variant)]
#![allow(clippy::too_many_arguments)]

use frame_support::{pallet_prelude::*, traits::EnsureOriginWithArg, transactional};
use frame_system::pallet_prelude::*;
pub use orml_traits::asset_registry::AssetMetadata;
use orml_traits::asset_registry::AssetProcessor;
use scale_info::TypeInfo;
use sp_runtime::{
	traits::{AtLeast32BitUnsigned, Member},
	DispatchResult,
};
use sp_std::prelude::*;
use xcm::{v2::prelude::*, VersionedMultiLocation};

pub use impls::*;
pub use module::*;
pub use weights::WeightInfo;

mod impls;
mod weights;

mod benchmarking;
#[cfg(test)]
mod mock;
#[cfg(test)]
mod tests;

#[frame_support::pallet]
pub mod module {
	use super::*;

	#[pallet::config]
	pub trait Config: frame_system::Config {
		type Event: From<Event<Self>> + IsType<<Self as frame_system::Config>::Event>;

		/// Additional non-standard metadata to store for each asset
		type CustomMetadata: Parameter + Member + TypeInfo;

		/// The type used as a unique asset id,
<<<<<<< HEAD
		type AssetId: Parameter + Member + Default + TypeInfo + MaybeSerializeDeserialize + Copy;
=======
		type AssetId: Parameter + Member + Default + TypeInfo + MaybeSerializeDeserialize;
>>>>>>> 44fda443

		/// Checks that an origin has the authority to register/update an asset
		type AuthorityOrigin: EnsureOriginWithArg<Self::Origin, Option<Self::AssetId>>;

		/// A filter ran upon metadata registration that assigns an is and
		/// potentially modifies the supplied metadata.
		type AssetProcessor: AssetProcessor<Self::AssetId, AssetMetadata<Self::Balance, Self::CustomMetadata>>;

		/// The balance type.
		type Balance: Parameter + Member + AtLeast32BitUnsigned + Default + Copy;

		/// Weight information for extrinsics in this module.
		type WeightInfo: WeightInfo;
	}

	#[pallet::error]
	pub enum Error<T> {
		/// Asset was not found.
		AssetNotFound,
		/// The version of the `VersionedMultiLocation` value used is not able
		/// to be interpreted.
		BadVersion,
		/// The asset id is invalid.
		InvalidAssetId,
		/// Another asset was already register with this location.
		ConflictingLocation,
		/// Another asset was already register with this asset id.
		ConflictingAssetId,
	}

	#[pallet::event]
	#[pallet::generate_deposit(pub (crate) fn deposit_event)]
	pub enum Event<T: Config> {
		RegisteredAsset {
			asset_id: T::AssetId,
			metadata: AssetMetadata<T::Balance, T::CustomMetadata>,
		},
		UpdatedAsset {
			asset_id: T::AssetId,
			metadata: AssetMetadata<T::Balance, T::CustomMetadata>,
		},
	}

	/// The metadata of an asset, indexed by asset id.
	#[pallet::storage]
	#[pallet::getter(fn metadata)]
	pub type Metadata<T: Config> =
		StorageMap<_, Twox64Concat, T::AssetId, AssetMetadata<T::Balance, T::CustomMetadata>, OptionQuery>;

	/// Maps a multilocation to an asset id - useful when processing xcm
	/// messages.
	#[pallet::storage]
	#[pallet::getter(fn location_to_asset_id)]
	pub type LocationToAssetId<T: Config> = StorageMap<_, Twox64Concat, MultiLocation, T::AssetId, OptionQuery>;

	/// The last processed asset id - used when assigning a sequential id.
	// #[pallet::storage]
	// #[pallet::getter(fn last_asset_id)]
	// pub(crate) type LastAssetId<T: Config> = StorageValue<_, T::AssetId, ValueQuery>;

	#[pallet::genesis_config]
	pub struct GenesisConfig<T: Config> {
<<<<<<< HEAD
		pub pre_register_assets: Vec<(T::AssetId, Vec<u8>)>,
=======
		pub assets: Vec<(T::AssetId, Vec<u8>)>,
		pub last_asset_id: T::AssetId,
>>>>>>> 44fda443
	}

	#[cfg(feature = "std")]
	impl<T: Config> Default for GenesisConfig<T> {
		fn default() -> Self {
			Self {
<<<<<<< HEAD
				pre_register_assets: vec![],
=======
				assets: vec![],
				last_asset_id: Default::default(),
>>>>>>> 44fda443
			}
		}
	}

	#[pallet::genesis_build]
	impl<T: Config> GenesisBuild<T> for GenesisConfig<T> {
		fn build(&self) {
<<<<<<< HEAD
			for (asset_id, metadata_encoded) in self.pre_register_assets.iter() {
				let metadata = AssetMetadata::decode(&mut &metadata_encoded[..]).expect("Error decoding AssetMetadata");
				Pallet::<T>::do_register_asset(metadata, Some(*asset_id)).expect("Error registering Asset");
			}
=======
			self.assets.iter().for_each(|(asset_id, metadata_encoded)| {
				let metadata = AssetMetadata::decode(&mut &metadata_encoded[..]).expect("Error decoding AssetMetadata");
				Pallet::<T>::do_register_asset_without_asset_processor(metadata, asset_id.clone())
					.expect("Error registering Asset");
			});

			LastAssetId::<T>::set(self.last_asset_id.clone());
>>>>>>> 44fda443
		}
	}

	#[pallet::pallet]
	#[pallet::generate_store(pub (super) trait Store)]
	#[pallet::without_storage_info]
	pub struct Pallet<T>(_);

	#[pallet::hooks]
	impl<T: Config> Hooks<T::BlockNumber> for Pallet<T> {}

	#[pallet::call]
	impl<T: Config> Pallet<T> {
		#[pallet::weight(T::WeightInfo::register_asset())]
		#[transactional]
		pub fn register_asset(
			origin: OriginFor<T>,
			metadata: AssetMetadata<T::Balance, T::CustomMetadata>,
			asset_id: Option<T::AssetId>,
		) -> DispatchResult {
			T::AuthorityOrigin::ensure_origin(origin, &asset_id)?;

			Self::do_register_asset(metadata, asset_id)
		}

		#[pallet::weight(T::WeightInfo::update_asset())]
		#[transactional]
		pub fn update_asset(
			origin: OriginFor<T>,
			asset_id: T::AssetId,
			decimals: Option<u32>,
			name: Option<Vec<u8>>,
			symbol: Option<Vec<u8>>,
			existential_deposit: Option<T::Balance>,
			location: Option<Option<VersionedMultiLocation>>,
			additional: Option<T::CustomMetadata>,
		) -> DispatchResult {
			T::AuthorityOrigin::ensure_origin(origin, &Some(asset_id.clone()))?;

			Self::do_update_asset(
				asset_id,
				decimals,
				name,
				symbol,
				existential_deposit,
				location,
				additional,
			)?;

			Ok(())
		}
	}
}

impl<T: Config> Pallet<T> {
	/// Register a new asset
	pub fn do_register_asset(
		metadata: AssetMetadata<T::Balance, T::CustomMetadata>,
		asset_id: Option<T::AssetId>,
	) -> DispatchResult {
		let (asset_id, metadata) = T::AssetProcessor::pre_register(asset_id, metadata)?;

		Self::do_register_asset_without_asset_processor(metadata.clone(), asset_id.clone())?;

		T::AssetProcessor::post_register(asset_id, metadata)?;

		Ok(())
	}

	/// Like do_register_asset, but without calling pre_register and
	/// post_register hooks.
	/// This function is useful in tests but it might also come in useful to
	/// users.
	pub fn do_register_asset_without_asset_processor(
		metadata: AssetMetadata<T::Balance, T::CustomMetadata>,
		asset_id: T::AssetId,
	) -> DispatchResult {
		Metadata::<T>::try_mutate(&asset_id, |maybe_metadata| -> DispatchResult {
			// make sure this asset id has not been registered yet
			ensure!(maybe_metadata.is_none(), Error::<T>::ConflictingAssetId);

			*maybe_metadata = Some(metadata.clone());

			if let Some(ref location) = metadata.location {
				Self::do_insert_location(asset_id.clone(), location.clone())?;
			}

			Ok(())
		})?;

		Self::deposit_event(Event::<T>::RegisteredAsset { asset_id, metadata });

		Ok(())
	}

	pub fn do_update_asset(
		asset_id: T::AssetId,
		decimals: Option<u32>,
		name: Option<Vec<u8>>,
		symbol: Option<Vec<u8>>,
		existential_deposit: Option<T::Balance>,
		location: Option<Option<VersionedMultiLocation>>,
		additional: Option<T::CustomMetadata>,
	) -> DispatchResult {
		Metadata::<T>::try_mutate(&asset_id, |maybe_metadata| -> DispatchResult {
			let metadata = maybe_metadata.as_mut().ok_or(Error::<T>::AssetNotFound)?;
			if let Some(decimals) = decimals {
				metadata.decimals = decimals;
			}

			if let Some(name) = name {
				metadata.name = name;
			}

			if let Some(symbol) = symbol {
				metadata.symbol = symbol;
			}

			if let Some(existential_deposit) = existential_deposit {
				metadata.existential_deposit = existential_deposit;
			}

			if let Some(location) = location {
				Self::do_update_location(asset_id.clone(), metadata.location.clone(), location.clone())?;
				metadata.location = location;
			}

			if let Some(additional) = additional {
				metadata.additional = additional;
			}

			Self::deposit_event(Event::<T>::UpdatedAsset {
				asset_id: asset_id.clone(),
				metadata: metadata.clone(),
			});

			Ok(())
		})?;

		Ok(())
	}

	pub fn fetch_metadata_by_location(
		location: &MultiLocation,
	) -> Option<AssetMetadata<T::Balance, T::CustomMetadata>> {
		let asset_id = LocationToAssetId::<T>::get(location)?;
		Metadata::<T>::get(asset_id)
	}

	pub fn multilocation(asset_id: &T::AssetId) -> Result<Option<MultiLocation>, DispatchError> {
		Metadata::<T>::get(asset_id)
			.and_then(|metadata| {
				metadata
					.location
					.map(|location| location.try_into().map_err(|()| Error::<T>::BadVersion.into()))
			})
			.transpose()
	}

	/// update LocationToAssetId mapping if the location changed
	fn do_update_location(
		asset_id: T::AssetId,
		old_location: Option<VersionedMultiLocation>,
		new_location: Option<VersionedMultiLocation>,
	) -> DispatchResult {
		// Update `LocationToAssetId` only if location changed
		if new_location != old_location {
			// remove the old location lookup if it exists
			if let Some(ref old_location) = old_location {
				let location: MultiLocation = old_location.clone().try_into().map_err(|()| Error::<T>::BadVersion)?;
				LocationToAssetId::<T>::remove(location);
			}

			// insert new location
			if let Some(ref new_location) = new_location {
				Self::do_insert_location(asset_id, new_location.clone())?;
			}
		}

		Ok(())
	}

	/// insert location into the LocationToAssetId map
	fn do_insert_location(asset_id: T::AssetId, location: VersionedMultiLocation) -> DispatchResult {
		// if the metadata contains a location, set the LocationToAssetId
		let location: MultiLocation = location.try_into().map_err(|()| Error::<T>::BadVersion)?;
		LocationToAssetId::<T>::try_mutate(&location, |maybe_asset_id| {
			ensure!(maybe_asset_id.is_none(), Error::<T>::ConflictingLocation);
			*maybe_asset_id = Some(asset_id);
			Ok(())
		})
	}
}<|MERGE_RESOLUTION|>--- conflicted
+++ resolved
@@ -41,11 +41,7 @@
 		type CustomMetadata: Parameter + Member + TypeInfo;
 
 		/// The type used as a unique asset id,
-<<<<<<< HEAD
-		type AssetId: Parameter + Member + Default + TypeInfo + MaybeSerializeDeserialize + Copy;
-=======
 		type AssetId: Parameter + Member + Default + TypeInfo + MaybeSerializeDeserialize;
->>>>>>> 44fda443
 
 		/// Checks that an origin has the authority to register/update an asset
 		type AuthorityOrigin: EnsureOriginWithArg<Self::Origin, Option<Self::AssetId>>;
@@ -102,30 +98,22 @@
 	pub type LocationToAssetId<T: Config> = StorageMap<_, Twox64Concat, MultiLocation, T::AssetId, OptionQuery>;
 
 	/// The last processed asset id - used when assigning a sequential id.
-	// #[pallet::storage]
-	// #[pallet::getter(fn last_asset_id)]
-	// pub(crate) type LastAssetId<T: Config> = StorageValue<_, T::AssetId, ValueQuery>;
+	#[pallet::storage]
+	#[pallet::getter(fn last_asset_id)]
+	pub(crate) type LastAssetId<T: Config> = StorageValue<_, T::AssetId, ValueQuery>;
 
 	#[pallet::genesis_config]
 	pub struct GenesisConfig<T: Config> {
-<<<<<<< HEAD
-		pub pre_register_assets: Vec<(T::AssetId, Vec<u8>)>,
-=======
 		pub assets: Vec<(T::AssetId, Vec<u8>)>,
 		pub last_asset_id: T::AssetId,
->>>>>>> 44fda443
 	}
 
 	#[cfg(feature = "std")]
 	impl<T: Config> Default for GenesisConfig<T> {
 		fn default() -> Self {
 			Self {
-<<<<<<< HEAD
-				pre_register_assets: vec![],
-=======
 				assets: vec![],
 				last_asset_id: Default::default(),
->>>>>>> 44fda443
 			}
 		}
 	}
@@ -133,12 +121,6 @@
 	#[pallet::genesis_build]
 	impl<T: Config> GenesisBuild<T> for GenesisConfig<T> {
 		fn build(&self) {
-<<<<<<< HEAD
-			for (asset_id, metadata_encoded) in self.pre_register_assets.iter() {
-				let metadata = AssetMetadata::decode(&mut &metadata_encoded[..]).expect("Error decoding AssetMetadata");
-				Pallet::<T>::do_register_asset(metadata, Some(*asset_id)).expect("Error registering Asset");
-			}
-=======
 			self.assets.iter().for_each(|(asset_id, metadata_encoded)| {
 				let metadata = AssetMetadata::decode(&mut &metadata_encoded[..]).expect("Error decoding AssetMetadata");
 				Pallet::<T>::do_register_asset_without_asset_processor(metadata, asset_id.clone())
@@ -146,7 +128,6 @@
 			});
 
 			LastAssetId::<T>::set(self.last_asset_id.clone());
->>>>>>> 44fda443
 		}
 	}
 
