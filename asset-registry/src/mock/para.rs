use super::{Amount, Balance, CurrencyId, CurrencyIdConvert, ParachainXcmRouter};
use std::cmp::Ordering;
use std::marker::PhantomData;

use crate as orml_asset_registry;

use codec::{Decode, Encode, MaxEncodedLen};
use cumulus_primitives_core::{ChannelStatus, GetChannelInfo, ParaId};
use frame_support::traits::{EnsureOrigin, EnsureOriginWithArg};
use frame_support::{
	construct_runtime, match_types, ord_parameter_types, parameter_types,
	traits::{ConstU128, ConstU32, ConstU64, Everything, Nothing},
	weights::constants::WEIGHT_REF_TIME_PER_SECOND,
	PalletId,
};
use frame_system::{EnsureRoot, EnsureSignedBy};
use mangata_support::traits::GetMaintenanceStatusTrait;
use orml_asset_registry::{AssetRegistryTrader, FixedRateAssetRegistryTrader};
use orml_tokens::MultiTokenCurrencyExtended;
use orml_traits::asset_registry::{AssetMetadata, AssetProcessor};
use orml_traits::{
	location::{AbsoluteReserveProvider, RelativeReserveProvider},
	parameter_type_with_key, FixedConversionRateProvider, MultiCurrency,
};
use orml_xcm_support::{IsNativeConcrete, MultiCurrencyAdapter, MultiNativeAsset};
use pallet_xcm::XcmPassthrough;
use polkadot_parachain::primitives::Sibling;
use sp_core::H256;
use sp_runtime::{
	traits::{AccountIdConversion, Convert, IdentityLookup},
	AccountId32, DispatchError,
};
use xcm::v3::{prelude::*, Weight};
use xcm_builder::{
	AccountId32Aliases, AllowTopLevelPaidExecutionFrom, EnsureXcmOrigin, FixedWeightBounds, ParentIsPreset,
	RelayChainAsNative, SiblingParachainAsNative, SiblingParachainConvertsVia, SignedAccountId32AsNative,
	SignedToAccountId32, SovereignSignedViaLocation, TakeRevenue, TakeWeightCredit,
};
use xcm_executor::{Config, XcmExecutor};

pub type AccountId = AccountId32;

impl frame_system::Config for Runtime {
	type RuntimeOrigin = RuntimeOrigin;
	type RuntimeCall = RuntimeCall;
	type Nonce = u64;
	type Hash = H256;
	type Hashing = ::sp_runtime::traits::BlakeTwo256;
	type AccountId = AccountId;
	type Lookup = IdentityLookup<Self::AccountId>;
	type Block = Block;
	type RuntimeEvent = RuntimeEvent;
	type BlockHashCount = ConstU64<250>;
	type BlockWeights = ();
	type BlockLength = ();
	type Version = ();
	type PalletInfo = PalletInfo;
	type AccountData = pallet_balances::AccountData<Balance>;
	type OnNewAccount = ();
	type OnKilledAccount = ();
	type DbWeight = ();
	type BaseCallFilter = Everything;
	type SystemWeightInfo = ();
	type SS58Prefix = ();
	type OnSetCode = ();
	type MaxConsumers = ConstU32<16>;
}

impl pallet_balances::Config for Runtime {
	type MaxLocks = ConstU32<50>;
	type Balance = Balance;
	type RuntimeEvent = RuntimeEvent;
	type DustRemoval = ();
	type ExistentialDeposit = ConstU128<1>;
	type AccountStore = System;
	type WeightInfo = ();
	type MaxReserves = ConstU32<50>;
	type ReserveIdentifier = [u8; 8];
	type RuntimeHoldReason = RuntimeHoldReason;
	type FreezeIdentifier = [u8; 8];
	type MaxHolds = ();
	type MaxFreezes = ();
}

parameter_type_with_key! {
	pub ExistentialDeposits: |_currency_id: CurrencyId| -> Balance {
		0
	};
}

impl orml_tokens::Config for Runtime {
	type RuntimeEvent = RuntimeEvent;
	type Balance = Balance;
	type Amount = Amount;
	type CurrencyId = CurrencyId;
	type WeightInfo = ();
	type ExistentialDeposits = ExistentialDeposits;
	type CurrencyHooks = ();
	type ReserveIdentifier = [u8; 8];
	type MaxReserves = ();
	type MaxLocks = ConstU32<50>;
	type DustRemovalWhitelist = Nothing;
}

#[derive(scale_info::TypeInfo, Encode, Decode, Clone, Eq, PartialEq, Debug, MaxEncodedLen)]
pub struct CustomMetadata {
	pub fee_per_second: u128,
}

const ADMIN_ASSET_TWO: AccountId = AccountId32::new([42u8; 32]);

ord_parameter_types! {
	pub const AdminAssetTwo: AccountId = ADMIN_ASSET_TWO;
}

pub struct AssetAuthority;
impl EnsureOriginWithArg<RuntimeOrigin, Option<u32>> for AssetAuthority {
	type Success = ();

	fn try_origin(origin: RuntimeOrigin, asset_id: &Option<u32>) -> Result<Self::Success, RuntimeOrigin> {
		match asset_id {
			// We mock an edge case where the asset_id 2 requires a special origin check.
			Some(2) => {
				<EnsureSignedBy<AdminAssetTwo, AccountId32> as EnsureOrigin<RuntimeOrigin>>::try_origin(origin.clone())
					.map(|_| ())
					.map_err(|_| origin)
			}

			// Any other `asset_id` defaults to EnsureRoot
			_ => <EnsureRoot<AccountId> as EnsureOrigin<RuntimeOrigin>>::try_origin(origin),
		}
	}

	#[cfg(feature = "runtime-benchmarks")]
	fn try_successful_origin(_asset_id: &Option<u32>) -> Result<RuntimeOrigin, ()> {
		unimplemented!()
	}
}

pub type ParaAssetId = u32;

<<<<<<< HEAD
pub type AssetMetadataOf = AssetMetadata<Balance, CustomMetadata>;
type CurrencyAdapter = orml_tokens::MultiTokenCurrencyAdapter<Runtime>;

pub struct SequentialIdWithCreation<T>(PhantomData<T>);
impl<T: orml_asset_registry::Config> AssetProcessor<CurrencyId, AssetMetadataOf> for SequentialIdWithCreation<T> {
	fn pre_register(
		id: Option<CurrencyId>,
		asset_metadata: AssetMetadataOf,
	) -> Result<(CurrencyId, AssetMetadataOf), DispatchError> {
		let next_id = CurrencyAdapter::get_next_currency_id();
		let asset_id = id.unwrap_or(next_id);
		match asset_id.cmp(&next_id) {
			Ordering::Equal => {
				CurrencyAdapter::create(&TreasuryAccount::get(), Default::default()).and_then(|created_asset_id| {
					match created_asset_id.cmp(&asset_id) {
						Ordering::Equal => Ok((asset_id, asset_metadata)),
						_ => Err(orml_asset_registry::Error::<T>::InvalidAssetId.into()),
					}
				})
			}
			Ordering::Less => Ok((asset_id, asset_metadata)),
			_ => Err(orml_asset_registry::Error::<T>::InvalidAssetId.into()),
		}
	}
=======
parameter_types! {
	pub const StringLimit: u32 = 50;
>>>>>>> 26b6fd59
}

impl orml_asset_registry::Config for Runtime {
	type RuntimeEvent = RuntimeEvent;
	type Balance = Balance;
	type AssetId = ParaAssetId;
	type AuthorityOrigin = AssetAuthority;
	type CustomMetadata = CustomMetadata;
<<<<<<< HEAD
	type AssetProcessor = SequentialIdWithCreation<Runtime>;
=======
	type AssetProcessor = orml_asset_registry::SequentialId<Runtime>;
	type StringLimit = StringLimit;
>>>>>>> 26b6fd59
	type WeightInfo = ();
}

parameter_types! {
	pub const ReservedXcmpWeight: Weight = Weight::from_parts(WEIGHT_REF_TIME_PER_SECOND.saturating_div(4), 0);
	pub const ReservedDmpWeight: Weight = Weight::from_parts(WEIGHT_REF_TIME_PER_SECOND.saturating_div(4), 0);
}

impl parachain_info::Config for Runtime {}

parameter_types! {
	pub const RelayLocation: MultiLocation = MultiLocation::parent();
	pub const RelayNetwork: NetworkId = NetworkId::Kusama;
	pub RelayChainOrigin: RuntimeOrigin = cumulus_pallet_xcm::Origin::Relay.into();
	pub UniversalLocation: InteriorMultiLocation =
		X2(GlobalConsensus(RelayNetwork::get()), Parachain(ParachainInfo::parachain_id().into()));
}

pub type LocationToAccountId = (
	ParentIsPreset<AccountId>,
	SiblingParachainConvertsVia<Sibling, AccountId>,
	AccountId32Aliases<RelayNetwork, AccountId>,
);

pub type XcmOriginToCallOrigin = (
	SovereignSignedViaLocation<LocationToAccountId, RuntimeOrigin>,
	RelayChainAsNative<RelayChainOrigin, RuntimeOrigin>,
	SiblingParachainAsNative<cumulus_pallet_xcm::Origin, RuntimeOrigin>,
	SignedAccountId32AsNative<RelayNetwork, RuntimeOrigin>,
	XcmPassthrough<RuntimeOrigin>,
);

pub type LocalAssetTransactor = MultiCurrencyAdapter<
	Tokens,
	(),
	IsNativeConcrete<CurrencyId, CurrencyIdConvert>,
	AccountId,
	LocationToAccountId,
	CurrencyId,
	CurrencyIdConvert,
	(),
>;

pub type XcmRouter = ParachainXcmRouter<ParachainInfo>;
pub type Barrier = (TakeWeightCredit, AllowTopLevelPaidExecutionFrom<Everything>);

parameter_types! {
	pub TreasuryAccount: AccountId = PalletId(*b"Treasury").into_account_truncating();
}

pub struct ToTreasury;
impl TakeRevenue for ToTreasury {
	fn take_revenue(revenue: MultiAsset) {
		if let MultiAsset {
			id: Concrete(location),
			fun: Fungible(amount),
		} = revenue
		{
			if let Some(currency_id) = CurrencyIdConvert::convert(location) {
				let _ = Tokens::deposit(currency_id, &TreasuryAccount::get(), amount);
			}
		}
	}
}

pub type AssetRegistryWeightTrader =
	(AssetRegistryTrader<FixedRateAssetRegistryTrader<MyFixedConversionRateProvider>, ToTreasury>,);

pub struct MyFixedConversionRateProvider;
impl FixedConversionRateProvider for MyFixedConversionRateProvider {
	fn get_fee_per_second(location: &MultiLocation) -> Option<u128> {
		let metadata = AssetRegistry::fetch_metadata_by_location(location)?;
		Some(metadata.additional.fee_per_second)
	}
}

parameter_types! {
	pub const UnitWeightCost: Weight = Weight::from_parts(10, 10);
	pub const BaseXcmWeight: Weight = Weight::from_parts(100_000_000, 100_000_000);
	pub const MaxInstructions: u32 = 100;
	pub const MaxAssetsIntoHolding: u32 = 64;
}

pub struct XcmConfig;
impl Config for XcmConfig {
	type RuntimeCall = RuntimeCall;
	type XcmSender = XcmRouter;
	type AssetTransactor = LocalAssetTransactor;
	type OriginConverter = XcmOriginToCallOrigin;
	type IsReserve = MultiNativeAsset<AbsoluteReserveProvider>;
	type IsTeleporter = ();
	type UniversalLocation = UniversalLocation;
	type Barrier = Barrier;
	type Weigher = FixedWeightBounds<UnitWeightCost, RuntimeCall, MaxInstructions>;
	type Trader = AssetRegistryWeightTrader;
	type ResponseHandler = ();
	type AssetTrap = PolkadotXcm;
	type AssetClaims = PolkadotXcm;
	type SubscriptionService = PolkadotXcm;
	type AssetLocker = PolkadotXcm;
	type AssetExchanger = ();
	type PalletInstancesInfo = ();
	type MaxAssetsIntoHolding = MaxAssetsIntoHolding;
	type FeeManager = ();
	type MessageExporter = ();
	type UniversalAliases = Nothing;
	type CallDispatcher = RuntimeCall;
	type SafeCallFilter = Everything;
	type Aliasers = Nothing;
}

pub struct ChannelInfo;
impl GetChannelInfo for ChannelInfo {
	fn get_channel_status(_id: ParaId) -> ChannelStatus {
		ChannelStatus::Ready(10, 10)
	}
	fn get_channel_max(_id: ParaId) -> Option<usize> {
		Some(usize::max_value())
	}
}
pub struct MockMaintenanceStatusProvider;
impl GetMaintenanceStatusTrait for MockMaintenanceStatusProvider {
	fn is_maintenance() -> bool {
		false
	}

	fn is_upgradable() -> bool {
		true
	}
}

impl cumulus_pallet_xcmp_queue::Config for Runtime {
	type RuntimeEvent = RuntimeEvent;
	type MaintenanceStatusProvider = MockMaintenanceStatusProvider;
	type XcmExecutor = XcmExecutor<XcmConfig>;
	type ChannelInfo = ChannelInfo;
	type VersionWrapper = ();
	type ExecuteOverweightOrigin = EnsureRoot<AccountId>;
	type ControllerOrigin = EnsureRoot<AccountId>;
	type ControllerOriginConverter = XcmOriginToCallOrigin;
	type WeightInfo = ();
	type PriceForSiblingDelivery = ();
}

impl cumulus_pallet_dmp_queue::Config for Runtime {
	type RuntimeEvent = RuntimeEvent;
	type MaintenanceStatusProvider = MockMaintenanceStatusProvider;
	type XcmExecutor = XcmExecutor<XcmConfig>;
	type ExecuteOverweightOrigin = EnsureRoot<AccountId>;
}

impl cumulus_pallet_xcm::Config for Runtime {
	type RuntimeEvent = RuntimeEvent;
	type XcmExecutor = XcmExecutor<XcmConfig>;
}

pub type LocalOriginToLocation = SignedToAccountId32<RuntimeOrigin, AccountId, RelayNetwork>;

parameter_types! {
	pub SelfLocation: MultiLocation = MultiLocation::here();
	pub const MaxAssetsForTransfer: usize = 3;
}

#[cfg(feature = "runtime-benchmarks")]
parameter_types! {
	pub ReachableDest: Option<MultiLocation> = Some(Parent.into());
}

impl pallet_xcm::Config for Runtime {
	type RuntimeEvent = RuntimeEvent;
	type SendXcmOrigin = EnsureXcmOrigin<RuntimeOrigin, LocalOriginToLocation>;
	type XcmRouter = XcmRouter;
	type ExecuteXcmOrigin = EnsureXcmOrigin<RuntimeOrigin, LocalOriginToLocation>;
	type XcmExecuteFilter = Everything;
	type XcmExecutor = XcmExecutor<XcmConfig>;
	type XcmTeleportFilter = Nothing;
	type XcmReserveTransferFilter = Everything;
	type Weigher = FixedWeightBounds<UnitWeightCost, RuntimeCall, MaxInstructions>;
	type UniversalLocation = UniversalLocation;
	type RuntimeOrigin = RuntimeOrigin;
	type RuntimeCall = RuntimeCall;
	const VERSION_DISCOVERY_QUEUE_SIZE: u32 = 100;
	type AdvertisedXcmVersion = pallet_xcm::CurrentXcmVersion;
	type Currency = Balances;
	type CurrencyMatcher = ();
	type TrustedLockers = ();
	type SovereignAccountOf = ();
	type MaxLockers = ConstU32<8>;
	type WeightInfo = pallet_xcm::TestWeightInfo;
	type AdminOrigin = EnsureRoot<AccountId>;
	type MaxRemoteLockConsumers = ConstU32<0>;
	type RemoteLockConsumerIdentifier = ();
	#[cfg(feature = "runtime-benchmarks")]
	type ReachableDest = ReachableDest;
}

pub struct AccountIdToMultiLocation;
impl Convert<AccountId, MultiLocation> for AccountIdToMultiLocation {
	fn convert(account: AccountId) -> MultiLocation {
		X1(Junction::AccountId32 {
			network: None,
			id: account.into(),
		})
		.into()
	}
}

match_types! {
	pub type ParentOrParachains: impl Contains<MultiLocation> = {
		MultiLocation { parents: 0, interior: X1(Junction::AccountId32 { .. }) } |
		MultiLocation { parents: 1, interior: X1(Junction::AccountId32 { .. }) } |
		MultiLocation { parents: 1, interior: X2(Parachain(1), Junction::AccountId32 { .. }) } |
		MultiLocation { parents: 1, interior: X2(Parachain(2), Junction::AccountId32 { .. }) } |
		MultiLocation { parents: 1, interior: X2(Parachain(3), Junction::AccountId32 { .. }) } |
		MultiLocation { parents: 1, interior: X2(Parachain(4), Junction::AccountId32 { .. }) } |
		MultiLocation { parents: 1, interior: X2(Parachain(100), Junction::AccountId32 { .. }) }
	};
}

parameter_type_with_key! {
	pub ParachainMinFee: |location: MultiLocation| -> Option<u128> {
		#[allow(clippy::match_ref_pats)] // false positive
		match (location.parents, location.first_interior()) {
			(1, Some(Parachain(2))) => Some(40),
			_ => None,
		}
	};
}

impl orml_xtokens::Config for Runtime {
	type RuntimeEvent = RuntimeEvent;
	type Balance = Balance;
	type CurrencyId = CurrencyId;
	type CurrencyIdConvert = CurrencyIdConvert;
	type AccountIdToMultiLocation = AccountIdToMultiLocation;
	type SelfLocation = SelfLocation;
	type MultiLocationsFilter = ParentOrParachains;
	type MinXcmFee = ParachainMinFee;
	type XcmExecutor = XcmExecutor<XcmConfig>;
	type Weigher = FixedWeightBounds<UnitWeightCost, RuntimeCall, MaxInstructions>;
	type BaseXcmWeight = BaseXcmWeight;
	type UniversalLocation = UniversalLocation;
	type MaxAssetsForTransfer = MaxAssetsForTransfer;
	type ReserveProvider = RelativeReserveProvider;
}

impl orml_xcm::Config for Runtime {
	type RuntimeEvent = RuntimeEvent;
	type SovereignOrigin = EnsureRoot<AccountId>;
}

type Block = frame_system::mocking::MockBlock<Runtime>;

construct_runtime!(
	pub enum Runtime {
		System: frame_system,
		Balances: pallet_balances,

		ParachainInfo: parachain_info,
		XcmpQueue: cumulus_pallet_xcmp_queue,
		DmpQueue: cumulus_pallet_dmp_queue,
		CumulusXcm: cumulus_pallet_xcm,

		Tokens: orml_tokens,
		XTokens: orml_xtokens,
		AssetRegistry: orml_asset_registry,

		PolkadotXcm: pallet_xcm,
		OrmlXcm: orml_xcm,
	}
);<|MERGE_RESOLUTION|>--- conflicted
+++ resolved
@@ -139,8 +139,11 @@
 
 pub type ParaAssetId = u32;
 
-<<<<<<< HEAD
-pub type AssetMetadataOf = AssetMetadata<Balance, CustomMetadata>;
+parameter_types! {
+	pub const StringLimit: u32 = 50;
+}
+
+pub type AssetMetadataOf = AssetMetadata<Balance, CustomMetadata, StringLimit>;
 type CurrencyAdapter = orml_tokens::MultiTokenCurrencyAdapter<Runtime>;
 
 pub struct SequentialIdWithCreation<T>(PhantomData<T>);
@@ -164,10 +167,6 @@
 			_ => Err(orml_asset_registry::Error::<T>::InvalidAssetId.into()),
 		}
 	}
-=======
-parameter_types! {
-	pub const StringLimit: u32 = 50;
->>>>>>> 26b6fd59
 }
 
 impl orml_asset_registry::Config for Runtime {
@@ -176,12 +175,8 @@
 	type AssetId = ParaAssetId;
 	type AuthorityOrigin = AssetAuthority;
 	type CustomMetadata = CustomMetadata;
-<<<<<<< HEAD
 	type AssetProcessor = SequentialIdWithCreation<Runtime>;
-=======
-	type AssetProcessor = orml_asset_registry::SequentialId<Runtime>;
 	type StringLimit = StringLimit;
->>>>>>> 26b6fd59
 	type WeightInfo = ();
 }
 
