use super::{Amount, Balance, CurrencyId, CurrencyIdConvert, ParachainXcmRouter};
use std::cmp::Ordering;
use std::marker::PhantomData;

use crate as orml_asset_registry;

use codec::{Decode, Encode};
use cumulus_primitives_core::{ChannelStatus, GetChannelInfo, ParaId};
use frame_support::traits::{EnsureOrigin, EnsureOriginWithArg};
use frame_support::{
	construct_runtime, match_types, ord_parameter_types, parameter_types,
	traits::{ConstU128, ConstU32, ConstU64, Everything, Nothing},
	weights::constants::WEIGHT_REF_TIME_PER_SECOND,
	PalletId,
};
use frame_system::{EnsureRoot, EnsureSignedBy};
use orml_asset_registry::{AssetRegistryTrader, FixedRateAssetRegistryTrader};
use orml_tokens::MultiTokenCurrencyExtended;
use orml_traits::asset_registry::{AssetMetadata, AssetProcessor};
use orml_traits::{
	location::{AbsoluteReserveProvider, RelativeReserveProvider},
	parameter_type_with_key, FixedConversionRateProvider, MultiCurrency,
};
use orml_xcm_support::{IsNativeConcrete, MultiCurrencyAdapter, MultiNativeAsset};
use pallet_xcm::XcmPassthrough;
use polkadot_parachain::primitives::Sibling;
use sp_core::H256;
use sp_runtime::{
	testing::Header,
	traits::{AccountIdConversion, Convert, IdentityLookup},
	AccountId32, DispatchError,
};
use xcm::v3::{prelude::*, Weight};
use xcm_builder::{
	AccountId32Aliases, AllowTopLevelPaidExecutionFrom, EnsureXcmOrigin, FixedWeightBounds, ParentIsPreset,
	RelayChainAsNative, SiblingParachainAsNative, SiblingParachainConvertsVia, SignedAccountId32AsNative,
	SignedToAccountId32, SovereignSignedViaLocation, TakeRevenue, TakeWeightCredit,
};
use xcm_executor::{Config, XcmExecutor};

pub type AccountId = AccountId32;

impl frame_system::Config for Runtime {
	type RuntimeOrigin = RuntimeOrigin;
	type RuntimeCall = RuntimeCall;
	type Index = u64;
	type BlockNumber = u64;
	type Hash = H256;
	type Hashing = ::sp_runtime::traits::BlakeTwo256;
	type AccountId = AccountId;
	type Lookup = IdentityLookup<Self::AccountId>;
	type Header = Header;
	type RuntimeEvent = RuntimeEvent;
	type BlockHashCount = ConstU64<250>;
	type BlockWeights = ();
	type BlockLength = ();
	type Version = ();
	type PalletInfo = PalletInfo;
	type AccountData = pallet_balances::AccountData<Balance>;
	type OnNewAccount = ();
	type OnKilledAccount = ();
	type DbWeight = ();
	type BaseCallFilter = Everything;
	type SystemWeightInfo = ();
	type SS58Prefix = ();
	type OnSetCode = ();
	type MaxConsumers = ConstU32<16>;
}

impl pallet_balances::Config for Runtime {
	type MaxLocks = ConstU32<50>;
	type Balance = Balance;
	type RuntimeEvent = RuntimeEvent;
	type DustRemoval = ();
	type ExistentialDeposit = ConstU128<1>;
	type AccountStore = System;
	type WeightInfo = ();
	type MaxReserves = ConstU32<50>;
	type ReserveIdentifier = [u8; 8];
	type HoldIdentifier = [u8; 8];
	type FreezeIdentifier = [u8; 8];
	type MaxHolds = ();
	type MaxFreezes = ();
}

parameter_type_with_key! {
	pub ExistentialDeposits: |_currency_id: CurrencyId| -> Balance {
		0
	};
}

impl orml_tokens::Config for Runtime {
	type RuntimeEvent = RuntimeEvent;
	type Balance = Balance;
	type Amount = Amount;
	type CurrencyId = CurrencyId;
	type WeightInfo = ();
	type ExistentialDeposits = ExistentialDeposits;
	type CurrencyHooks = ();
	type ReserveIdentifier = [u8; 8];
	type MaxReserves = ();
	type MaxLocks = ConstU32<50>;
	type DustRemovalWhitelist = Nothing;
}

#[derive(scale_info::TypeInfo, Encode, Decode, Clone, Eq, PartialEq, Debug)]
pub struct CustomMetadata {
	pub fee_per_second: u128,
}

const ADMIN_ASSET_TWO: AccountId = AccountId32::new([42u8; 32]);

ord_parameter_types! {
	pub const AdminAssetTwo: AccountId = ADMIN_ASSET_TWO;
}

pub struct AssetAuthority;
impl EnsureOriginWithArg<RuntimeOrigin, Option<u32>> for AssetAuthority {
	type Success = ();

	fn try_origin(origin: RuntimeOrigin, asset_id: &Option<u32>) -> Result<Self::Success, RuntimeOrigin> {
		match asset_id {
			// We mock an edge case where the asset_id 2 requires a special origin check.
			Some(2) => EnsureSignedBy::<AdminAssetTwo, AccountId32>::try_origin(origin.clone())
				.map(|_| ())
				.map_err(|_| origin),

			// Any other `asset_id` defaults to EnsureRoot
			_ => EnsureRoot::try_origin(origin),
		}
	}

	#[cfg(feature = "runtime-benchmarks")]
	fn try_successful_origin(_asset_id: &Option<u32>) -> Result<RuntimeOrigin, ()> {
		unimplemented!()
	}
}

<<<<<<< HEAD
=======
pub type AssetMetadataOf = AssetMetadata<Balance, CustomMetadata>;
type CurrencyAdapter = orml_tokens::MultiTokenCurrencyAdapter<Runtime>;

pub struct SequentialIdWithCreation<T>(PhantomData<T>);
impl<T: orml_asset_registry::Config> AssetProcessor<CurrencyId, AssetMetadataOf> for SequentialIdWithCreation<T> {
	fn pre_register(
		id: Option<CurrencyId>,
		asset_metadata: AssetMetadataOf,
	) -> Result<(CurrencyId, AssetMetadataOf), DispatchError> {
		let next_id = CurrencyAdapter::get_next_currency_id();
		let asset_id = id.unwrap_or(next_id);
		match asset_id.cmp(&next_id) {
			Ordering::Equal => {
				CurrencyAdapter::create(&TreasuryAccount::get(), Default::default()).and_then(|created_asset_id| {
					match created_asset_id.cmp(&asset_id) {
						Ordering::Equal => Ok((asset_id, asset_metadata)),
						_ => Err(orml_asset_registry::Error::<T>::InvalidAssetId.into()),
					}
				})
			}
			Ordering::Less => Ok((asset_id, asset_metadata)),
			_ => Err(orml_asset_registry::Error::<T>::InvalidAssetId.into()),
		}
	}
}
>>>>>>> 82fa856f
pub type ParaAssetId = u32;

impl orml_asset_registry::Config for Runtime {
	type RuntimeEvent = RuntimeEvent;
	type Balance = Balance;
	type AssetId = ParaAssetId;
	type AuthorityOrigin = AssetAuthority;
	type CustomMetadata = CustomMetadata;
	type AssetProcessor = SequentialIdWithCreation<Runtime>;
	type WeightInfo = ();
}

parameter_types! {
	pub const ReservedXcmpWeight: Weight = Weight::from_parts(WEIGHT_REF_TIME_PER_SECOND.saturating_div(4), 0);
	pub const ReservedDmpWeight: Weight = Weight::from_parts(WEIGHT_REF_TIME_PER_SECOND.saturating_div(4), 0);
}

impl parachain_info::Config for Runtime {}

parameter_types! {
	pub const RelayLocation: MultiLocation = MultiLocation::parent();
	pub const RelayNetwork: NetworkId = NetworkId::Kusama;
	pub RelayChainOrigin: RuntimeOrigin = cumulus_pallet_xcm::Origin::Relay.into();
	pub UniversalLocation: InteriorMultiLocation =
		X2(GlobalConsensus(RelayNetwork::get()), Parachain(ParachainInfo::parachain_id().into()));
}

pub type LocationToAccountId = (
	ParentIsPreset<AccountId>,
	SiblingParachainConvertsVia<Sibling, AccountId>,
	AccountId32Aliases<RelayNetwork, AccountId>,
);

pub type XcmOriginToCallOrigin = (
	SovereignSignedViaLocation<LocationToAccountId, RuntimeOrigin>,
	RelayChainAsNative<RelayChainOrigin, RuntimeOrigin>,
	SiblingParachainAsNative<cumulus_pallet_xcm::Origin, RuntimeOrigin>,
	SignedAccountId32AsNative<RelayNetwork, RuntimeOrigin>,
	XcmPassthrough<RuntimeOrigin>,
);

pub type LocalAssetTransactor = MultiCurrencyAdapter<
	Tokens,
	(),
	IsNativeConcrete<CurrencyId, CurrencyIdConvert>,
	AccountId,
	LocationToAccountId,
	CurrencyId,
	CurrencyIdConvert,
	(),
>;

pub type XcmRouter = ParachainXcmRouter<ParachainInfo>;
pub type Barrier = (TakeWeightCredit, AllowTopLevelPaidExecutionFrom<Everything>);

parameter_types! {
	pub TreasuryAccount: AccountId = PalletId(*b"Treasury").into_account_truncating();
}

pub struct ToTreasury;
impl TakeRevenue for ToTreasury {
	fn take_revenue(revenue: MultiAsset) {
		if let MultiAsset {
			id: Concrete(location),
			fun: Fungible(amount),
		} = revenue
		{
			if let Some(currency_id) = CurrencyIdConvert::convert(location) {
				let _ = Tokens::deposit(currency_id, &TreasuryAccount::get(), amount);
			}
		}
	}
}

pub type AssetRegistryWeightTrader =
	(AssetRegistryTrader<FixedRateAssetRegistryTrader<MyFixedConversionRateProvider>, ToTreasury>,);

pub struct MyFixedConversionRateProvider;
impl FixedConversionRateProvider for MyFixedConversionRateProvider {
	fn get_fee_per_second(location: &MultiLocation) -> Option<u128> {
		let metadata = AssetRegistry::fetch_metadata_by_location(location)?;
		Some(metadata.additional.fee_per_second)
	}
}

parameter_types! {
	pub const UnitWeightCost: Weight = Weight::from_parts(10, 10);
	pub const BaseXcmWeight: Weight = Weight::from_parts(100_000_000, 100_000_000);
	pub const MaxInstructions: u32 = 100;
	pub const MaxAssetsIntoHolding: u32 = 64;
}

pub struct XcmConfig;
impl Config for XcmConfig {
	type RuntimeCall = RuntimeCall;
	type XcmSender = XcmRouter;
	type AssetTransactor = LocalAssetTransactor;
	type OriginConverter = XcmOriginToCallOrigin;
	type IsReserve = MultiNativeAsset<AbsoluteReserveProvider>;
	type IsTeleporter = ();
	type UniversalLocation = UniversalLocation;
	type Barrier = Barrier;
	type Weigher = FixedWeightBounds<UnitWeightCost, RuntimeCall, MaxInstructions>;
	type Trader = AssetRegistryWeightTrader;
	type ResponseHandler = ();
	type AssetTrap = PolkadotXcm;
	type AssetClaims = PolkadotXcm;
	type SubscriptionService = PolkadotXcm;
	type AssetLocker = PolkadotXcm;
	type AssetExchanger = ();
	type PalletInstancesInfo = ();
	type MaxAssetsIntoHolding = MaxAssetsIntoHolding;
	type FeeManager = ();
	type MessageExporter = ();
	type UniversalAliases = Nothing;
	type CallDispatcher = RuntimeCall;
	type SafeCallFilter = Everything;
}

pub struct ChannelInfo;
impl GetChannelInfo for ChannelInfo {
	fn get_channel_status(_id: ParaId) -> ChannelStatus {
		ChannelStatus::Ready(10, 10)
	}
	fn get_channel_max(_id: ParaId) -> Option<usize> {
		Some(usize::max_value())
	}
}

impl cumulus_pallet_xcmp_queue::Config for Runtime {
	type RuntimeEvent = RuntimeEvent;
	type XcmExecutor = XcmExecutor<XcmConfig>;
	type ChannelInfo = ChannelInfo;
	type VersionWrapper = ();
	type ExecuteOverweightOrigin = EnsureRoot<AccountId>;
	type ControllerOrigin = EnsureRoot<AccountId>;
	type ControllerOriginConverter = XcmOriginToCallOrigin;
	type WeightInfo = ();
	type PriceForSiblingDelivery = ();
}

impl cumulus_pallet_dmp_queue::Config for Runtime {
	type RuntimeEvent = RuntimeEvent;
	type XcmExecutor = XcmExecutor<XcmConfig>;
	type ExecuteOverweightOrigin = EnsureRoot<AccountId>;
}

impl cumulus_pallet_xcm::Config for Runtime {
	type RuntimeEvent = RuntimeEvent;
	type XcmExecutor = XcmExecutor<XcmConfig>;
}

pub type LocalOriginToLocation = SignedToAccountId32<RuntimeOrigin, AccountId, RelayNetwork>;

parameter_types! {
	pub SelfLocation: MultiLocation = MultiLocation::here();
	pub const MaxAssetsForTransfer: usize = 3;
}

#[cfg(feature = "runtime-benchmarks")]
parameter_types! {
	pub ReachableDest: Option<MultiLocation> = Some(Parent.into());
}

impl pallet_xcm::Config for Runtime {
	type RuntimeEvent = RuntimeEvent;
	type SendXcmOrigin = EnsureXcmOrigin<RuntimeOrigin, LocalOriginToLocation>;
	type XcmRouter = XcmRouter;
	type ExecuteXcmOrigin = EnsureXcmOrigin<RuntimeOrigin, LocalOriginToLocation>;
	type XcmExecuteFilter = Everything;
	type XcmExecutor = XcmExecutor<XcmConfig>;
	type XcmTeleportFilter = Nothing;
	type XcmReserveTransferFilter = Everything;
	type Weigher = FixedWeightBounds<UnitWeightCost, RuntimeCall, MaxInstructions>;
	type UniversalLocation = UniversalLocation;
	type RuntimeOrigin = RuntimeOrigin;
	type RuntimeCall = RuntimeCall;
	const VERSION_DISCOVERY_QUEUE_SIZE: u32 = 100;
	type AdvertisedXcmVersion = pallet_xcm::CurrentXcmVersion;
	type Currency = Balances;
	type CurrencyMatcher = ();
	type TrustedLockers = ();
	type SovereignAccountOf = ();
	type MaxLockers = ConstU32<8>;
	type WeightInfo = pallet_xcm::TestWeightInfo;
<<<<<<< HEAD
	type AdminOrigin = EnsureRoot<AccountId>;
=======
>>>>>>> 82fa856f
	#[cfg(feature = "runtime-benchmarks")]
	type ReachableDest = ReachableDest;
}

pub struct AccountIdToMultiLocation;
impl Convert<AccountId, MultiLocation> for AccountIdToMultiLocation {
	fn convert(account: AccountId) -> MultiLocation {
		X1(Junction::AccountId32 {
			network: None,
			id: account.into(),
		})
		.into()
	}
}

match_types! {
	pub type ParentOrParachains: impl Contains<MultiLocation> = {
		MultiLocation { parents: 0, interior: X1(Junction::AccountId32 { .. }) } |
		MultiLocation { parents: 1, interior: X1(Junction::AccountId32 { .. }) } |
		MultiLocation { parents: 1, interior: X2(Parachain(1), Junction::AccountId32 { .. }) } |
		MultiLocation { parents: 1, interior: X2(Parachain(2), Junction::AccountId32 { .. }) } |
		MultiLocation { parents: 1, interior: X2(Parachain(3), Junction::AccountId32 { .. }) } |
		MultiLocation { parents: 1, interior: X2(Parachain(4), Junction::AccountId32 { .. }) } |
		MultiLocation { parents: 1, interior: X2(Parachain(100), Junction::AccountId32 { .. }) }
	};
}

parameter_type_with_key! {
	pub ParachainMinFee: |location: MultiLocation| -> Option<u128> {
		#[allow(clippy::match_ref_pats)] // false positive
		match (location.parents, location.first_interior()) {
			(1, Some(Parachain(2))) => Some(40),
			_ => None,
		}
	};
}

impl orml_xtokens::Config for Runtime {
	type RuntimeEvent = RuntimeEvent;
	type Balance = Balance;
	type CurrencyId = CurrencyId;
	type CurrencyIdConvert = CurrencyIdConvert;
	type AccountIdToMultiLocation = AccountIdToMultiLocation;
	type SelfLocation = SelfLocation;
	type MultiLocationsFilter = ParentOrParachains;
	type MinXcmFee = ParachainMinFee;
	type XcmExecutor = XcmExecutor<XcmConfig>;
	type Weigher = FixedWeightBounds<UnitWeightCost, RuntimeCall, MaxInstructions>;
	type BaseXcmWeight = BaseXcmWeight;
	type UniversalLocation = UniversalLocation;
	type MaxAssetsForTransfer = MaxAssetsForTransfer;
	type ReserveProvider = RelativeReserveProvider;
}

impl orml_xcm::Config for Runtime {
	type RuntimeEvent = RuntimeEvent;
	type SovereignOrigin = EnsureRoot<AccountId>;
}

type UncheckedExtrinsic = frame_system::mocking::MockUncheckedExtrinsic<Runtime>;
type Block = frame_system::mocking::MockBlock<Runtime>;

construct_runtime!(
	pub enum Runtime where
		Block = Block,
		NodeBlock = Block,
		UncheckedExtrinsic = UncheckedExtrinsic,
	{
		System: frame_system::{Pallet, Call, Storage, Config, Event<T>},
		Balances: pallet_balances::{Pallet, Call, Storage, Config<T>, Event<T>},

		ParachainInfo: parachain_info::{Pallet, Storage, Config},
		XcmpQueue: cumulus_pallet_xcmp_queue::{Pallet, Call, Storage, Event<T>},
		DmpQueue: cumulus_pallet_dmp_queue::{Pallet, Call, Storage, Event<T>},
		CumulusXcm: cumulus_pallet_xcm::{Pallet, Event<T>, Origin},

		Tokens: orml_tokens::{Pallet, Storage, Event<T>, Config<T>},
		XTokens: orml_xtokens::{Pallet, Storage, Call, Event<T>},
		AssetRegistry: orml_asset_registry::{Pallet, Storage, Call, Event<T>},

		PolkadotXcm: pallet_xcm::{Pallet, Call, Event<T>, Origin},
		OrmlXcm: orml_xcm::{Pallet, Call, Event<T>},
	}
);<|MERGE_RESOLUTION|>--- conflicted
+++ resolved
@@ -14,6 +14,7 @@
 	PalletId,
 };
 use frame_system::{EnsureRoot, EnsureSignedBy};
+use mangata_support::traits::GetMaintenanceStatusTrait;
 use orml_asset_registry::{AssetRegistryTrader, FixedRateAssetRegistryTrader};
 use orml_tokens::MultiTokenCurrencyExtended;
 use orml_traits::asset_registry::{AssetMetadata, AssetProcessor};
@@ -136,8 +137,8 @@
 	}
 }
 
-<<<<<<< HEAD
-=======
+pub type ParaAssetId = u32;
+
 pub type AssetMetadataOf = AssetMetadata<Balance, CustomMetadata>;
 type CurrencyAdapter = orml_tokens::MultiTokenCurrencyAdapter<Runtime>;
 
@@ -163,8 +164,6 @@
 		}
 	}
 }
->>>>>>> 82fa856f
-pub type ParaAssetId = u32;
 
 impl orml_asset_registry::Config for Runtime {
 	type RuntimeEvent = RuntimeEvent;
@@ -292,9 +291,20 @@
 		Some(usize::max_value())
 	}
 }
+pub struct MockMaintenanceStatusProvider;
+impl GetMaintenanceStatusTrait for MockMaintenanceStatusProvider {
+	fn is_maintenance() -> bool {
+		false
+	}
+
+	fn is_upgradable() -> bool {
+		true
+	}
+}
 
 impl cumulus_pallet_xcmp_queue::Config for Runtime {
 	type RuntimeEvent = RuntimeEvent;
+	type MaintenanceStatusProvider = MockMaintenanceStatusProvider;
 	type XcmExecutor = XcmExecutor<XcmConfig>;
 	type ChannelInfo = ChannelInfo;
 	type VersionWrapper = ();
@@ -307,6 +317,7 @@
 
 impl cumulus_pallet_dmp_queue::Config for Runtime {
 	type RuntimeEvent = RuntimeEvent;
+	type MaintenanceStatusProvider = MockMaintenanceStatusProvider;
 	type XcmExecutor = XcmExecutor<XcmConfig>;
 	type ExecuteOverweightOrigin = EnsureRoot<AccountId>;
 }
@@ -349,10 +360,7 @@
 	type SovereignAccountOf = ();
 	type MaxLockers = ConstU32<8>;
 	type WeightInfo = pallet_xcm::TestWeightInfo;
-<<<<<<< HEAD
 	type AdminOrigin = EnsureRoot<AccountId>;
-=======
->>>>>>> 82fa856f
 	#[cfg(feature = "runtime-benchmarks")]
 	type ReachableDest = ReachableDest;
 }
