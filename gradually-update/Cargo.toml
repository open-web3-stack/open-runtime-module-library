--- conflicted
+++ resolved
@@ -11,21 +11,12 @@
 scale-info = { version = "2.1", default-features = false, features = ["derive"] }
 serde = { version = "1.0.136", optional = true }
 codec = { package = "parity-scale-codec", version = "3.0.0", default-features = false, features = ["max-encoded-len"] }
-<<<<<<< HEAD
-frame-support = { git = "https://github.com/paritytech/substrate", branch = "polkadot-v0.9.19", default-features = false }
-frame-system = { git = "https://github.com/paritytech/substrate", branch = "polkadot-v0.9.19", default-features = false }
-sp-io = { git = "https://github.com/paritytech/substrate", branch = "polkadot-v0.9.19", default-features = false }
-sp-std = { git = "https://github.com/paritytech/substrate", branch = "polkadot-v0.9.19", default-features = false }
-sp-core = { git = "https://github.com/paritytech/substrate", branch = "polkadot-v0.9.19", default-features = false }
-sp-runtime = { git = "https://github.com/paritytech/substrate", branch = "polkadot-v0.9.19", default-features = false }
-=======
 frame-support = { git = "https://github.com/paritytech/substrate", branch = "polkadot-v0.9.20", default-features = false }
 frame-system = { git = "https://github.com/paritytech/substrate", branch = "polkadot-v0.9.20", default-features = false }
 sp-io = { git = "https://github.com/paritytech/substrate", branch = "polkadot-v0.9.20", default-features = false }
 sp-std = { git = "https://github.com/paritytech/substrate", branch = "polkadot-v0.9.20", default-features = false }
 sp-core = { git = "https://github.com/paritytech/substrate", branch = "polkadot-v0.9.20", default-features = false }
 sp-runtime = { git = "https://github.com/paritytech/substrate", branch = "polkadot-v0.9.20", default-features = false }
->>>>>>> 920c5a6e
 
 [features]
 default = ["std"]
