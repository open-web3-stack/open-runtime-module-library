[package]
name = "orml-gradually-update"
description = "Provides way to adjust numeric parameter gradually over a period of time."
repository = "https://github.com/open-web3-stack/open-runtime-module-library/tree/master/gradually-update"
license = "Apache-2.0"
version = "0.4.1-dev"
authors = ["Laminar Developers <hello@laminar.one>"]
edition = "2021"

[dependencies]
codec = { package = "parity-scale-codec", version = "3.0.0", default-features = false, features = ["max-encoded-len"] }
scale-info = { version = "2.9.0", default-features = false, features = ["derive"] }
serde = { version = "1.0.136", optional = true }

<<<<<<< HEAD
frame-support = { git = "https://github.com/mangata-finance/polkadot-sdk", default-features = false , branch = "develop" }
frame-system = { git = "https://github.com/mangata-finance/polkadot-sdk", default-features = false , branch = "develop" }
sp-core = { git = "https://github.com/mangata-finance/polkadot-sdk", default-features = false , branch = "develop" }
sp-io = { git = "https://github.com/mangata-finance/polkadot-sdk", default-features = false , branch = "develop" }
sp-runtime = { git = "https://github.com/mangata-finance/polkadot-sdk", default-features = false , branch = "develop" }
sp-std = { git = "https://github.com/mangata-finance/polkadot-sdk", default-features = false , branch = "develop" }
=======
frame-support = { git = "https://github.com/paritytech/polkadot-sdk", default-features = false , branch = "release-polkadot-v1.1.0" }
frame-system = { git = "https://github.com/paritytech/polkadot-sdk", default-features = false , branch = "release-polkadot-v1.1.0" }
sp-core = { git = "https://github.com/paritytech/polkadot-sdk", default-features = false , branch = "release-polkadot-v1.1.0" }
sp-io = { git = "https://github.com/paritytech/polkadot-sdk", default-features = false , branch = "release-polkadot-v1.1.0" }
sp-runtime = { git = "https://github.com/paritytech/polkadot-sdk", default-features = false , branch = "release-polkadot-v1.1.0" }
sp-std = { git = "https://github.com/paritytech/polkadot-sdk", default-features = false , branch = "release-polkadot-v1.1.0" }
>>>>>>> b3694e63

[features]
default = ["std"]
std = [
	"serde",

	"codec/std",
	"frame-support/std",
	"frame-system/std",
	"scale-info/std",
	"sp-core/std",
	"sp-io/std",
	"sp-runtime/std",
	"sp-std/std",
]
try-runtime = [
	"frame-support/try-runtime",
	"frame-system/try-runtime",
]<|MERGE_RESOLUTION|>--- conflicted
+++ resolved
@@ -12,21 +12,12 @@
 scale-info = { version = "2.9.0", default-features = false, features = ["derive"] }
 serde = { version = "1.0.136", optional = true }
 
-<<<<<<< HEAD
-frame-support = { git = "https://github.com/mangata-finance/polkadot-sdk", default-features = false , branch = "develop" }
-frame-system = { git = "https://github.com/mangata-finance/polkadot-sdk", default-features = false , branch = "develop" }
-sp-core = { git = "https://github.com/mangata-finance/polkadot-sdk", default-features = false , branch = "develop" }
-sp-io = { git = "https://github.com/mangata-finance/polkadot-sdk", default-features = false , branch = "develop" }
-sp-runtime = { git = "https://github.com/mangata-finance/polkadot-sdk", default-features = false , branch = "develop" }
-sp-std = { git = "https://github.com/mangata-finance/polkadot-sdk", default-features = false , branch = "develop" }
-=======
-frame-support = { git = "https://github.com/paritytech/polkadot-sdk", default-features = false , branch = "release-polkadot-v1.1.0" }
-frame-system = { git = "https://github.com/paritytech/polkadot-sdk", default-features = false , branch = "release-polkadot-v1.1.0" }
-sp-core = { git = "https://github.com/paritytech/polkadot-sdk", default-features = false , branch = "release-polkadot-v1.1.0" }
-sp-io = { git = "https://github.com/paritytech/polkadot-sdk", default-features = false , branch = "release-polkadot-v1.1.0" }
-sp-runtime = { git = "https://github.com/paritytech/polkadot-sdk", default-features = false , branch = "release-polkadot-v1.1.0" }
-sp-std = { git = "https://github.com/paritytech/polkadot-sdk", default-features = false , branch = "release-polkadot-v1.1.0" }
->>>>>>> b3694e63
+frame-support = { git = "https://github.com/mangata-finance/polkadot-sdk", default-features = false , branch = "release-mangata-v1.1.0" }
+frame-system = { git = "https://github.com/mangata-finance/polkadot-sdk", default-features = false , branch = "release-mangata-v1.1.0" }
+sp-core = { git = "https://github.com/mangata-finance/polkadot-sdk", default-features = false , branch = "release-mangata-v1.1.0" }
+sp-io = { git = "https://github.com/mangata-finance/polkadot-sdk", default-features = false , branch = "release-mangata-v1.1.0" }
+sp-runtime = { git = "https://github.com/mangata-finance/polkadot-sdk", default-features = false , branch = "release-mangata-v1.1.0" }
+sp-std = { git = "https://github.com/mangata-finance/polkadot-sdk", default-features = false , branch = "release-mangata-v1.1.0" }
 
 [features]
 default = ["std"]
