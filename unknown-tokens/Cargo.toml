--- conflicted
+++ resolved
@@ -12,32 +12,18 @@
 scale-info = { version = "2.9.0", default-features = false, features = ["derive"] }
 serde = { version = "1.0.136", optional = true }
 
-<<<<<<< HEAD
-frame-support = { git = "https://github.com/mangata-finance/polkadot-sdk", default-features = false , branch = "develop" }
-frame-system = { git = "https://github.com/mangata-finance/polkadot-sdk", default-features = false , branch = "develop" }
-sp-std = { git = "https://github.com/mangata-finance/polkadot-sdk", default-features = false , branch = "develop" }
+frame-support = { git = "https://github.com/mangata-finance/polkadot-sdk", default-features = false , branch = "release-mangata-v1.1.0" }
+frame-system = { git = "https://github.com/mangata-finance/polkadot-sdk", default-features = false , branch = "release-mangata-v1.1.0" }
+sp-std = { git = "https://github.com/mangata-finance/polkadot-sdk", default-features = false , branch = "release-mangata-v1.1.0" }
 
-xcm = { package = "staging-xcm", git = "https://github.com/mangata-finance/polkadot-sdk", default-features = false , branch = "develop" }
-=======
-frame-support = { git = "https://github.com/paritytech/polkadot-sdk", default-features = false , branch = "release-polkadot-v1.1.0" }
-frame-system = { git = "https://github.com/paritytech/polkadot-sdk", default-features = false , branch = "release-polkadot-v1.1.0" }
-sp-std = { git = "https://github.com/paritytech/polkadot-sdk", default-features = false , branch = "release-polkadot-v1.1.0" }
-
-xcm = { package = "staging-xcm", git = "https://github.com/paritytech/polkadot-sdk", default-features = false , branch = "release-polkadot-v1.1.0" }
->>>>>>> b3694e63
+xcm = { package = "staging-xcm", git = "https://github.com/mangata-finance/polkadot-sdk", default-features = false , branch = "release-mangata-v1.1.0" }
 
 orml-xcm-support = { path = "../xcm-support", default-features = false }
 
 [dev-dependencies]
-<<<<<<< HEAD
-sp-core = { git = "https://github.com/mangata-finance/polkadot-sdk", branch = "develop" }
-sp-io = { git = "https://github.com/mangata-finance/polkadot-sdk", branch = "develop" }
-sp-runtime = { git = "https://github.com/mangata-finance/polkadot-sdk", branch = "develop" }
-=======
-sp-core = { git = "https://github.com/paritytech/polkadot-sdk", branch = "release-polkadot-v1.1.0" }
-sp-io = { git = "https://github.com/paritytech/polkadot-sdk", branch = "release-polkadot-v1.1.0" }
-sp-runtime = { git = "https://github.com/paritytech/polkadot-sdk", branch = "release-polkadot-v1.1.0" }
->>>>>>> b3694e63
+sp-core = { git = "https://github.com/mangata-finance/polkadot-sdk", branch = "release-mangata-v1.1.0" }
+sp-io = { git = "https://github.com/mangata-finance/polkadot-sdk", branch = "release-mangata-v1.1.0" }
+sp-runtime = { git = "https://github.com/mangata-finance/polkadot-sdk", branch = "release-mangata-v1.1.0" }
 hex-literal = "0.4.1"
 
 [features]
