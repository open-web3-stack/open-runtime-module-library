--- conflicted
+++ resolved
@@ -27,11 +27,7 @@
 sp-core = { workspace = true }
 sp-io = { workspace = true }
 
-<<<<<<< HEAD
 orml-tokens = { path = "../tokens", default-features = false }
-=======
-orml-tokens = { path = "../tokens", version = "0.5.0-dev" }
->>>>>>> 87b26ed7
 
 [features]
 default = [ 'std' ]
