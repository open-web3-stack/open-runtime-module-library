#![cfg(test)]

use super::*;
use crate as orml_xtokens;

use scale_info::TypeInfo;
use serde::{Deserialize, Serialize};
use sp_io::TestExternalities;
use sp_runtime::AccountId32;

use xcm_simulator::{decl_test_network, decl_test_parachain, decl_test_relay_chain};

pub mod para;
pub mod para_relative_view;
pub mod relay;

pub const ALICE: AccountId32 = AccountId32::new([0u8; 32]);
pub const BOB: AccountId32 = AccountId32::new([1u8; 32]);

#[derive(Encode, Decode, Eq, PartialEq, Copy, Clone, RuntimeDebug, PartialOrd, Ord, codec::MaxEncodedLen, TypeInfo)]
#[cfg_attr(feature = "std", derive(Serialize, Deserialize))]
pub enum CurrencyId {
	/// Relay chain token.
	R,
	/// Parachain A token.
	A,
	/// Parachain A A1 token.
	A1,
	/// Parachain B token.
	B,
	/// Parachain B B1 token
	B1,
<<<<<<< HEAD
	/// Parachain D token
	D,
=======
	/// Parachain B B2 token
	B2,
>>>>>>> 0a5a2df3
}

pub struct CurrencyIdConvert;
impl Convert<CurrencyId, Option<MultiLocation>> for CurrencyIdConvert {
	fn convert(id: CurrencyId) -> Option<MultiLocation> {
		match id {
			CurrencyId::R => Some(Parent.into()),
			CurrencyId::A => Some((Parent, Parachain(1), GeneralKey("A".into())).into()),
			CurrencyId::A1 => Some((Parent, Parachain(1), GeneralKey("A1".into())).into()),
			CurrencyId::B => Some((Parent, Parachain(2), GeneralKey("B".into())).into()),
			CurrencyId::B1 => Some((Parent, Parachain(2), GeneralKey("B1".into())).into()),
<<<<<<< HEAD
			CurrencyId::D => Some((Parent, Parachain(4), GeneralKey("D".into())).into()),
=======
			CurrencyId::B2 => Some((Parent, Parachain(2), GeneralKey("B2".into())).into()),
>>>>>>> 0a5a2df3
		}
	}
}
impl Convert<MultiLocation, Option<CurrencyId>> for CurrencyIdConvert {
	fn convert(l: MultiLocation) -> Option<CurrencyId> {
		let a: Vec<u8> = "A".into();
		let a1: Vec<u8> = "A1".into();
		let b: Vec<u8> = "B".into();
		let b1: Vec<u8> = "B1".into();
<<<<<<< HEAD
		let d: Vec<u8> = "D".into();

=======
		let b2: Vec<u8> = "B2".into();
>>>>>>> 0a5a2df3
		if l == MultiLocation::parent() {
			return Some(CurrencyId::R);
		}
		match l {
			MultiLocation { parents, interior } if parents == 1 => match interior {
				X2(Parachain(1), GeneralKey(k)) if k == a => Some(CurrencyId::A),
				X2(Parachain(1), GeneralKey(k)) if k == a1 => Some(CurrencyId::A1),
				X2(Parachain(2), GeneralKey(k)) if k == b => Some(CurrencyId::B),
				X2(Parachain(2), GeneralKey(k)) if k == b1 => Some(CurrencyId::B1),
<<<<<<< HEAD
				X2(Parachain(4), GeneralKey(k)) if k == d => Some(CurrencyId::D),
=======
				X2(Parachain(2), GeneralKey(k)) if k == b1 => Some(CurrencyId::B2),
>>>>>>> 0a5a2df3
				_ => None,
			},
			MultiLocation { parents, interior } if parents == 0 => match interior {
				X1(GeneralKey(k)) if k == a => Some(CurrencyId::A),
				X1(GeneralKey(k)) if k == b => Some(CurrencyId::B),
				X1(GeneralKey(k)) if k == a1 => Some(CurrencyId::A1),
				X1(GeneralKey(k)) if k == b1 => Some(CurrencyId::B1),
<<<<<<< HEAD
				X1(GeneralKey(k)) if k == d => Some(CurrencyId::D),
=======
				X1(GeneralKey(k)) if k == b2 => Some(CurrencyId::B2),
>>>>>>> 0a5a2df3
				_ => None,
			},
			_ => None,
		}
	}
}
impl Convert<MultiAsset, Option<CurrencyId>> for CurrencyIdConvert {
	fn convert(a: MultiAsset) -> Option<CurrencyId> {
		if let MultiAsset {
			fun: Fungible(_),
			id: Concrete(id),
		} = a
		{
			Self::convert(id)
		} else {
			Option::None
		}
	}
}

pub type Balance = u128;
pub type Amount = i128;

decl_test_parachain! {
	pub struct ParaA {
		Runtime = para::Runtime,
		XcmpMessageHandler = para::XcmpQueue,
		DmpMessageHandler = para::DmpQueue,
		new_ext = para_ext(1),
	}
}

decl_test_parachain! {
	pub struct ParaB {
		Runtime = para::Runtime,
		XcmpMessageHandler = para::XcmpQueue,
		DmpMessageHandler = para::DmpQueue,
		new_ext = para_ext(2),
	}
}

decl_test_parachain! {
	pub struct ParaC {
		Runtime = para::Runtime,
		XcmpMessageHandler = para::XcmpQueue,
		DmpMessageHandler = para::DmpQueue,
		new_ext = para_ext(3),
	}
}

// This parachain is identical to the others but using relative view for self
// tokens
decl_test_parachain! {
	pub struct ParaD {
		Runtime = para_relative_view::Runtime,
		XcmpMessageHandler = para::XcmpQueue,
		DmpMessageHandler = para::DmpQueue,
		new_ext = para_ext(4),
	}
}

decl_test_relay_chain! {
	pub struct Relay {
		Runtime = relay::Runtime,
		XcmConfig = relay::XcmConfig,
		new_ext = relay_ext(),
	}
}

decl_test_network! {
	pub struct TestNet {
		relay_chain = Relay,
		parachains = vec![
			(1, ParaA),
			(2, ParaB),
			(3, ParaC),
			(4, ParaD),
		],
	}
}

pub type RelayBalances = pallet_balances::Pallet<relay::Runtime>;
pub type ParaTokens = orml_tokens::Pallet<para::Runtime>;
pub type ParaXTokens = orml_xtokens::Pallet<para::Runtime>;

pub type ParaRelativeTokens = orml_tokens::Pallet<para_relative_view::Runtime>;
pub type ParaRelativeXTokens = orml_xtokens::Pallet<para_relative_view::Runtime>;

pub fn para_ext(para_id: u32) -> TestExternalities {
	use para::{Runtime, System};

	let mut t = frame_system::GenesisConfig::default()
		.build_storage::<Runtime>()
		.unwrap();

	let parachain_info_config = parachain_info::GenesisConfig {
		parachain_id: para_id.into(),
	};
	<parachain_info::GenesisConfig as GenesisBuild<Runtime, _>>::assimilate_storage(&parachain_info_config, &mut t)
		.unwrap();

	orml_tokens::GenesisConfig::<Runtime> {
		balances: vec![(ALICE, CurrencyId::R, 1_000)],
	}
	.assimilate_storage(&mut t)
	.unwrap();

	let mut ext = TestExternalities::new(t);
	ext.execute_with(|| System::set_block_number(1));
	ext
}

pub fn relay_ext() -> sp_io::TestExternalities {
	use relay::{Runtime, System};

	let mut t = frame_system::GenesisConfig::default()
		.build_storage::<Runtime>()
		.unwrap();

	pallet_balances::GenesisConfig::<Runtime> {
		balances: vec![(ALICE, 1_000)],
	}
	.assimilate_storage(&mut t)
	.unwrap();

	let mut ext = sp_io::TestExternalities::new(t);
	ext.execute_with(|| System::set_block_number(1));
	ext
}<|MERGE_RESOLUTION|>--- conflicted
+++ resolved
@@ -30,13 +30,10 @@
 	B,
 	/// Parachain B B1 token
 	B1,
-<<<<<<< HEAD
+	/// Parachain B B2 token
+	B2,
 	/// Parachain D token
 	D,
-=======
-	/// Parachain B B2 token
-	B2,
->>>>>>> 0a5a2df3
 }
 
 pub struct CurrencyIdConvert;
@@ -48,11 +45,8 @@
 			CurrencyId::A1 => Some((Parent, Parachain(1), GeneralKey("A1".into())).into()),
 			CurrencyId::B => Some((Parent, Parachain(2), GeneralKey("B".into())).into()),
 			CurrencyId::B1 => Some((Parent, Parachain(2), GeneralKey("B1".into())).into()),
-<<<<<<< HEAD
+			CurrencyId::B2 => Some((Parent, Parachain(2), GeneralKey("B2".into())).into()),
 			CurrencyId::D => Some((Parent, Parachain(4), GeneralKey("D".into())).into()),
-=======
-			CurrencyId::B2 => Some((Parent, Parachain(2), GeneralKey("B2".into())).into()),
->>>>>>> 0a5a2df3
 		}
 	}
 }
@@ -62,12 +56,8 @@
 		let a1: Vec<u8> = "A1".into();
 		let b: Vec<u8> = "B".into();
 		let b1: Vec<u8> = "B1".into();
-<<<<<<< HEAD
+		let b2: Vec<u8> = "B2".into();
 		let d: Vec<u8> = "D".into();
-
-=======
-		let b2: Vec<u8> = "B2".into();
->>>>>>> 0a5a2df3
 		if l == MultiLocation::parent() {
 			return Some(CurrencyId::R);
 		}
@@ -77,11 +67,8 @@
 				X2(Parachain(1), GeneralKey(k)) if k == a1 => Some(CurrencyId::A1),
 				X2(Parachain(2), GeneralKey(k)) if k == b => Some(CurrencyId::B),
 				X2(Parachain(2), GeneralKey(k)) if k == b1 => Some(CurrencyId::B1),
-<<<<<<< HEAD
+				X2(Parachain(2), GeneralKey(k)) if k == b2 => Some(CurrencyId::B2),
 				X2(Parachain(4), GeneralKey(k)) if k == d => Some(CurrencyId::D),
-=======
-				X2(Parachain(2), GeneralKey(k)) if k == b1 => Some(CurrencyId::B2),
->>>>>>> 0a5a2df3
 				_ => None,
 			},
 			MultiLocation { parents, interior } if parents == 0 => match interior {
@@ -89,11 +76,8 @@
 				X1(GeneralKey(k)) if k == b => Some(CurrencyId::B),
 				X1(GeneralKey(k)) if k == a1 => Some(CurrencyId::A1),
 				X1(GeneralKey(k)) if k == b1 => Some(CurrencyId::B1),
-<<<<<<< HEAD
+				X1(GeneralKey(k)) if k == b2 => Some(CurrencyId::B2),
 				X1(GeneralKey(k)) if k == d => Some(CurrencyId::D),
-=======
-				X1(GeneralKey(k)) if k == b2 => Some(CurrencyId::B2),
->>>>>>> 0a5a2df3
 				_ => None,
 			},
 			_ => None,
