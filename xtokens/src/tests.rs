--- conflicted
+++ resolved
@@ -1346,7 +1346,6 @@
 }
 
 #[test]
-<<<<<<< HEAD
 fn send_self_parachain_asset_to_sibling_relative_parachain() {
 	TestNet::reset();
 
@@ -1523,7 +1522,31 @@
 				MultiLocation::new(
 					1,
 					X2(
-=======
+						Parachain(4),
+						Junction::AccountId32 {
+							network: NetworkId::Any,
+							id: BOB.into(),
+						}
+					)
+				)
+				.into()
+			),
+			40,
+		));
+		assert_eq!(ParaTokens::free_balance(CurrencyId::R, &ALICE), 500);
+	});
+
+	Relay::execute_with(|| {
+		assert_eq!(RelayBalances::free_balance(&para_a_account()), 500);
+		assert_eq!(RelayBalances::free_balance(&para_d_account()), 460);
+	});
+
+	ParaD::execute_with(|| {
+		assert_eq!(ParaRelativeTokens::free_balance(CurrencyId::R, &BOB), 420);
+	});
+}
+
+#[test]
 fn unsupported_multilocation_should_be_filtered() {
 	TestNet::reset();
 
@@ -1538,7 +1561,7 @@
 				Box::new(
 					(
 						Parent,
-						Parachain(4), // parachain 4 is not supported list.
+						Parachain(5), // parachain 4 is not supported list.
 						Junction::AccountId32 {
 							network: NetworkId::Any,
 							id: BOB.into(),
@@ -1559,30 +1582,10 @@
 				Box::new(
 					(
 						Parent,
->>>>>>> fecbe019
-						Parachain(4),
-						Junction::AccountId32 {
-							network: NetworkId::Any,
-							id: BOB.into(),
-<<<<<<< HEAD
-						}
-					)
-				)
-				.into()
-			),
-			40,
-		));
-		assert_eq!(ParaTokens::free_balance(CurrencyId::R, &ALICE), 500);
-	});
-
-	Relay::execute_with(|| {
-		assert_eq!(RelayBalances::free_balance(&para_a_account()), 500);
-		assert_eq!(RelayBalances::free_balance(&para_d_account()), 460);
-	});
-
-	ParaD::execute_with(|| {
-		assert_eq!(ParaRelativeTokens::free_balance(CurrencyId::R, &BOB), 420);
-=======
+						Parachain(5),
+						Junction::AccountId32 {
+							network: NetworkId::Any,
+							id: BOB.into(),
 						},
 					)
 						.into()
@@ -1591,6 +1594,5 @@
 			),
 			Error::<para::Runtime>::NotSupportedMultiLocation
 		);
->>>>>>> fecbe019
 	});
 }