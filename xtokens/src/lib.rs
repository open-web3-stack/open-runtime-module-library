//! # Xtokens Module
//!
//! ## Overview
//!
//! The xtokens module provides cross-chain token transfer functionality, by
//! cross-consensus messages(XCM).
//!
//! The xtokens module provides functions for
//! - Token transfer from parachains to relay chain.
//! - Token transfer between parachains, including relay chain tokens like DOT,
//!   KSM, and parachain tokens like ACA, aUSD.
//!
//! ## Interface
//!
//! ### Dispatchable functions
//!
//! - `transfer`: Transfer local assets with given `CurrencyId` and `Amount`.
//! - `transfer_multiasset`: Transfer `MultiAsset` assets.
//! - `transfer_with_fee`: Transfer native currencies specifying the fee and
//!   amount as separate.
//! - `transfer_multiasset_with_fee`: Transfer `MultiAsset` specifying the fee
//!   and amount as separate.
//! - `transfer_multicurrencies`: Transfer several currencies specifying the
//!   item to be used as fee.
//! - `transfer_multiassets`: Transfer several `MultiAsset` specifying the item
//!   to be used as fee.

#![cfg_attr(not(feature = "std"), no_std)]
#![allow(clippy::from_over_into)]
#![allow(clippy::unused_unit)]
#![allow(clippy::large_enum_variant)]
#![allow(clippy::boxed_local)]
#![allow(clippy::too_many_arguments)]

use frame_support::{
	log,
	pallet_prelude::*,
	require_transactional,
	traits::{Contains, Get},
	Parameter,
};
use frame_system::{ensure_signed, pallet_prelude::*};
use orml_traits::{
	location::{Parse, Reserve},
	GetByKey, RateLimiter, XcmTransfer,
};
use sp_runtime::{
	traits::{AtLeast32BitUnsigned, Bounded, Convert, MaybeSerializeDeserialize, Member, Zero},
	DispatchError,
};
use sp_std::{prelude::*, result::Result};
<<<<<<< HEAD
use xcm::{latest::Weight, prelude::*};
use xcm_executor::traits::{InvertLocation, WeightBounds};

pub use module::*;
=======

use xcm::{
	v3::{prelude::*, Weight},
	VersionedMultiAsset, VersionedMultiAssets, VersionedMultiLocation,
};
use xcm_executor::traits::WeightBounds;

pub use module::*;
use orml_traits::{
	location::{Parse, Reserve},
	xcm_transfer::{Transferred, XtokensWeightInfo},
	GetByKey, XcmTransfer,
};
>>>>>>> 055e7db1

mod mock;
mod tests;

enum TransferKind {
	/// Transfer self reserve asset.
	SelfReserveAsset,
	/// To reserve location.
	ToReserve,
	/// To non-reserve location.
	ToNonReserve,
}
use TransferKind::*;

#[frame_support::pallet]
pub mod module {
	use super::*;

	#[pallet::config]
	pub trait Config: frame_system::Config {
		type RuntimeEvent: From<Event<Self>> + IsType<<Self as frame_system::Config>::RuntimeEvent>;

		/// The balance type.
		type Balance: Parameter
			+ Member
			+ AtLeast32BitUnsigned
			+ Default
			+ Copy
			+ MaybeSerializeDeserialize
			+ Into<u128>;

		/// Currency Id.
		type CurrencyId: Parameter + Member + Clone;

		/// Convert `T::CurrencyId` to `MultiLocation`.
		type CurrencyIdConvert: Convert<Self::CurrencyId, Option<MultiLocation>>;

		/// Convert `T::AccountId` to `MultiLocation`.
		type AccountIdToMultiLocation: Convert<Self::AccountId, MultiLocation>;

		/// Self chain location.
		#[pallet::constant]
		type SelfLocation: Get<MultiLocation>;

		/// Minimum xcm execution fee paid on destination chain.
		type MinXcmFee: GetByKey<MultiLocation, Option<u128>>;

		/// XCM executor.
		type XcmExecutor: ExecuteXcm<Self::RuntimeCall>;

		/// MultiLocation filter
		type MultiLocationsFilter: Contains<MultiLocation>;

		/// Means of measuring the weight consumed by an XCM message locally.
		type Weigher: WeightBounds<Self::RuntimeCall>;

		/// Base XCM weight.
		///
		/// The actually weight for an XCM message is `T::BaseXcmWeight +
		/// T::Weigher::weight(&msg)`.
		#[pallet::constant]
		type BaseXcmWeight: Get<Weight>;

		/// This chain's Universal Location.
		type UniversalLocation: Get<InteriorMultiLocation>;

		/// The maximum number of distinct assets allowed to be transferred in a
		/// single helper extrinsic.
		type MaxAssetsForTransfer: Get<usize>;

		/// The way to retreave the reserve of a MultiAsset. This can be
		/// configured to accept absolute or relative paths for self tokens
		type ReserveProvider: Reserve;

		/// The rate limiter used to limit the cross-chain transfer asset.
		type RateLimiter: RateLimiter;

		/// The id of the RateLimiter.
		#[pallet::constant]
		type RateLimiterId: Get<<Self::RateLimiter as RateLimiter>::RateLimiterId>;
	}

	#[pallet::event]
	#[pallet::generate_deposit(fn deposit_event)]
	pub enum Event<T: Config> {
		/// Transferred `MultiAsset` with fee.
		TransferredMultiAssets {
			sender: T::AccountId,
			assets: MultiAssets,
			fee: MultiAsset,
			dest: MultiLocation,
		},
	}

	#[pallet::error]
	pub enum Error<T> {
		/// Asset has no reserve location.
		AssetHasNoReserve,
		/// Not cross-chain transfer.
		NotCrossChainTransfer,
		/// Invalid transfer destination.
		InvalidDest,
		/// Currency is not cross-chain transferable.
		NotCrossChainTransferableCurrency,
		/// The message's weight could not be determined.
		UnweighableMessage,
		/// XCM execution failed.
		XcmExecutionFailed,
		/// Could not re-anchor the assets to declare the fees for the
		/// destination chain.
		CannotReanchor,
		/// Could not get ancestry of asset reserve location.
		InvalidAncestry,
		/// The MultiAsset is invalid.
		InvalidAsset,
		/// The destination `MultiLocation` provided cannot be inverted.
		DestinationNotInvertible,
		/// The version of the `Versioned` value used is not able to be
		/// interpreted.
		BadVersion,
		/// We tried sending distinct asset and fee but they have different
		/// reserve chains.
		DistinctReserveForAssetAndFee,
		/// The fee is zero.
		ZeroFee,
		/// The transfering asset amount is zero.
		ZeroAmount,
		/// The number of assets to be sent is over the maximum.
		TooManyAssetsBeingSent,
		/// The specified index does not exist in a MultiAssets struct.
		AssetIndexNonExistent,
		/// Fee is not enough.
		FeeNotEnough,
		/// Not supported MultiLocation
		NotSupportedMultiLocation,
		/// MinXcmFee not registered for certain reserve location
		MinXcmFeeNotDefined,
		/// Asset transfer is limited by RateLimiter.
		RateLimited,
	}

	#[pallet::hooks]
	impl<T: Config> Hooks<T::BlockNumber> for Pallet<T> {}

	#[pallet::pallet]
	pub struct Pallet<T>(_);

	#[pallet::call]
	impl<T: Config> Pallet<T> {
		/// Transfer native currencies.
		///
		/// `dest_weight_limit` is the weight for XCM execution on the dest
		/// chain, and it would be charged from the transferred assets. If set
		/// below requirements, the execution may fail and assets wouldn't be
		/// received.
		///
		/// It's a no-op if any error on local XCM execution or message sending.
		/// Note sending assets out per se doesn't guarantee they would be
		/// received. Receiving depends on if the XCM message could be delivered
		/// by the network, and if the receiving chain would handle
		/// messages correctly.
		#[pallet::call_index(0)]
		#[pallet::weight(XtokensWeight::<T>::weight_of_transfer(currency_id.clone(), *amount, dest))]
		pub fn transfer(
			origin: OriginFor<T>,
			currency_id: T::CurrencyId,
			amount: T::Balance,
			dest: Box<VersionedMultiLocation>,
			dest_weight_limit: WeightLimit,
		) -> DispatchResult {
			let who = ensure_signed(origin)?;
			let dest: MultiLocation = (*dest).try_into().map_err(|()| Error::<T>::BadVersion)?;
			Self::do_transfer(who, currency_id, amount, dest, dest_weight_limit).map(|_| ())
		}

		/// Transfer `MultiAsset`.
		///
		/// `dest_weight_limit` is the weight for XCM execution on the dest
		/// chain, and it would be charged from the transferred assets. If set
		/// below requirements, the execution may fail and assets wouldn't be
		/// received.
		///
		/// It's a no-op if any error on local XCM execution or message sending.
		/// Note sending assets out per se doesn't guarantee they would be
		/// received. Receiving depends on if the XCM message could be delivered
		/// by the network, and if the receiving chain would handle
		/// messages correctly.
		#[pallet::call_index(1)]
		#[pallet::weight(XtokensWeight::<T>::weight_of_transfer_multiasset(asset, dest))]
		pub fn transfer_multiasset(
			origin: OriginFor<T>,
			asset: Box<VersionedMultiAsset>,
			dest: Box<VersionedMultiLocation>,
			dest_weight_limit: WeightLimit,
		) -> DispatchResult {
			let who = ensure_signed(origin)?;
			let asset: MultiAsset = (*asset).try_into().map_err(|()| Error::<T>::BadVersion)?;
			let dest: MultiLocation = (*dest).try_into().map_err(|()| Error::<T>::BadVersion)?;
			Self::do_transfer_multiasset(who, asset, dest, dest_weight_limit).map(|_| ())
		}

		/// Transfer native currencies specifying the fee and amount as
		/// separate.
		///
		/// `dest_weight_limit` is the weight for XCM execution on the dest
		/// chain, and it would be charged from the transferred assets. If set
		/// below requirements, the execution may fail and assets wouldn't be
		/// received.
		///
		/// `fee` is the amount to be spent to pay for execution in destination
		/// chain. Both fee and amount will be subtracted form the callers
		/// balance.
		///
		/// If `fee` is not high enough to cover for the execution costs in the
		/// destination chain, then the assets will be trapped in the
		/// destination chain
		///
		/// It's a no-op if any error on local XCM execution or message sending.
		/// Note sending assets out per se doesn't guarantee they would be
		/// received. Receiving depends on if the XCM message could be delivered
		/// by the network, and if the receiving chain would handle
		/// messages correctly.
		#[pallet::call_index(2)]
		#[pallet::weight(XtokensWeight::<T>::weight_of_transfer(currency_id.clone(), *amount, dest))]
		pub fn transfer_with_fee(
			origin: OriginFor<T>,
			currency_id: T::CurrencyId,
			amount: T::Balance,
			fee: T::Balance,
			dest: Box<VersionedMultiLocation>,
			dest_weight_limit: WeightLimit,
		) -> DispatchResult {
			let who = ensure_signed(origin)?;
			let dest: MultiLocation = (*dest).try_into().map_err(|()| Error::<T>::BadVersion)?;

			Self::do_transfer_with_fee(who, currency_id, amount, fee, dest, dest_weight_limit).map(|_| ())
		}

		/// Transfer `MultiAsset` specifying the fee and amount as separate.
		///
		/// `dest_weight_limit` is the weight for XCM execution on the dest
		/// chain, and it would be charged from the transferred assets. If set
		/// below requirements, the execution may fail and assets wouldn't be
		/// received.
		///
		/// `fee` is the multiasset to be spent to pay for execution in
		/// destination chain. Both fee and amount will be subtracted form the
		/// callers balance For now we only accept fee and asset having the same
		/// `MultiLocation` id.
		///
		/// If `fee` is not high enough to cover for the execution costs in the
		/// destination chain, then the assets will be trapped in the
		/// destination chain
		///
		/// It's a no-op if any error on local XCM execution or message sending.
		/// Note sending assets out per se doesn't guarantee they would be
		/// received. Receiving depends on if the XCM message could be delivered
		/// by the network, and if the receiving chain would handle
		/// messages correctly.
		#[pallet::call_index(3)]
		#[pallet::weight(XtokensWeight::<T>::weight_of_transfer_multiasset(asset, dest))]
		pub fn transfer_multiasset_with_fee(
			origin: OriginFor<T>,
			asset: Box<VersionedMultiAsset>,
			fee: Box<VersionedMultiAsset>,
			dest: Box<VersionedMultiLocation>,
			dest_weight_limit: WeightLimit,
		) -> DispatchResult {
			let who = ensure_signed(origin)?;
			let asset: MultiAsset = (*asset).try_into().map_err(|()| Error::<T>::BadVersion)?;
			let fee: MultiAsset = (*fee).try_into().map_err(|()| Error::<T>::BadVersion)?;
			let dest: MultiLocation = (*dest).try_into().map_err(|()| Error::<T>::BadVersion)?;

			Self::do_transfer_multiasset_with_fee(who, asset, fee, dest, dest_weight_limit).map(|_| ())
		}

		/// Transfer several currencies specifying the item to be used as fee
		///
		/// `dest_weight_limit` is the weight for XCM execution on the dest
		/// chain, and it would be charged from the transferred assets. If set
		/// below requirements, the execution may fail and assets wouldn't be
		/// received.
		///
		/// `fee_item` is index of the currencies tuple that we want to use for
		/// payment
		///
		/// It's a no-op if any error on local XCM execution or message sending.
		/// Note sending assets out per se doesn't guarantee they would be
		/// received. Receiving depends on if the XCM message could be delivered
		/// by the network, and if the receiving chain would handle
		/// messages correctly.
		#[pallet::call_index(4)]
		#[pallet::weight(XtokensWeight::<T>::weight_of_transfer_multicurrencies(currencies, fee_item, dest))]
		pub fn transfer_multicurrencies(
			origin: OriginFor<T>,
			currencies: Vec<(T::CurrencyId, T::Balance)>,
			fee_item: u32,
			dest: Box<VersionedMultiLocation>,
			dest_weight_limit: WeightLimit,
		) -> DispatchResult {
			let who = ensure_signed(origin)?;
			let dest: MultiLocation = (*dest).try_into().map_err(|()| Error::<T>::BadVersion)?;

			Self::do_transfer_multicurrencies(who, currencies, fee_item, dest, dest_weight_limit).map(|_| ())
		}

		/// Transfer several `MultiAsset` specifying the item to be used as fee
		///
		/// `dest_weight_limit` is the weight for XCM execution on the dest
		/// chain, and it would be charged from the transferred assets. If set
		/// below requirements, the execution may fail and assets wouldn't be
		/// received.
		///
		/// `fee_item` is index of the MultiAssets that we want to use for
		/// payment
		///
		/// It's a no-op if any error on local XCM execution or message sending.
		/// Note sending assets out per se doesn't guarantee they would be
		/// received. Receiving depends on if the XCM message could be delivered
		/// by the network, and if the receiving chain would handle
		/// messages correctly.
		#[pallet::call_index(5)]
		#[pallet::weight(XtokensWeight::<T>::weight_of_transfer_multiassets(assets, fee_item, dest))]
		pub fn transfer_multiassets(
			origin: OriginFor<T>,
			assets: Box<VersionedMultiAssets>,
			fee_item: u32,
			dest: Box<VersionedMultiLocation>,
			dest_weight_limit: WeightLimit,
		) -> DispatchResult {
			let who = ensure_signed(origin)?;
			let assets: MultiAssets = (*assets).try_into().map_err(|()| Error::<T>::BadVersion)?;
			let dest: MultiLocation = (*dest).try_into().map_err(|()| Error::<T>::BadVersion)?;

			// We first grab the fee
			let fee: &MultiAsset = assets.get(fee_item as usize).ok_or(Error::<T>::AssetIndexNonExistent)?;

			Self::do_transfer_multiassets(who, assets.clone(), fee.clone(), dest, dest_weight_limit).map(|_| ())
		}
	}

	impl<T: Config> Pallet<T> {
		fn do_transfer(
			who: T::AccountId,
			currency_id: T::CurrencyId,
			amount: T::Balance,
			dest: MultiLocation,
			dest_weight_limit: WeightLimit,
		) -> Result<Transferred<T::AccountId>, DispatchError> {
			let location: MultiLocation =
				T::CurrencyIdConvert::convert(currency_id).ok_or(Error::<T>::NotCrossChainTransferableCurrency)?;

			ensure!(!amount.is_zero(), Error::<T>::ZeroAmount);
			ensure!(
				T::MultiLocationsFilter::contains(&dest),
				Error::<T>::NotSupportedMultiLocation
			);

			let asset: MultiAsset = (location, amount.into()).into();
			Self::do_transfer_multiassets(who, vec![asset.clone()].into(), asset, dest, dest_weight_limit)
		}

		fn do_transfer_with_fee(
			who: T::AccountId,
			currency_id: T::CurrencyId,
			amount: T::Balance,
			fee: T::Balance,
			dest: MultiLocation,
			dest_weight_limit: WeightLimit,
		) -> Result<Transferred<T::AccountId>, DispatchError> {
			let location: MultiLocation =
				T::CurrencyIdConvert::convert(currency_id).ok_or(Error::<T>::NotCrossChainTransferableCurrency)?;

			ensure!(!amount.is_zero(), Error::<T>::ZeroAmount);
			ensure!(!fee.is_zero(), Error::<T>::ZeroFee);
			ensure!(
				T::MultiLocationsFilter::contains(&dest),
				Error::<T>::NotSupportedMultiLocation
			);

			let asset = (location, amount.into()).into();
			let fee_asset: MultiAsset = (location, fee.into()).into();

			// Push contains saturated addition, so we should be able to use it safely
			let mut assets = MultiAssets::new();
			assets.push(asset);
			assets.push(fee_asset.clone());

			Self::do_transfer_multiassets(who, assets, fee_asset, dest, dest_weight_limit)
		}

		fn do_transfer_multiasset(
			who: T::AccountId,
			asset: MultiAsset,
			dest: MultiLocation,
			dest_weight_limit: WeightLimit,
		) -> Result<Transferred<T::AccountId>, DispatchError> {
			Self::do_transfer_multiassets(who, vec![asset.clone()].into(), asset, dest, dest_weight_limit)
		}

		fn do_transfer_multiasset_with_fee(
			who: T::AccountId,
			asset: MultiAsset,
			fee: MultiAsset,
			dest: MultiLocation,
			dest_weight_limit: WeightLimit,
		) -> Result<Transferred<T::AccountId>, DispatchError> {
			// Push contains saturated addition, so we should be able to use it safely
			let mut assets = MultiAssets::new();
			assets.push(asset);
			assets.push(fee.clone());

			Self::do_transfer_multiassets(who, assets, fee, dest, dest_weight_limit)
		}

		fn do_transfer_multicurrencies(
			who: T::AccountId,
			currencies: Vec<(T::CurrencyId, T::Balance)>,
			fee_item: u32,
			dest: MultiLocation,
			dest_weight_limit: WeightLimit,
		) -> Result<Transferred<T::AccountId>, DispatchError> {
			ensure!(
				currencies.len() <= T::MaxAssetsForTransfer::get(),
				Error::<T>::TooManyAssetsBeingSent
			);
			ensure!(
				T::MultiLocationsFilter::contains(&dest),
				Error::<T>::NotSupportedMultiLocation
			);

			let mut assets = MultiAssets::new();

			// Lets grab the fee amount and location first
			let (fee_currency_id, fee_amount) = currencies
				.get(fee_item as usize)
				.ok_or(Error::<T>::AssetIndexNonExistent)?;

			for (currency_id, amount) in &currencies {
				let location: MultiLocation = T::CurrencyIdConvert::convert(currency_id.clone())
					.ok_or(Error::<T>::NotCrossChainTransferableCurrency)?;
				ensure!(!amount.is_zero(), Error::<T>::ZeroAmount);

				// Push contains saturated addition, so we should be able to use it safely
				assets.push((location, (*amount).into()).into())
			}

			// We construct the fee now, since getting it from assets wont work as assets
			// sorts it
			let fee_location: MultiLocation = T::CurrencyIdConvert::convert(fee_currency_id.clone())
				.ok_or(Error::<T>::NotCrossChainTransferableCurrency)?;

			let fee: MultiAsset = (fee_location, (*fee_amount).into()).into();

			Self::do_transfer_multiassets(who, assets, fee, dest, dest_weight_limit)
		}

		fn do_transfer_multiassets(
			who: T::AccountId,
			assets: MultiAssets,
			fee: MultiAsset,
			dest: MultiLocation,
			dest_weight_limit: WeightLimit,
		) -> Result<Transferred<T::AccountId>, DispatchError> {
			ensure!(
				assets.len() <= T::MaxAssetsForTransfer::get(),
				Error::<T>::TooManyAssetsBeingSent
			);
			ensure!(
				T::MultiLocationsFilter::contains(&dest),
				Error::<T>::NotSupportedMultiLocation
			);
			let origin_location = T::AccountIdToMultiLocation::convert(who.clone());

			let mut non_fee_reserve: Option<MultiLocation> = None;
			let asset_len = assets.len();
			for i in 0..asset_len {
				let asset = assets.get(i).ok_or(Error::<T>::AssetIndexNonExistent)?;
				ensure!(
					matches!(asset.fun, Fungibility::Fungible(x) if !x.is_zero()),
					Error::<T>::InvalidAsset
				);
				// `assets` includes fee, the reserve location is decided by non fee asset
				if (fee != *asset && non_fee_reserve.is_none()) || asset_len == 1 {
					non_fee_reserve = T::ReserveProvider::reserve(asset);
				}
				// make sure all non fee assets share the same reserve
				if non_fee_reserve.is_some() {
					ensure!(
						non_fee_reserve == T::ReserveProvider::reserve(asset),
						Error::<T>::DistinctReserveForAssetAndFee
					);
				}

				// per asset check
				let amount = match asset.fun {
					Fungibility::Fungible(amount) => amount,
					Fungibility::NonFungible(_) => 1,
				};

				let rate_limiter_id = T::RateLimiterId::get();

				// check if the asset transfer from `who` can bypass the rate limiter.
				if !T::RateLimiter::is_whitelist(rate_limiter_id, &who) {
					// ensure the asset transfer be allowed by the rate limiter.
					T::RateLimiter::is_allowed(rate_limiter_id, asset.id.clone(), amount)
						.map_err(|_| Error::<T>::RateLimited)?;

					T::RateLimiter::record(rate_limiter_id, asset.id.clone(), amount);
				}
			}

			let fee_reserve = T::ReserveProvider::reserve(&fee);
			if fee_reserve != non_fee_reserve {
				// Current only support `ToReserve` with relay-chain asset as fee. other case
				// like `NonReserve` or `SelfReserve` with relay-chain fee is not support.
				ensure!(non_fee_reserve == dest.chain_part(), Error::<T>::InvalidAsset);

				let reserve_location = non_fee_reserve.ok_or(Error::<T>::AssetHasNoReserve)?;
				let min_xcm_fee = T::MinXcmFee::get(&reserve_location).ok_or(Error::<T>::MinXcmFeeNotDefined)?;

				// min xcm fee should less than user fee
				let fee_to_dest: MultiAsset = (fee.id, min_xcm_fee).into();
				ensure!(fee_to_dest < fee, Error::<T>::FeeNotEnough);

				let mut assets_to_dest = MultiAssets::new();
				for i in 0..asset_len {
					let asset = assets.get(i).ok_or(Error::<T>::AssetIndexNonExistent)?;
					if fee != *asset {
						assets_to_dest.push(asset.clone());
					} else {
						assets_to_dest.push(fee_to_dest.clone());
					}
				}

				let mut assets_to_fee_reserve = MultiAssets::new();
				let asset_to_fee_reserve = subtract_fee(&fee, min_xcm_fee);
				assets_to_fee_reserve.push(asset_to_fee_reserve.clone());

				let mut override_recipient = T::SelfLocation::get();
				if override_recipient == MultiLocation::here() {
					let dest_chain_part = dest.chain_part().ok_or(Error::<T>::InvalidDest)?;
					let ancestry = T::UniversalLocation::get();
					let _ = override_recipient
						.reanchor(&dest_chain_part, ancestry)
						.map_err(|_| Error::<T>::CannotReanchor);
				}

				// First xcm sent to fee reserve chain and routed to dest chain.
				// We can use `MinXcmFee` configuration to decide which target parachain use
				// teleport. But as current there's only one case which is Parachain send back
				// asset to Statemine/t, So we set `use_teleport` to always `true` in this case.
				Self::execute_and_send_reserve_kind_xcm(
					origin_location,
					assets_to_fee_reserve,
					asset_to_fee_reserve,
					fee_reserve,
					&dest,
					Some(override_recipient),
					dest_weight_limit.clone(),
					true,
				)?;

				// Second xcm send to dest chain.
				Self::execute_and_send_reserve_kind_xcm(
					origin_location,
					assets_to_dest,
					fee_to_dest,
					non_fee_reserve,
					&dest,
					None,
					dest_weight_limit,
					false,
				)?;
			} else {
				Self::execute_and_send_reserve_kind_xcm(
					origin_location,
					assets.clone(),
					fee.clone(),
					non_fee_reserve,
					&dest,
					None,
					dest_weight_limit,
					false,
				)?;
			}

			Self::deposit_event(Event::<T>::TransferredMultiAssets {
				sender: who.clone(),
				assets: assets.clone(),
				fee: fee.clone(),
				dest,
			});

			Ok(Transferred {
				sender: who,
				assets,
				fee,
				dest,
			})
		}

		/// Execute and send xcm with given assets and fee to dest chain or
		/// reserve chain.
		fn execute_and_send_reserve_kind_xcm(
			origin_location: MultiLocation,
			assets: MultiAssets,
			fee: MultiAsset,
			reserve: Option<MultiLocation>,
			dest: &MultiLocation,
			maybe_recipient_override: Option<MultiLocation>,
			dest_weight_limit: WeightLimit,
			use_teleport: bool,
		) -> DispatchResult {
			let (transfer_kind, dest, reserve, recipient) = Self::transfer_kind(reserve, dest)?;
			let recipient = match maybe_recipient_override {
				Some(recipient) => recipient,
				None => recipient,
			};
			let mut msg = match transfer_kind {
				SelfReserveAsset => Self::transfer_self_reserve_asset(assets, fee, dest, recipient, dest_weight_limit)?,
				ToReserve => Self::transfer_to_reserve(assets, fee, dest, recipient, dest_weight_limit)?,
				ToNonReserve => Self::transfer_to_non_reserve(
					assets,
					fee,
					reserve,
					dest,
					recipient,
					dest_weight_limit,
					use_teleport,
				)?,
			};
			let hash = msg.using_encoded(sp_io::hashing::blake2_256);

			let weight = T::Weigher::weight(&mut msg).map_err(|()| Error::<T>::UnweighableMessage)?;
			T::XcmExecutor::execute_xcm_in_credit(origin_location, msg, hash, weight, weight)
				.ensure_complete()
				.map_err(|error| {
					log::error!("Failed execute transfer message with {:?}", error);
					Error::<T>::XcmExecutionFailed
				})?;

			Ok(())
		}

		fn transfer_self_reserve_asset(
			assets: MultiAssets,
			fee: MultiAsset,
			dest: MultiLocation,
			recipient: MultiLocation,
			dest_weight_limit: WeightLimit,
		) -> Result<Xcm<T::RuntimeCall>, DispatchError> {
			Ok(Xcm(vec![TransferReserveAsset {
				assets: assets.clone(),
				dest,
				xcm: Xcm(vec![
					Self::buy_execution(fee, &dest, dest_weight_limit)?,
					Self::deposit_asset(recipient, assets.len() as u32),
				]),
			}]))
		}

		fn transfer_to_reserve(
			assets: MultiAssets,
			fee: MultiAsset,
			reserve: MultiLocation,
			recipient: MultiLocation,
			dest_weight_limit: WeightLimit,
		) -> Result<Xcm<T::RuntimeCall>, DispatchError> {
			Ok(Xcm(vec![
				WithdrawAsset(assets.clone()),
				InitiateReserveWithdraw {
					assets: All.into(),
					reserve,
					xcm: Xcm(vec![
						Self::buy_execution(fee, &reserve, dest_weight_limit)?,
						Self::deposit_asset(recipient, assets.len() as u32),
					]),
				},
			]))
		}

		fn transfer_to_non_reserve(
			assets: MultiAssets,
			fee: MultiAsset,
			reserve: MultiLocation,
			dest: MultiLocation,
			recipient: MultiLocation,
			dest_weight_limit: WeightLimit,
			use_teleport: bool,
		) -> Result<Xcm<T::RuntimeCall>, DispatchError> {
			let mut reanchored_dest = dest;
			if reserve == MultiLocation::parent() {
				match dest {
					MultiLocation {
						parents,
						interior: X1(Parachain(id)),
					} if parents == 1 => {
						reanchored_dest = Parachain(id).into();
					}
					_ => {}
				}
			}

			let max_assets = assets.len() as u32;
			if !use_teleport {
				Ok(Xcm(vec![
					WithdrawAsset(assets),
					InitiateReserveWithdraw {
						assets: All.into(),
						reserve,
						xcm: Xcm(vec![
							Self::buy_execution(half(&fee), &reserve, dest_weight_limit.clone())?,
							DepositReserveAsset {
								assets: AllCounted(max_assets).into(),
								dest: reanchored_dest,
								xcm: Xcm(vec![
									Self::buy_execution(half(&fee), &dest, dest_weight_limit)?,
									Self::deposit_asset(recipient, max_assets),
								]),
							},
						]),
					},
				]))
			} else {
				Ok(Xcm(vec![
					WithdrawAsset(assets),
					InitiateReserveWithdraw {
						assets: All.into(),
						reserve,
						xcm: Xcm(vec![
							Self::buy_execution(half(&fee), &reserve, dest_weight_limit.clone())?,
							InitiateTeleport {
								assets: All.into(),
								dest: reanchored_dest,
								xcm: Xcm(vec![
									Self::buy_execution(half(&fee), &dest, dest_weight_limit)?,
									Self::deposit_asset(recipient, max_assets),
								]),
							},
						]),
					},
				]))
			}
		}

		fn deposit_asset(recipient: MultiLocation, max_assets: u32) -> Instruction<()> {
			DepositAsset {
				assets: AllCounted(max_assets).into(),
				beneficiary: recipient,
			}
		}

		fn buy_execution(
			asset: MultiAsset,
			at: &MultiLocation,
			weight_limit: WeightLimit,
		) -> Result<Instruction<()>, DispatchError> {
			let ancestry = T::UniversalLocation::get();
			let fees = asset.reanchored(at, ancestry).map_err(|_| Error::<T>::CannotReanchor)?;

			Ok(BuyExecution { fees, weight_limit })
		}

		/// Ensure has the `dest` has chain part and recipient part.
		fn ensure_valid_dest(dest: &MultiLocation) -> Result<(MultiLocation, MultiLocation), DispatchError> {
			if let (Some(dest), Some(recipient)) = (dest.chain_part(), dest.non_chain_part()) {
				Ok((dest, recipient))
			} else {
				Err(Error::<T>::InvalidDest.into())
			}
		}

		/// Get the transfer kind.
		///
		/// Returns `Err` if `dest` combination doesn't make sense, or `reserve`
		/// is none, else returns a tuple of:
		/// - `transfer_kind`.
		/// - asset's `reserve` parachain or relay chain location,
		/// - `dest` parachain or relay chain location.
		/// - `recipient` location.
		fn transfer_kind(
			reserve: Option<MultiLocation>,
			dest: &MultiLocation,
		) -> Result<(TransferKind, MultiLocation, MultiLocation, MultiLocation), DispatchError> {
			let (dest, recipient) = Self::ensure_valid_dest(dest)?;

			let self_location = T::SelfLocation::get();
			ensure!(dest != self_location, Error::<T>::NotCrossChainTransfer);
			let reserve = reserve.ok_or(Error::<T>::AssetHasNoReserve)?;
			let transfer_kind = if reserve == self_location {
				SelfReserveAsset
			} else if reserve == dest {
				ToReserve
			} else {
				ToNonReserve
			};
			Ok((transfer_kind, dest, reserve, recipient))
		}

		/// Get reserve location by `assets` and `fee_item`. the `assets`
		/// includes fee asset and non fee asset. make sure assets have ge one
		/// asset. all non fee asset should share same reserve location.
		fn get_reserve_location(assets: &MultiAssets, fee_item: &u32) -> Option<MultiLocation> {
			let reserve_idx = if assets.len() == 1 {
				0
			} else {
				(*fee_item == 0) as usize
			};
			let asset = assets.get(reserve_idx);
			asset.and_then(T::ReserveProvider::reserve)
		}
	}

	pub struct XtokensWeight<T>(PhantomData<T>);
	// weights
	impl<T: Config> XtokensWeightInfo<T::AccountId, T::Balance, T::CurrencyId> for XtokensWeight<T> {
		/// Returns weight of `transfer_multiasset` call.
		fn weight_of_transfer_multiasset(asset: &VersionedMultiAsset, dest: &VersionedMultiLocation) -> Weight {
			let asset: Result<MultiAsset, _> = asset.clone().try_into();
			let dest = dest.clone().try_into();
			if let (Ok(asset), Ok(dest)) = (asset, dest) {
				if let Ok((transfer_kind, dest, _, reserve)) =
					Pallet::<T>::transfer_kind(T::ReserveProvider::reserve(&asset), &dest)
				{
					let mut msg = match transfer_kind {
						SelfReserveAsset => Xcm(vec![TransferReserveAsset {
							assets: vec![asset].into(),
							dest,
							xcm: Xcm(vec![]),
						}]),
						ToReserve | ToNonReserve => Xcm(vec![
							WithdrawAsset(MultiAssets::from(asset)),
							InitiateReserveWithdraw {
								assets: All.into(),
								// `dest` is always (equal to) `reserve` in both cases
								reserve,
								xcm: Xcm(vec![]),
							},
						]),
					};
					return T::Weigher::weight(&mut msg)
						.map_or(Weight::max_value(), |w| T::BaseXcmWeight::get().saturating_add(w));
				}
			}
			Weight::zero()
		}

		/// Returns weight of `transfer` call.
		fn weight_of_transfer(currency_id: T::CurrencyId, amount: T::Balance, dest: &VersionedMultiLocation) -> Weight {
			if let Some(location) = T::CurrencyIdConvert::convert(currency_id) {
				let asset = (location, amount.into()).into();
				Self::weight_of_transfer_multiasset(&asset, dest)
			} else {
				Weight::zero()
			}
		}

		/// Returns weight of `transfer` call.
		fn weight_of_transfer_multicurrencies(
			currencies: &[(T::CurrencyId, T::Balance)],
			fee_item: &u32,
			dest: &VersionedMultiLocation,
		) -> Weight {
			let mut assets: Vec<MultiAsset> = Vec::new();
			for (currency_id, amount) in currencies {
				if let Some(location) = T::CurrencyIdConvert::convert(currency_id.clone()) {
					let asset: MultiAsset = (location, (*amount).into()).into();
					assets.push(asset);
				} else {
					return Weight::zero();
				}
			}

			Self::weight_of_transfer_multiassets(&VersionedMultiAssets::from(MultiAssets::from(assets)), fee_item, dest)
		}

		/// Returns weight of `transfer_multiassets` call.
		fn weight_of_transfer_multiassets(
			assets: &VersionedMultiAssets,
			fee_item: &u32,
			dest: &VersionedMultiLocation,
		) -> Weight {
			let assets: Result<MultiAssets, ()> = assets.clone().try_into();
			let dest = dest.clone().try_into();
			if let (Ok(assets), Ok(dest)) = (assets, dest) {
				let reserve_location = Pallet::<T>::get_reserve_location(&assets, fee_item);
				if let Ok((transfer_kind, dest, _, reserve)) = Pallet::<T>::transfer_kind(reserve_location, &dest) {
					let mut msg = match transfer_kind {
						SelfReserveAsset => Xcm(vec![TransferReserveAsset {
							assets,
							dest,
							xcm: Xcm(vec![]),
						}]),
						ToReserve | ToNonReserve => Xcm(vec![
							WithdrawAsset(assets),
							InitiateReserveWithdraw {
								assets: All.into(),
								// `dest` is always (equal to) `reserve` in both cases
								reserve,
								xcm: Xcm(vec![]),
							},
						]),
					};
					return T::Weigher::weight(&mut msg)
						.map_or(Weight::max_value(), |w| T::BaseXcmWeight::get().saturating_add(w));
				}
			}
			Weight::zero()
		}
	}

	impl<T: Config> XcmTransfer<T::AccountId, T::Balance, T::CurrencyId> for Pallet<T> {
		#[require_transactional]
		fn transfer(
			who: T::AccountId,
			currency_id: T::CurrencyId,
			amount: T::Balance,
			dest: MultiLocation,
			dest_weight_limit: WeightLimit,
		) -> Result<Transferred<T::AccountId>, DispatchError> {
			Self::do_transfer(who, currency_id, amount, dest, dest_weight_limit)
		}

		#[require_transactional]
		fn transfer_multiasset(
			who: T::AccountId,
			asset: MultiAsset,
			dest: MultiLocation,
			dest_weight_limit: WeightLimit,
		) -> Result<Transferred<T::AccountId>, DispatchError> {
			Self::do_transfer_multiasset(who, asset, dest, dest_weight_limit)
		}

		#[require_transactional]
		fn transfer_with_fee(
			who: T::AccountId,
			currency_id: T::CurrencyId,
			amount: T::Balance,
			fee: T::Balance,
			dest: MultiLocation,
			dest_weight_limit: WeightLimit,
		) -> Result<Transferred<T::AccountId>, DispatchError> {
			Self::do_transfer_with_fee(who, currency_id, amount, fee, dest, dest_weight_limit)
		}

		#[require_transactional]
		fn transfer_multiasset_with_fee(
			who: T::AccountId,
			asset: MultiAsset,
			fee: MultiAsset,
			dest: MultiLocation,
			dest_weight_limit: WeightLimit,
		) -> Result<Transferred<T::AccountId>, DispatchError> {
			Self::do_transfer_multiasset_with_fee(who, asset, fee, dest, dest_weight_limit)
		}

		#[require_transactional]
		fn transfer_multicurrencies(
			who: T::AccountId,
			currencies: Vec<(T::CurrencyId, T::Balance)>,
			fee_item: u32,
			dest: MultiLocation,
			dest_weight_limit: WeightLimit,
		) -> Result<Transferred<T::AccountId>, DispatchError> {
			Self::do_transfer_multicurrencies(who, currencies, fee_item, dest, dest_weight_limit)
		}

		#[require_transactional]
		fn transfer_multiassets(
			who: T::AccountId,
			assets: MultiAssets,
			fee: MultiAsset,
			dest: MultiLocation,
			dest_weight_limit: WeightLimit,
		) -> Result<Transferred<T::AccountId>, DispatchError> {
			Self::do_transfer_multiassets(who, assets, fee, dest, dest_weight_limit)
		}
	}
}

/// Returns amount if `asset` is fungible, or zero.
fn fungible_amount(asset: &MultiAsset) -> u128 {
	if let Fungible(amount) = &asset.fun {
		*amount
	} else {
		Zero::zero()
	}
}

fn half(asset: &MultiAsset) -> MultiAsset {
	let half_amount = fungible_amount(asset)
		.checked_div(2)
		.expect("div 2 can't overflow; qed");
	MultiAsset {
		fun: Fungible(half_amount),
		id: asset.id,
	}
}

fn subtract_fee(asset: &MultiAsset, amount: u128) -> MultiAsset {
	let final_amount = fungible_amount(asset).checked_sub(amount).expect("fee too low; qed");
	MultiAsset {
		fun: Fungible(final_amount),
		id: asset.id,
	}
}<|MERGE_RESOLUTION|>--- conflicted
+++ resolved
@@ -40,21 +40,11 @@
 	Parameter,
 };
 use frame_system::{ensure_signed, pallet_prelude::*};
-use orml_traits::{
-	location::{Parse, Reserve},
-	GetByKey, RateLimiter, XcmTransfer,
-};
 use sp_runtime::{
 	traits::{AtLeast32BitUnsigned, Bounded, Convert, MaybeSerializeDeserialize, Member, Zero},
 	DispatchError,
 };
 use sp_std::{prelude::*, result::Result};
-<<<<<<< HEAD
-use xcm::{latest::Weight, prelude::*};
-use xcm_executor::traits::{InvertLocation, WeightBounds};
-
-pub use module::*;
-=======
 
 use xcm::{
 	v3::{prelude::*, Weight},
@@ -66,9 +56,8 @@
 use orml_traits::{
 	location::{Parse, Reserve},
 	xcm_transfer::{Transferred, XtokensWeightInfo},
-	GetByKey, XcmTransfer,
+	GetByKey, RateLimiter, XcmTransfer,
 };
->>>>>>> 055e7db1
 
 mod mock;
 mod tests;
@@ -574,10 +563,10 @@
 				// check if the asset transfer from `who` can bypass the rate limiter.
 				if !T::RateLimiter::is_whitelist(rate_limiter_id, &who) {
 					// ensure the asset transfer be allowed by the rate limiter.
-					T::RateLimiter::is_allowed(rate_limiter_id, asset.id.clone(), amount)
+					T::RateLimiter::is_allowed(rate_limiter_id, asset.id, amount)
 						.map_err(|_| Error::<T>::RateLimited)?;
 
-					T::RateLimiter::record(rate_limiter_id, asset.id.clone(), amount);
+					T::RateLimiter::record(rate_limiter_id, asset.id, amount);
 				}
 			}
 
