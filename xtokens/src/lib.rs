//! # Xtokens Module
//!
//! ## Overview
//!
//! The xtokens module provides cross-chain token transfer functionality, by
//! cross-consensus messages(XCM).
//!
//! The xtokens module provides functions for
//! - Token transfer from parachains to relay chain.
//! - Token transfer between parachains, including relay chain tokens like DOT,
//!   KSM, and parachain tokens like ACA, aUSD.
//!
//! ## Interface
//!
//! ### Dispatchable functions
//!
//! - `transfer`: Transfer local assets with given `CurrencyId` and `Amount`.
//! - `transfer_multiasset`: Transfer `MultiAsset` assets.

#![cfg_attr(not(feature = "std"), no_std)]
#![allow(clippy::from_over_into)]
#![allow(clippy::unused_unit)]
#![allow(clippy::large_enum_variant)]

use frame_support::{log, pallet_prelude::*, require_transactional, traits::Get, transactional, Parameter};
use frame_system::{ensure_signed, pallet_prelude::*};
use sp_runtime::{
	traits::{AtLeast32BitUnsigned, Convert, MaybeSerializeDeserialize, Member, Zero},
	DispatchError,
};
use sp_std::{prelude::*, result::Result};

use xcm::prelude::*;
use xcm_executor::traits::{InvertLocation, WeightBounds};

pub use module::*;
use orml_traits::{
	location::{Parse, Reserve},
	GetByKey, XcmTransfer,
};

mod mock;
mod tests;

enum TransferKind {
	/// Transfer self reserve asset.
	SelfReserveAsset,
	/// To reserve location.
	ToReserve,
	/// To non-reserve location.
	ToNonReserve,
}
use TransferKind::*;

#[frame_support::pallet]
pub mod module {
	use super::*;

	#[pallet::config]
	pub trait Config: frame_system::Config {
		type Event: From<Event<Self>> + IsType<<Self as frame_system::Config>::Event>;

		/// The balance type.
		type Balance: Parameter
			+ Member
			+ AtLeast32BitUnsigned
			+ Default
			+ Copy
			+ MaybeSerializeDeserialize
			+ Into<u128>;

		/// Currency Id.
		type CurrencyId: Parameter + Member + Clone;

		/// Convert `T::CurrencyId` to `MultiLocation`.
		type CurrencyIdConvert: Convert<Self::CurrencyId, Option<MultiLocation>>;

		/// Convert `T::AccountId` to `MultiLocation`.
		type AccountIdToMultiLocation: Convert<Self::AccountId, MultiLocation>;

		/// Self chain location.
		#[pallet::constant]
		type SelfLocation: Get<MultiLocation>;

		/// Minimum xcm execution fee paid on destination chain.
		type MinXcmFee: GetByKey<MultiLocation, u128>;

		/// XCM executor.
		type XcmExecutor: ExecuteXcm<Self::Call>;

		/// Means of measuring the weight consumed by an XCM message locally.
		type Weigher: WeightBounds<Self::Call>;

		/// Base XCM weight.
		///
		/// The actually weight for an XCM message is `T::BaseXcmWeight +
		/// T::Weigher::weight(&msg)`.
		#[pallet::constant]
		type BaseXcmWeight: Get<Weight>;

		/// Means of inverting a location.
		type LocationInverter: InvertLocation;

		/// The maximum number of distinct assets allowed to be transferred in a
		/// single helper extrinsic.
		type MaxAssetsForTransfer: Get<usize>;

		/// The way to retreave the reserve of a MultiAsset. This can be
		/// configured to accept absolute or relative paths for self tokens
		type ReserveProvider: Reserve;
	}

	#[pallet::event]
	#[pallet::generate_deposit(fn deposit_event)]
	pub enum Event<T: Config> {
		/// Transferred `MultiAsset` with fee.
		TransferredMultiAssets {
			sender: T::AccountId,
			assets: MultiAssets,
			fee: MultiAsset,
			dest: MultiLocation,
		},
	}

	#[pallet::error]
	pub enum Error<T> {
		/// Asset has no reserve location.
		AssetHasNoReserve,
		/// Not cross-chain transfer.
		NotCrossChainTransfer,
		/// Invalid transfer destination.
		InvalidDest,
		/// Currency is not cross-chain transferable.
		NotCrossChainTransferableCurrency,
		/// The message's weight could not be determined.
		UnweighableMessage,
		// TODO: expand into XcmExecutionFailed(XcmError) after https://github.com/paritytech/substrate/pull/10242 done
		/// XCM execution failed.
		XcmExecutionFailed,
		/// Could not re-anchor the assets to declare the fees for the
		/// destination chain.
		CannotReanchor,
		/// Could not get ancestry of asset reserve location.
		InvalidAncestry,
		/// The MultiAsset is invalid.
		InvalidAsset,
		/// The destination `MultiLocation` provided cannot be inverted.
		DestinationNotInvertible,
		/// The version of the `Versioned` value used is not able to be
		/// interpreted.
		BadVersion,
		/// We tried sending distinct asset and fee but they have different
		/// reserve chains.
		DistinctReserveForAssetAndFee,
		/// The fee is zero.
		ZeroFee,
		/// The transfering asset amount is zero.
		ZeroAmount,
		/// The number of assets to be sent is over the maximum.
		TooManyAssetsBeingSent,
		/// The specified index does not exist in a MultiAssets struct.
		AssetIndexNonExistent,
		/// Fee is not enough.
		FeeNotEnough,
	}

	#[pallet::hooks]
	impl<T: Config> Hooks<T::BlockNumber> for Pallet<T> {}

	#[pallet::pallet]
	pub struct Pallet<T>(_);

	#[pallet::call]
	impl<T: Config> Pallet<T> {
		/// Transfer native currencies.
		///
		/// `dest_weight` is the weight for XCM execution on the dest chain, and
		/// it would be charged from the transferred assets. If set below
		/// requirements, the execution may fail and assets wouldn't be
		/// received.
		///
		/// It's a no-op if any error on local XCM execution or message sending.
		/// Note sending assets out per se doesn't guarantee they would be
		/// received. Receiving depends on if the XCM message could be delivered
		/// by the network, and if the receiving chain would handle
		/// messages correctly.
		#[pallet::weight(Pallet::<T>::weight_of_transfer(currency_id.clone(), *amount, dest))]
		#[transactional]
		pub fn transfer(
			origin: OriginFor<T>,
			currency_id: T::CurrencyId,
			amount: T::Balance,
			dest: Box<VersionedMultiLocation>,
			dest_weight: Weight,
		) -> DispatchResult {
			let who = ensure_signed(origin)?;
			let dest: MultiLocation = (*dest).try_into().map_err(|()| Error::<T>::BadVersion)?;
			Self::do_transfer(who, currency_id, amount, dest, dest_weight)
		}

		/// Transfer `MultiAsset`.
		///
		/// `dest_weight` is the weight for XCM execution on the dest chain, and
		/// it would be charged from the transferred assets. If set below
		/// requirements, the execution may fail and assets wouldn't be
		/// received.
		///
		/// It's a no-op if any error on local XCM execution or message sending.
		/// Note sending assets out per se doesn't guarantee they would be
		/// received. Receiving depends on if the XCM message could be delivered
		/// by the network, and if the receiving chain would handle
		/// messages correctly.
		#[pallet::weight(Pallet::<T>::weight_of_transfer_multiasset(asset, dest))]
		#[transactional]
		pub fn transfer_multiasset(
			origin: OriginFor<T>,
			asset: Box<VersionedMultiAsset>,
			dest: Box<VersionedMultiLocation>,
			dest_weight: Weight,
		) -> DispatchResult {
			let who = ensure_signed(origin)?;
			let asset: MultiAsset = (*asset).try_into().map_err(|()| Error::<T>::BadVersion)?;
			let dest: MultiLocation = (*dest).try_into().map_err(|()| Error::<T>::BadVersion)?;
			Self::do_transfer_multiasset(who, asset, dest, dest_weight)
		}

		/// Transfer native currencies specifying the fee and amount as
		/// separate.
		///
		/// `dest_weight` is the weight for XCM execution on the dest chain, and
		/// it would be charged from the transferred assets. If set below
		/// requirements, the execution may fail and assets wouldn't be
		/// received.
		///
		/// `fee` is the amount to be spent to pay for execution in destination
		/// chain. Both fee and amount will be subtracted form the callers
		/// balance.
		///
		/// If `fee` is not high enough to cover for the execution costs in the
		/// destination chain, then the assets will be trapped in the
		/// destination chain
		///
		/// It's a no-op if any error on local XCM execution or message sending.
		/// Note sending assets out per se doesn't guarantee they would be
		/// received. Receiving depends on if the XCM message could be delivered
		/// by the network, and if the receiving chain would handle
		/// messages correctly.
		#[pallet::weight(Pallet::<T>::weight_of_transfer(currency_id.clone(), *amount, dest))]
		#[transactional]
		pub fn transfer_with_fee(
			origin: OriginFor<T>,
			currency_id: T::CurrencyId,
			amount: T::Balance,
			fee: T::Balance,
			dest: Box<VersionedMultiLocation>,
			dest_weight: Weight,
		) -> DispatchResult {
			let who = ensure_signed(origin)?;
			let dest: MultiLocation = (*dest).try_into().map_err(|()| Error::<T>::BadVersion)?;

			Self::do_transfer_with_fee(who, currency_id, amount, fee, dest, dest_weight)
		}

		/// Transfer `MultiAsset` specifying the fee and amount as separate.
		///
		/// `dest_weight` is the weight for XCM execution on the dest chain, and
		/// it would be charged from the transferred assets. If set below
		/// requirements, the execution may fail and assets wouldn't be
		/// received.
		///
		/// `fee` is the multiasset to be spent to pay for execution in
		/// destination chain. Both fee and amount will be subtracted form the
		/// callers balance For now we only accept fee and asset having the same
		/// `MultiLocation` id.
		///
		/// If `fee` is not high enough to cover for the execution costs in the
		/// destination chain, then the assets will be trapped in the
		/// destination chain
		///
		/// It's a no-op if any error on local XCM execution or message sending.
		/// Note sending assets out per se doesn't guarantee they would be
		/// received. Receiving depends on if the XCM message could be delivered
		/// by the network, and if the receiving chain would handle
		/// messages correctly.
		#[pallet::weight(Pallet::<T>::weight_of_transfer_multiasset(asset, dest))]
		#[transactional]
		pub fn transfer_multiasset_with_fee(
			origin: OriginFor<T>,
			asset: Box<VersionedMultiAsset>,
			fee: Box<VersionedMultiAsset>,
			dest: Box<VersionedMultiLocation>,
			dest_weight: Weight,
		) -> DispatchResult {
			let who = ensure_signed(origin)?;
			let asset: MultiAsset = (*asset).try_into().map_err(|()| Error::<T>::BadVersion)?;
			let fee: MultiAsset = (*fee).try_into().map_err(|()| Error::<T>::BadVersion)?;
			let dest: MultiLocation = (*dest).try_into().map_err(|()| Error::<T>::BadVersion)?;

			Self::do_transfer_multiasset_with_fee(who, asset, fee, dest, dest_weight)
		}

		/// Transfer several currencies specifying the item to be used as fee
		///
		/// `dest_weight` is the weight for XCM execution on the dest chain, and
		/// it would be charged from the transferred assets. If set below
		/// requirements, the execution may fail and assets wouldn't be
		/// received.
		///
		/// `fee_item` is index of the currencies tuple that we want to use for
		/// payment
		///
		/// It's a no-op if any error on local XCM execution or message sending.
		/// Note sending assets out per se doesn't guarantee they would be
		/// received. Receiving depends on if the XCM message could be delivered
		/// by the network, and if the receiving chain would handle
		/// messages correctly.
		#[pallet::weight(Pallet::<T>::weight_of_transfer_multicurrencies(currencies, fee_item, dest))]
		#[transactional]
		pub fn transfer_multicurrencies(
			origin: OriginFor<T>,
			currencies: Vec<(T::CurrencyId, T::Balance)>,
			fee_item: u32,
			dest: Box<VersionedMultiLocation>,
			dest_weight: Weight,
		) -> DispatchResult {
			let who = ensure_signed(origin)?;
			let dest: MultiLocation = (*dest).try_into().map_err(|()| Error::<T>::BadVersion)?;

			Self::do_transfer_multicurrencies(who, currencies, fee_item, dest, dest_weight)
		}

		/// Transfer several `MultiAsset` specifying the item to be used as fee
		///
		/// `dest_weight` is the weight for XCM execution on the dest chain, and
		/// it would be charged from the transferred assets. If set below
		/// requirements, the execution may fail and assets wouldn't be
		/// received.
		///
		/// `fee_item` is index of the MultiAssets that we want to use for
		/// payment
		///
		/// It's a no-op if any error on local XCM execution or message sending.
		/// Note sending assets out per se doesn't guarantee they would be
		/// received. Receiving depends on if the XCM message could be delivered
		/// by the network, and if the receiving chain would handle
		/// messages correctly.
		#[pallet::weight(Pallet::<T>::weight_of_transfer_multiassets(assets, fee_item, dest))]
		#[transactional]
		pub fn transfer_multiassets(
			origin: OriginFor<T>,
			assets: Box<VersionedMultiAssets>,
			fee_item: u32,
			dest: Box<VersionedMultiLocation>,
			dest_weight: Weight,
		) -> DispatchResult {
			let who = ensure_signed(origin)?;
			let assets: MultiAssets = (*assets).try_into().map_err(|()| Error::<T>::BadVersion)?;
			let dest: MultiLocation = (*dest).try_into().map_err(|()| Error::<T>::BadVersion)?;

			// We first grab the fee
			let fee: &MultiAsset = assets.get(fee_item as usize).ok_or(Error::<T>::AssetIndexNonExistent)?;

			Self::do_transfer_multiassets(who, assets.clone(), fee.clone(), dest, dest_weight)
		}
	}

	impl<T: Config> Pallet<T> {
		fn do_transfer(
			who: T::AccountId,
			currency_id: T::CurrencyId,
			amount: T::Balance,
			dest: MultiLocation,
			dest_weight: Weight,
		) -> DispatchResult {
			let location: MultiLocation =
				T::CurrencyIdConvert::convert(currency_id).ok_or(Error::<T>::NotCrossChainTransferableCurrency)?;

			ensure!(!amount.is_zero(), Error::<T>::ZeroAmount);

			let asset: MultiAsset = (location, amount.into()).into();
			Self::do_transfer_multiassets(who, vec![asset.clone()].into(), asset, dest, dest_weight)
		}

		fn do_transfer_with_fee(
			who: T::AccountId,
			currency_id: T::CurrencyId,
			amount: T::Balance,
			fee: T::Balance,
			dest: MultiLocation,
			dest_weight: Weight,
		) -> DispatchResult {
			let location: MultiLocation =
				T::CurrencyIdConvert::convert(currency_id).ok_or(Error::<T>::NotCrossChainTransferableCurrency)?;

			ensure!(!amount.is_zero(), Error::<T>::ZeroAmount);
			ensure!(!fee.is_zero(), Error::<T>::ZeroFee);

			let asset = (location.clone(), amount.into()).into();
			let fee_asset: MultiAsset = (location, fee.into()).into();

			// Push contains saturated addition, so we should be able to use it safely
			let mut assets = MultiAssets::new();
			assets.push(asset);
			assets.push(fee_asset.clone());

			Self::do_transfer_multiassets(who, assets, fee_asset, dest, dest_weight)
		}

		fn do_transfer_multiasset(
			who: T::AccountId,
			asset: MultiAsset,
			dest: MultiLocation,
			dest_weight: Weight,
		) -> DispatchResult {
			Self::do_transfer_multiassets(who, vec![asset.clone()].into(), asset, dest, dest_weight)
		}

		fn do_transfer_multiasset_with_fee(
			who: T::AccountId,
			asset: MultiAsset,
			fee: MultiAsset,
			dest: MultiLocation,
			dest_weight: Weight,
		) -> DispatchResult {
			// Push contains saturated addition, so we should be able to use it safely
			let mut assets = MultiAssets::new();
			assets.push(asset);
			assets.push(fee.clone());

			Self::do_transfer_multiassets(who, assets, fee, dest, dest_weight)?;

			Ok(())
		}

		fn do_transfer_multicurrencies(
			who: T::AccountId,
			currencies: Vec<(T::CurrencyId, T::Balance)>,
			fee_item: u32,
			dest: MultiLocation,
			dest_weight: Weight,
		) -> DispatchResult {
			let mut assets = MultiAssets::new();

			// Lets grab the fee amount and location first
			let (fee_currency_id, fee_amount) = currencies
				.get(fee_item as usize)
				.ok_or(Error::<T>::AssetIndexNonExistent)?;

			for (currency_id, amount) in &currencies {
				let location: MultiLocation = T::CurrencyIdConvert::convert(currency_id.clone())
					.ok_or(Error::<T>::NotCrossChainTransferableCurrency)?;
				ensure!(!amount.is_zero(), Error::<T>::ZeroAmount);
				// Push contains saturated addition, so we should be able to use it safely
				assets.push((location, (*amount).into()).into())
			}

			// We construct the fee now, since getting it from assets wont work as assets
			// sorts it
			let fee_location: MultiLocation = T::CurrencyIdConvert::convert(fee_currency_id.clone())
				.ok_or(Error::<T>::NotCrossChainTransferableCurrency)?;

			let fee: MultiAsset = (fee_location, (*fee_amount).into()).into();

			Self::do_transfer_multiassets(who, assets, fee, dest, dest_weight)
		}

		fn do_transfer_multiassets(
			who: T::AccountId,
			assets: MultiAssets,
			fee: MultiAsset,
			dest: MultiLocation,
			dest_weight: Weight,
		) -> DispatchResult {
			ensure!(
				assets.len() <= T::MaxAssetsForTransfer::get(),
				Error::<T>::TooManyAssetsBeingSent
			);
			let origin_location = T::AccountIdToMultiLocation::convert(who.clone());

			let mut non_fee_reserve: Option<MultiLocation> = None;
			let asset_len = assets.len();
			for i in 0..asset_len {
				let asset = assets.get(i).ok_or(Error::<T>::AssetIndexNonExistent)?;
				ensure!(
					matches!(asset.fun, Fungibility::Fungible(x) if !x.is_zero()),
					Error::<T>::InvalidAsset
				);
<<<<<<< HEAD
				ensure!(
					T::ReserveProvider::reserve(&fee) == T::ReserveProvider::reserve(asset),
					Error::<T>::DistinctReserveForAssetAndFee
				);
=======
				// `assets` includes fee, the reserve location is decided by non fee asset
				if (fee != *asset && non_fee_reserve.is_none()) || asset_len == 1 {
					non_fee_reserve = asset.reserve();
				}
				// make sure all non fee assets share the same reserve
				if non_fee_reserve.is_some() {
					ensure!(
						non_fee_reserve == asset.reserve(),
						Error::<T>::DistinctReserveForAssetAndFee
					);
				}
>>>>>>> 0a5a2df3
			}

			let fee_reserve = fee.reserve();
			if fee_reserve != non_fee_reserve {
				// Current only support `ToReserve` with relay-chain asset as fee. other case
				// like `NonReserve` or `SelfReserve` with relay-chain fee is not support.
				ensure!(non_fee_reserve == dest.chain_part(), Error::<T>::InvalidAsset);

				let reserve_location = non_fee_reserve.clone().ok_or(Error::<T>::AssetHasNoReserve)?;
				let min_xcm_fee = T::MinXcmFee::get(&reserve_location);

				// min xcm fee should less than user fee
				let fee_to_dest: MultiAsset = (fee.id.clone(), min_xcm_fee).into();
				ensure!(fee_to_dest < fee, Error::<T>::FeeNotEnough);

				let mut assets_to_dest = MultiAssets::new();
				for i in 0..asset_len {
					let asset = assets.get(i).ok_or(Error::<T>::AssetIndexNonExistent)?;
					if fee != *asset {
						assets_to_dest.push(asset.clone());
					} else {
						assets_to_dest.push(fee_to_dest.clone());
					}
				}

				let mut assets_to_fee_reserve = MultiAssets::new();
				let asset_to_fee_reserve = subtract_fee(&fee, min_xcm_fee);
				assets_to_fee_reserve.push(asset_to_fee_reserve.clone());

				// First xcm sent to fee reserve chain and routed to dest chain.
				Self::execute_and_send_reserve_kind_xcm(
					origin_location.clone(),
					assets_to_fee_reserve,
					asset_to_fee_reserve,
					fee_reserve,
					&dest,
					Some(T::SelfLocation::get()),
					dest_weight,
				)?;

				// Second xcm send to dest chain.
				Self::execute_and_send_reserve_kind_xcm(
					origin_location,
					assets_to_dest,
					fee_to_dest,
					non_fee_reserve,
					&dest,
					None,
					dest_weight,
				)?;
			} else {
				Self::execute_and_send_reserve_kind_xcm(
					origin_location,
					assets.clone(),
					fee.clone(),
					non_fee_reserve,
					&dest,
					None,
					dest_weight,
				)?;
			}

			Self::deposit_event(Event::<T>::TransferredMultiAssets {
				sender: who,
				assets,
				fee,
				dest,
			});

			Ok(())
		}

		/// Execute and send xcm with given assets and fee to dest chain or
		/// reserve chain.
		fn execute_and_send_reserve_kind_xcm(
			origin_location: MultiLocation,
			assets: MultiAssets,
			fee: MultiAsset,
			reserve: Option<MultiLocation>,
			dest: &MultiLocation,
			maybe_recipient_override: Option<MultiLocation>,
			dest_weight: Weight,
		) -> DispatchResult {
			let (transfer_kind, dest, reserve, recipient) = Self::transfer_kind(reserve, dest)?;
			let recipient = match maybe_recipient_override {
				Some(recipient) => recipient,
				None => recipient,
			};

			let mut msg = match transfer_kind {
				SelfReserveAsset => Self::transfer_self_reserve_asset(assets, fee, dest, recipient, dest_weight)?,
				ToReserve => Self::transfer_to_reserve(assets, fee, dest, recipient, dest_weight)?,
				ToNonReserve => Self::transfer_to_non_reserve(assets, fee, reserve, dest, recipient, dest_weight)?,
			};

			let weight = T::Weigher::weight(&mut msg).map_err(|()| Error::<T>::UnweighableMessage)?;
			T::XcmExecutor::execute_xcm_in_credit(origin_location, msg, weight, weight)
				.ensure_complete()
				.map_err(|error| {
					log::error!("Failed execute transfer message with {:?}", error);
					Error::<T>::XcmExecutionFailed
				})?;

			Ok(())
		}

		fn transfer_self_reserve_asset(
			assets: MultiAssets,
			fee: MultiAsset,
			dest: MultiLocation,
			recipient: MultiLocation,
			dest_weight: Weight,
		) -> Result<Xcm<T::Call>, DispatchError> {
			Ok(Xcm(vec![
				WithdrawAsset(assets.clone()),
				DepositReserveAsset {
					assets: All.into(),
					max_assets: assets.len() as u32,
					dest: dest.clone(),
					xcm: Xcm(vec![
						Self::buy_execution(fee, &dest, dest_weight)?,
						Self::deposit_asset(recipient, assets.len() as u32),
					]),
				},
			]))
		}

		fn transfer_to_reserve(
			assets: MultiAssets,
			fee: MultiAsset,
			reserve: MultiLocation,
			recipient: MultiLocation,
			dest_weight: Weight,
		) -> Result<Xcm<T::Call>, DispatchError> {
			Ok(Xcm(vec![
				WithdrawAsset(assets.clone()),
				InitiateReserveWithdraw {
					assets: All.into(),
					reserve: reserve.clone(),
					xcm: Xcm(vec![
						Self::buy_execution(fee, &reserve, dest_weight)?,
						Self::deposit_asset(recipient, assets.len() as u32),
					]),
				},
			]))
		}

		fn transfer_to_non_reserve(
			assets: MultiAssets,
			fee: MultiAsset,
			reserve: MultiLocation,
			dest: MultiLocation,
			recipient: MultiLocation,
			dest_weight: Weight,
		) -> Result<Xcm<T::Call>, DispatchError> {
			let mut reanchored_dest = dest.clone();
			if reserve == MultiLocation::parent() {
				match dest {
					MultiLocation {
						parents,
						interior: X1(Parachain(id)),
					} if parents == 1 => {
						reanchored_dest = Parachain(id).into();
					}
					_ => {}
				}
			}

			Ok(Xcm(vec![
				WithdrawAsset(assets.clone()),
				InitiateReserveWithdraw {
					assets: All.into(),
					reserve: reserve.clone(),
					xcm: Xcm(vec![
						Self::buy_execution(half(&fee), &reserve, dest_weight)?,
						DepositReserveAsset {
							assets: All.into(),
							max_assets: assets.len() as u32,
							dest: reanchored_dest,
							xcm: Xcm(vec![
								Self::buy_execution(half(&fee), &dest, dest_weight)?,
								Self::deposit_asset(recipient, assets.len() as u32),
							]),
						},
					]),
				},
			]))
		}

		fn deposit_asset(recipient: MultiLocation, max_assets: u32) -> Instruction<()> {
			DepositAsset {
				assets: All.into(),
				max_assets,
				beneficiary: recipient,
			}
		}

		fn buy_execution(
			asset: MultiAsset,
			at: &MultiLocation,
			weight: Weight,
		) -> Result<Instruction<()>, DispatchError> {
			let ancestry = T::LocationInverter::ancestry();
			let fees = asset
				.reanchored(at, &ancestry)
				.map_err(|_| Error::<T>::CannotReanchor)?;
			Ok(BuyExecution {
				fees,
				weight_limit: WeightLimit::Limited(weight),
			})
		}

		/// Ensure has the `dest` has chain part and recipient part.
		fn ensure_valid_dest(dest: &MultiLocation) -> Result<(MultiLocation, MultiLocation), DispatchError> {
			if let (Some(dest), Some(recipient)) = (dest.chain_part(), dest.non_chain_part()) {
				Ok((dest, recipient))
			} else {
				Err(Error::<T>::InvalidDest.into())
			}
		}

		/// Get the transfer kind.
		///
		/// Returns `Err` if `dest` combination doesn't make sense, or `reserve`
		/// is none, else returns a tuple of:
		/// - `transfer_kind`.
		/// - asset's `reserve` parachain or relay chain location,
		/// - `dest` parachain or relay chain location.
		/// - `recipient` location.
		fn transfer_kind(
			reserve: Option<MultiLocation>,
			dest: &MultiLocation,
		) -> Result<(TransferKind, MultiLocation, MultiLocation, MultiLocation), DispatchError> {
			let (dest, recipient) = Self::ensure_valid_dest(dest)?;

			let self_location = T::SelfLocation::get();
			ensure!(dest != self_location, Error::<T>::NotCrossChainTransfer);

<<<<<<< HEAD
			let reserve = T::ReserveProvider::reserve(asset).ok_or(Error::<T>::AssetHasNoReserve)?;
=======
			let reserve = reserve.ok_or(Error::<T>::AssetHasNoReserve)?;
>>>>>>> 0a5a2df3
			let transfer_kind = if reserve == self_location {
				SelfReserveAsset
			} else if reserve == dest {
				ToReserve
			} else {
				ToNonReserve
			};
			Ok((transfer_kind, dest, reserve, recipient))
		}
	}

	// weights
	impl<T: Config> Pallet<T> {
		/// Returns weight of `transfer_multiasset` call.
		fn weight_of_transfer_multiasset(asset: &VersionedMultiAsset, dest: &VersionedMultiLocation) -> Weight {
			let asset: Result<MultiAsset, _> = asset.clone().try_into();
			let dest = dest.clone().try_into();
			if let (Ok(asset), Ok(dest)) = (asset, dest) {
				if let Ok((transfer_kind, dest, _, reserve)) = Self::transfer_kind(asset.reserve(), &dest) {
					let mut msg = match transfer_kind {
						SelfReserveAsset => Xcm(vec![
							WithdrawAsset(MultiAssets::from(asset)),
							DepositReserveAsset {
								assets: All.into(),
								max_assets: 1,
								dest,
								xcm: Xcm(vec![]),
							},
						]),
						ToReserve | ToNonReserve => Xcm(vec![
							WithdrawAsset(MultiAssets::from(asset)),
							InitiateReserveWithdraw {
								assets: All.into(),
								// `dest` is always (equal to) `reserve` in both cases
								reserve,
								xcm: Xcm(vec![]),
							},
						]),
					};
					return T::Weigher::weight(&mut msg)
						.map_or(Weight::max_value(), |w| T::BaseXcmWeight::get().saturating_add(w));
				}
			}
			0
		}

		/// Returns weight of `transfer` call.
		fn weight_of_transfer(currency_id: T::CurrencyId, amount: T::Balance, dest: &VersionedMultiLocation) -> Weight {
			if let Some(location) = T::CurrencyIdConvert::convert(currency_id) {
				let asset = (location, amount.into()).into();
				Self::weight_of_transfer_multiasset(&asset, dest)
			} else {
				0
			}
		}

		/// Returns weight of `transfer` call.
		fn weight_of_transfer_multicurrencies(
			currencies: &[(T::CurrencyId, T::Balance)],
			fee_item: &u32,
			dest: &VersionedMultiLocation,
		) -> Weight {
			let mut assets: Vec<MultiAsset> = Vec::new();
			for (currency_id, amount) in currencies {
				if let Some(location) = T::CurrencyIdConvert::convert(currency_id.clone()) {
					let asset: MultiAsset = (location.clone(), (*amount).into()).into();
					assets.push(asset);
				} else {
					return 0;
				}
			}

			Self::weight_of_transfer_multiassets(&VersionedMultiAssets::from(MultiAssets::from(assets)), fee_item, dest)
		}

		/// Returns weight of `transfer_multiassets` call.
		fn weight_of_transfer_multiassets(
			assets: &VersionedMultiAssets,
			fee_item: &u32,
			dest: &VersionedMultiLocation,
		) -> Weight {
			let assets: Result<MultiAssets, ()> = assets.clone().try_into();
			let dest = dest.clone().try_into();
			if let (Ok(assets), Ok(dest)) = (assets, dest) {
				let reserve_location = Self::get_reserve_location(&assets, fee_item);
				// if let Ok(reserve_location) = reserve_location {
				if let Ok((transfer_kind, dest, _, reserve)) = Self::transfer_kind(reserve_location, &dest) {
					let mut msg = match transfer_kind {
						SelfReserveAsset => Xcm(vec![
							WithdrawAsset(assets.clone()),
							DepositReserveAsset {
								assets: All.into(),
								max_assets: assets.len() as u32,
								dest,
								xcm: Xcm(vec![]),
							},
						]),
						ToReserve | ToNonReserve => Xcm(vec![
							WithdrawAsset(assets),
							InitiateReserveWithdraw {
								assets: All.into(),
								// `dest` is always (equal to) `reserve` in both cases
								reserve,
								xcm: Xcm(vec![]),
							},
						]),
					};
					return T::Weigher::weight(&mut msg)
						.map_or(Weight::max_value(), |w| T::BaseXcmWeight::get().saturating_add(w));
				}
				// }
			}
			0
		}

		/// Get reserve location by `assets` and `fee_item`. the `assets`
		/// includes fee asset and non fee asset. make sure assets have ge one
		/// asset. all non fee asset should share same reserve location.
		fn get_reserve_location(assets: &MultiAssets, fee_item: &u32) -> Option<MultiLocation> {
			let reserve_idx = if assets.len() == 1 {
				0
			} else if *fee_item == 0 {
				1
			} else {
				0
			};
			let asset = assets.get(reserve_idx);
			asset.and_then(|a| a.reserve())
		}
	}

	impl<T: Config> XcmTransfer<T::AccountId, T::Balance, T::CurrencyId> for Pallet<T> {
		#[require_transactional]
		fn transfer(
			who: T::AccountId,
			currency_id: T::CurrencyId,
			amount: T::Balance,
			dest: MultiLocation,
			dest_weight: Weight,
		) -> DispatchResult {
			Self::do_transfer(who, currency_id, amount, dest, dest_weight)
		}

		#[require_transactional]
		fn transfer_multi_asset(
			who: T::AccountId,
			asset: MultiAsset,
			dest: MultiLocation,
			dest_weight: Weight,
		) -> DispatchResult {
			Self::do_transfer_multiasset(who, asset, dest, dest_weight)
		}
	}
}

/// Returns amount if `asset` is fungible, or zero.
fn fungible_amount(asset: &MultiAsset) -> u128 {
	if let Fungible(amount) = &asset.fun {
		*amount
	} else {
		Zero::zero()
	}
}

fn half(asset: &MultiAsset) -> MultiAsset {
	let half_amount = fungible_amount(asset)
		.checked_div(2)
		.expect("div 2 can't overflow; qed");
	MultiAsset {
		fun: Fungible(half_amount),
		id: asset.id.clone(),
	}
}

fn subtract_fee(asset: &MultiAsset, amount: u128) -> MultiAsset {
	let final_amount = fungible_amount(asset).checked_sub(amount).expect("fee too low; qed");
	MultiAsset {
		fun: Fungible(final_amount),
		id: asset.id.clone(),
	}
}<|MERGE_RESOLUTION|>--- conflicted
+++ resolved
@@ -485,27 +485,20 @@
 					matches!(asset.fun, Fungibility::Fungible(x) if !x.is_zero()),
 					Error::<T>::InvalidAsset
 				);
-<<<<<<< HEAD
-				ensure!(
-					T::ReserveProvider::reserve(&fee) == T::ReserveProvider::reserve(asset),
-					Error::<T>::DistinctReserveForAssetAndFee
-				);
-=======
 				// `assets` includes fee, the reserve location is decided by non fee asset
 				if (fee != *asset && non_fee_reserve.is_none()) || asset_len == 1 {
-					non_fee_reserve = asset.reserve();
+					non_fee_reserve = T::ReserveProvider::reserve(asset);
 				}
 				// make sure all non fee assets share the same reserve
 				if non_fee_reserve.is_some() {
 					ensure!(
-						non_fee_reserve == asset.reserve(),
+						non_fee_reserve == T::ReserveProvider::reserve(asset),
 						Error::<T>::DistinctReserveForAssetAndFee
 					);
 				}
->>>>>>> 0a5a2df3
 			}
 
-			let fee_reserve = fee.reserve();
+			let fee_reserve = T::ReserveProvider::reserve(&fee);
 			if fee_reserve != non_fee_reserve {
 				// Current only support `ToReserve` with relay-chain asset as fee. other case
 				// like `NonReserve` or `SelfReserve` with relay-chain fee is not support.
@@ -740,12 +733,7 @@
 
 			let self_location = T::SelfLocation::get();
 			ensure!(dest != self_location, Error::<T>::NotCrossChainTransfer);
-
-<<<<<<< HEAD
-			let reserve = T::ReserveProvider::reserve(asset).ok_or(Error::<T>::AssetHasNoReserve)?;
-=======
 			let reserve = reserve.ok_or(Error::<T>::AssetHasNoReserve)?;
->>>>>>> 0a5a2df3
 			let transfer_kind = if reserve == self_location {
 				SelfReserveAsset
 			} else if reserve == dest {
@@ -764,7 +752,9 @@
 			let asset: Result<MultiAsset, _> = asset.clone().try_into();
 			let dest = dest.clone().try_into();
 			if let (Ok(asset), Ok(dest)) = (asset, dest) {
-				if let Ok((transfer_kind, dest, _, reserve)) = Self::transfer_kind(asset.reserve(), &dest) {
+				if let Ok((transfer_kind, dest, _, reserve)) =
+					Self::transfer_kind(T::ReserveProvider::reserve(&asset), &dest)
+				{
 					let mut msg = match transfer_kind {
 						SelfReserveAsset => Xcm(vec![
 							WithdrawAsset(MultiAssets::from(asset)),
@@ -873,7 +863,7 @@
 				0
 			};
 			let asset = assets.get(reserve_idx);
-			asset.and_then(|a| a.reserve())
+			asset.and_then(|a| T::ReserveProvider::reserve(a))
 		}
 	}
 
