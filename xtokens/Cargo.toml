[package]
name = "orml-xtokens"
description = "Cross-chain token transfer."
repository = "https://github.com/open-web3-stack/open-runtime-module-library/tree/master/xtokens"
license = "Apache-2.0"
version = "0.4.1-dev"
authors = ["Acala Developers"]
edition = "2018"

[dependencies]
serde = { version = "1.0.124", optional = true }
codec = { package = "parity-scale-codec", version = "2.0.0", default-features = false }
sp-runtime = { git = "https://github.com/paritytech/substrate", branch = "polkadot-v0.9.5", default-features = false }
sp-io = { git = "https://github.com/paritytech/substrate", branch = "polkadot-v0.9.5", default-features = false }
sp-std = { git = "https://github.com/paritytech/substrate", branch = "polkadot-v0.9.5", default-features = false }

frame-support = { git = "https://github.com/paritytech/substrate", branch = "polkadot-v0.9.5", default-features = false }
frame-system = { git = "https://github.com/paritytech/substrate", branch = "polkadot-v0.9.5", default-features = false }

cumulus-primitives-core = { git = "https://github.com/paritytech/cumulus", branch = "polkadot-v0.9.5", default-features = false }

<<<<<<< HEAD
xcm = { git = "https://github.com/paritytech/polkadot", branch = "release-v0.9.4", default-features = false }
xcm-executor = { git = "https://github.com/paritytech/polkadot", branch = "release-v0.9.4", default-features = false }
=======
xcm = { git = "https://github.com/paritytech/polkadot", branch = "release-v0.9.5", default-features = false }
>>>>>>> f6c3489d

orml-xcm-support = { path = "../xcm-support", default-features = false }
orml-traits = { path = "../traits", default-features = false}

[dev-dependencies]
<<<<<<< HEAD
# sp-core = { git = "https://github.com/paritytech/substrate", branch = "polkadot-v0.9.4" }
# polkadot-core-primitives = { git = "https://github.com/paritytech/polkadot", branch = "release-v0.9.4" }
# polkadot-parachain = { git = "https://github.com/paritytech/polkadot", branch = "release-v0.9.4" }
# pallet-balances = { git = "https://github.com/paritytech/substrate", branch = "polkadot-v0.9.4" }
# xcm-simulator = { git = "https://github.com/shaunxw/xcm-simulator", branch = "master" }
# parachain-info = { git = "https://github.com/paritytech/cumulus", branch = "polkadot-v0.9.4" }
# xcm-executor = { git = "https://github.com/paritytech/polkadot", branch = "release-v0.9.4" }
# xcm-builder = { git = "https://github.com/paritytech/polkadot", branch = "release-v0.9.4" }

# orml-tokens = { path = "../tokens" }
# orml-traits = { path = "../traits" }
=======
sp-core = { git = "https://github.com/paritytech/substrate", branch = "polkadot-v0.9.5" }
polkadot-core-primitives = { git = "https://github.com/paritytech/polkadot", branch = "release-v0.9.5" }
polkadot-parachain = { git = "https://github.com/paritytech/polkadot", branch = "release-v0.9.5" }
pallet-balances = { git = "https://github.com/paritytech/substrate", branch = "polkadot-v0.9.5" }
xcm-simulator = { git = "https://github.com/shaunxw/xcm-simulator", branch = "master" }
cumulus-pallet-xcm-handler = { git = "https://github.com/paritytech/cumulus", branch = "polkadot-v0.9.5" }
parachain-info = { git = "https://github.com/paritytech/cumulus", branch = "polkadot-v0.9.5" }
xcm-executor = { git = "https://github.com/paritytech/polkadot", branch = "release-v0.9.5" }
xcm-builder = { git = "https://github.com/paritytech/polkadot", branch = "release-v0.9.5" }

orml-tokens = { path = "../tokens", version = "0.4.1-dev" }
orml-traits = { path = "../traits", version = "0.4.1-dev" }
>>>>>>> f6c3489d

[features]
default = ["std"]
std = [
	"serde",
	"codec/std",
	"sp-runtime/std",
	"sp-std/std",
	"sp-io/std",
	"frame-support/std",
	"frame-system/std",
	"cumulus-primitives-core/std",
	"xcm/std",
	"xcm-executor/std",
	"orml-xcm-support/std",
	"orml-traits/std",
]
try-runtime = ["frame-support/try-runtime"]<|MERGE_RESOLUTION|>--- conflicted
+++ resolved
@@ -19,43 +19,24 @@
 
 cumulus-primitives-core = { git = "https://github.com/paritytech/cumulus", branch = "polkadot-v0.9.5", default-features = false }
 
-<<<<<<< HEAD
-xcm = { git = "https://github.com/paritytech/polkadot", branch = "release-v0.9.4", default-features = false }
-xcm-executor = { git = "https://github.com/paritytech/polkadot", branch = "release-v0.9.4", default-features = false }
-=======
 xcm = { git = "https://github.com/paritytech/polkadot", branch = "release-v0.9.5", default-features = false }
->>>>>>> f6c3489d
+xcm-executor = { git = "https://github.com/paritytech/polkadot", branch = "release-v0.9.5", default-features = false }
 
 orml-xcm-support = { path = "../xcm-support", default-features = false }
 orml-traits = { path = "../traits", default-features = false}
 
 [dev-dependencies]
-<<<<<<< HEAD
-# sp-core = { git = "https://github.com/paritytech/substrate", branch = "polkadot-v0.9.4" }
-# polkadot-core-primitives = { git = "https://github.com/paritytech/polkadot", branch = "release-v0.9.4" }
-# polkadot-parachain = { git = "https://github.com/paritytech/polkadot", branch = "release-v0.9.4" }
-# pallet-balances = { git = "https://github.com/paritytech/substrate", branch = "polkadot-v0.9.4" }
+# sp-core = { git = "https://github.com/paritytech/substrate", branch = "polkadot-v0.9.5" }
+# polkadot-core-primitives = { git = "https://github.com/paritytech/polkadot", branch = "release-v0.9.5" }
+# polkadot-parachain = { git = "https://github.com/paritytech/polkadot", branch = "release-v0.9.5" }
+# pallet-balances = { git = "https://github.com/paritytech/substrate", branch = "polkadot-v0.9.5" }
 # xcm-simulator = { git = "https://github.com/shaunxw/xcm-simulator", branch = "master" }
-# parachain-info = { git = "https://github.com/paritytech/cumulus", branch = "polkadot-v0.9.4" }
-# xcm-executor = { git = "https://github.com/paritytech/polkadot", branch = "release-v0.9.4" }
-# xcm-builder = { git = "https://github.com/paritytech/polkadot", branch = "release-v0.9.4" }
+# parachain-info = { git = "https://github.com/paritytech/cumulus", branch = "polkadot-v0.9.5" }
+# xcm-executor = { git = "https://github.com/paritytech/polkadot", branch = "release-v0.9.5" }
+# xcm-builder = { git = "https://github.com/paritytech/polkadot", branch = "release-v0.9.5" }
 
 # orml-tokens = { path = "../tokens" }
 # orml-traits = { path = "../traits" }
-=======
-sp-core = { git = "https://github.com/paritytech/substrate", branch = "polkadot-v0.9.5" }
-polkadot-core-primitives = { git = "https://github.com/paritytech/polkadot", branch = "release-v0.9.5" }
-polkadot-parachain = { git = "https://github.com/paritytech/polkadot", branch = "release-v0.9.5" }
-pallet-balances = { git = "https://github.com/paritytech/substrate", branch = "polkadot-v0.9.5" }
-xcm-simulator = { git = "https://github.com/shaunxw/xcm-simulator", branch = "master" }
-cumulus-pallet-xcm-handler = { git = "https://github.com/paritytech/cumulus", branch = "polkadot-v0.9.5" }
-parachain-info = { git = "https://github.com/paritytech/cumulus", branch = "polkadot-v0.9.5" }
-xcm-executor = { git = "https://github.com/paritytech/polkadot", branch = "release-v0.9.5" }
-xcm-builder = { git = "https://github.com/paritytech/polkadot", branch = "release-v0.9.5" }
-
-orml-tokens = { path = "../tokens", version = "0.4.1-dev" }
-orml-traits = { path = "../traits", version = "0.4.1-dev" }
->>>>>>> f6c3489d
 
 [features]
 default = ["std"]
