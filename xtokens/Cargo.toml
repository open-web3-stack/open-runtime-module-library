--- conflicted
+++ resolved
@@ -11,19 +11,6 @@
 scale-info = { version = "2.1", default-features = false, features = ["derive"] }
 serde = { version = "1.0.136", optional = true }
 codec = { package = "parity-scale-codec", version = "3.0.0", default-features = false }
-<<<<<<< HEAD
-sp-runtime = { git = "https://github.com/paritytech/substrate", branch = "polkadot-v0.9.19", default-features = false }
-sp-io = { git = "https://github.com/paritytech/substrate", branch = "polkadot-v0.9.19", default-features = false }
-sp-std = { git = "https://github.com/paritytech/substrate", branch = "polkadot-v0.9.19", default-features = false }
-
-frame-support = { git = "https://github.com/paritytech/substrate", branch = "polkadot-v0.9.19", default-features = false }
-frame-system = { git = "https://github.com/paritytech/substrate", branch = "polkadot-v0.9.19", default-features = false }
-
-cumulus-primitives-core = { git = "https://github.com/paritytech/cumulus", branch = "polkadot-v0.9.19", default-features = false }
-
-xcm = { git = "https://github.com/paritytech/polkadot", branch = "release-v0.9.19", default-features = false }
-xcm-executor = { git = "https://github.com/paritytech/polkadot", branch = "release-v0.9.19", default-features = false }
-=======
 sp-runtime = { git = "https://github.com/paritytech/substrate", branch = "polkadot-v0.9.20", default-features = false }
 sp-io = { git = "https://github.com/paritytech/substrate", branch = "polkadot-v0.9.20", default-features = false }
 sp-std = { git = "https://github.com/paritytech/substrate", branch = "polkadot-v0.9.20", default-features = false }
@@ -35,32 +22,11 @@
 
 xcm = { git = "https://github.com/paritytech/polkadot", branch = "release-v0.9.20", default-features = false }
 xcm-executor = { git = "https://github.com/paritytech/polkadot", branch = "release-v0.9.20", default-features = false }
->>>>>>> 920c5a6e
 
 orml-xcm-support = { path = "../xcm-support", default-features = false }
 orml-traits = { path = "../traits", default-features = false}
 
 [dev-dependencies]
-<<<<<<< HEAD
-sp-core = { git = "https://github.com/paritytech/substrate", branch = "polkadot-v0.9.19" }
-pallet-balances = { git = "https://github.com/paritytech/substrate", branch = "polkadot-v0.9.19" }
-
-# cumulus
-cumulus-primitives-core = { git = "https://github.com/paritytech/cumulus", branch = "polkadot-v0.9.19" }
-cumulus-pallet-dmp-queue = { git = "https://github.com/paritytech/cumulus", branch = "polkadot-v0.9.19" }
-cumulus-pallet-xcmp-queue = { git = "https://github.com/paritytech/cumulus", branch = "polkadot-v0.9.19" }
-cumulus-pallet-xcm = { git = "https://github.com/paritytech/cumulus", branch = "polkadot-v0.9.19" }
-parachain-info = { git = "https://github.com/paritytech/cumulus", branch = "polkadot-v0.9.19" }
-
-# polkadot
-polkadot-parachain = { git = "https://github.com/paritytech/polkadot", branch = "release-v0.9.19" }
-xcm = { git = "https://github.com/paritytech/polkadot", branch = "release-v0.9.19" }
-xcm-executor = { git = "https://github.com/paritytech/polkadot", branch = "release-v0.9.19" }
-xcm-builder = { git = "https://github.com/paritytech/polkadot", branch = "release-v0.9.19" }
-pallet-xcm = { git = "https://github.com/paritytech/polkadot", branch = "release-v0.9.19" }
-polkadot-runtime-parachains = { git = "https://github.com/paritytech/polkadot", branch = "release-v0.9.19" }
-xcm-simulator = { git = "https://github.com/paritytech/polkadot", branch = "release-v0.9.19"}
-=======
 sp-core = { git = "https://github.com/paritytech/substrate", branch = "polkadot-v0.9.20" }
 pallet-balances = { git = "https://github.com/paritytech/substrate", branch = "polkadot-v0.9.20" }
 
@@ -79,7 +45,6 @@
 pallet-xcm = { git = "https://github.com/paritytech/polkadot", branch = "release-v0.9.20" }
 polkadot-runtime-parachains = { git = "https://github.com/paritytech/polkadot", branch = "release-v0.9.20" }
 xcm-simulator = { git = "https://github.com/paritytech/polkadot", branch = "release-v0.9.20"}
->>>>>>> 920c5a6e
 
 orml-tokens = { path = "../tokens" }
 orml-xcm = { path = "../xcm" }
