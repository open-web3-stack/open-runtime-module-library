--- conflicted
+++ resolved
@@ -329,7 +329,6 @@
 		});
 	}
 
-<<<<<<< HEAD
 	/// Splits share into two parts.
 	///
 	/// `move_share` - amount of share to remove and put into `other` share
@@ -375,8 +374,6 @@
 	}
 
 	#[allow(clippy::too_many_arguments)] // just we need to have all these to do the stuff
-=======
->>>>>>> e1caed65
 	fn claim_one(
 		withdrawn_rewards: &mut BTreeMap<T::CurrencyId, T::Balance>,
 		reward_currency: T::CurrencyId,
