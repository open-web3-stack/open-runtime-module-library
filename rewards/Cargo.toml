[package]
name = "orml-rewards"
description = "Store and manage shares and rewards"
repository = "https://github.com/open-web3-stack/open-runtime-module-library/tree/master/rewards"
license = "Apache-2.0"
version = "0.4.1-dev"
authors = ["Acala Developers"]
edition = "2018"

[dependencies]
serde = { version = "1.0.124", optional = true }
codec = { package = "parity-scale-codec", version = "2.2.0", default-features = false, features = ["max-encoded-len"] }
<<<<<<< HEAD
sp-runtime = { git = "https://github.com/paritytech/substrate", branch = "polkadot-v0.9.10", default-features = false }
sp-io = { git = "https://github.com/paritytech/substrate", branch = "polkadot-v0.9.10", default-features = false }
sp-std = { git = "https://github.com/paritytech/substrate", branch = "polkadot-v0.9.10", default-features = false }
frame-support = { git = "https://github.com/paritytech/substrate", branch = "polkadot-v0.9.10", default-features = false }
frame-system = { git = "https://github.com/paritytech/substrate", branch = "polkadot-v0.9.10", default-features = false }
orml-traits = { path = "../traits", version = "0.4.1-dev", default-features = false }

[dev-dependencies]
sp-core = { git = "https://github.com/paritytech/substrate", branch = "polkadot-v0.9.10" }

=======
sp-runtime = { git = "https://github.com/paritytech/substrate", branch = "polkadot-v0.9.9", default-features = false }
sp-io = { git = "https://github.com/paritytech/substrate", branch = "polkadot-v0.9.9", default-features = false }
sp-std = { git = "https://github.com/paritytech/substrate", branch = "polkadot-v0.9.9", default-features = false }
sp-core = { git = "https://github.com/paritytech/substrate", branch = "polkadot-v0.9.9", default-features = false }
frame-support = { git = "https://github.com/paritytech/substrate", branch = "polkadot-v0.9.9", default-features = false }
frame-system = { git = "https://github.com/paritytech/substrate", branch = "polkadot-v0.9.9", default-features = false }
orml-traits = { path = "../traits", version = "0.4.1-dev", default-features = false }

>>>>>>> 69426e85
[features]
default = ["std"]
std = [
	"serde",
	"codec/std",
	"sp-runtime/std",
	"sp-io/std",
	"sp-std/std",
	"sp-core/std",
	"frame-support/std",
	"frame-system/std",
	"orml-traits/std",
]
try-runtime = ["frame-support/try-runtime"]<|MERGE_RESOLUTION|>--- conflicted
+++ resolved
@@ -10,10 +10,10 @@
 [dependencies]
 serde = { version = "1.0.124", optional = true }
 codec = { package = "parity-scale-codec", version = "2.2.0", default-features = false, features = ["max-encoded-len"] }
-<<<<<<< HEAD
 sp-runtime = { git = "https://github.com/paritytech/substrate", branch = "polkadot-v0.9.10", default-features = false }
 sp-io = { git = "https://github.com/paritytech/substrate", branch = "polkadot-v0.9.10", default-features = false }
 sp-std = { git = "https://github.com/paritytech/substrate", branch = "polkadot-v0.9.10", default-features = false }
+sp-core = { git = "https://github.com/paritytech/substrate", branch = "polkadot-v0.9.10", default-features = false }
 frame-support = { git = "https://github.com/paritytech/substrate", branch = "polkadot-v0.9.10", default-features = false }
 frame-system = { git = "https://github.com/paritytech/substrate", branch = "polkadot-v0.9.10", default-features = false }
 orml-traits = { path = "../traits", version = "0.4.1-dev", default-features = false }
@@ -21,16 +21,6 @@
 [dev-dependencies]
 sp-core = { git = "https://github.com/paritytech/substrate", branch = "polkadot-v0.9.10" }
 
-=======
-sp-runtime = { git = "https://github.com/paritytech/substrate", branch = "polkadot-v0.9.9", default-features = false }
-sp-io = { git = "https://github.com/paritytech/substrate", branch = "polkadot-v0.9.9", default-features = false }
-sp-std = { git = "https://github.com/paritytech/substrate", branch = "polkadot-v0.9.9", default-features = false }
-sp-core = { git = "https://github.com/paritytech/substrate", branch = "polkadot-v0.9.9", default-features = false }
-frame-support = { git = "https://github.com/paritytech/substrate", branch = "polkadot-v0.9.9", default-features = false }
-frame-system = { git = "https://github.com/paritytech/substrate", branch = "polkadot-v0.9.9", default-features = false }
-orml-traits = { path = "../traits", version = "0.4.1-dev", default-features = false }
-
->>>>>>> 69426e85
 [features]
 default = ["std"]
 std = [
