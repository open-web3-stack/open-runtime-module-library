--- conflicted
+++ resolved
@@ -17,31 +17,13 @@
 ansi_term = { version = "0.12.1", optional = true }
 wasm-gc-api = { version = "0.1.11", optional = true }
 rand = {version = "0.8.3", optional = true }
-<<<<<<< HEAD
-linregress = { version = "0.4.3", optional = true }
+linregress = { version = "0.4.4", optional = true }
 parking_lot = { version = "0.11.1", optional = true }
-=======
-linregress = { version = "0.4.4", optional = true }
->>>>>>> 1f520348
 serde = { version = "1.0.119", optional = true, features = ['derive'] }
 serde_json = {version = "1.0.64", optional = true }
 hash-db = { version = "0.15.2", default-features = false, optional = true }
 bencher-procedural = { path = "bencher-procedural", default-features = false }
 codec = { package = "parity-scale-codec", version = "2.3.1", features = ["derive"], default-features = false }
-<<<<<<< HEAD
-sp-core = { git = "https://github.com/paritytech/substrate", branch = "polkadot-v0.9.11", default-features = false }
-sp-std = { git = "https://github.com/paritytech/substrate", branch = "polkadot-v0.9.11", default-features = false }
-sp-io = { git = "https://github.com/paritytech/substrate", branch = "polkadot-v0.9.11", default-features = false }
-sp-runtime-interface = { git = "https://github.com/paritytech/substrate", branch = "polkadot-v0.9.11", default-features = false }
-sp-state-machine = { git = "https://github.com/paritytech/substrate", branch = "polkadot-v0.9.11", default-features = false, optional = true }
-sc-executor = { git = "https://github.com/paritytech/substrate", branch = "polkadot-v0.9.11", default-features = false, features = ["wasmtime"], optional = true }
-sc-executor-common = { git = "https://github.com/paritytech/substrate", branch = "polkadot-v0.9.11", optional = true }
-sc-client-db = { git = "https://github.com/paritytech/substrate", branch = "polkadot-v0.9.11", default-features = false, features = ["with-kvdb-rocksdb"], optional = true }
-sp-maybe-compressed-blob = { git = "https://github.com/paritytech/substrate",  branch = "polkadot-v0.9.11", default-features = false, optional = true }
-frame-benchmarking = { git = "https://github.com/paritytech/substrate", branch = "polkadot-v0.9.11", default-features = false }
-sp-externalities = { git = "https://github.com/paritytech/substrate", branch = "polkadot-v0.9.11", default-features = false }
-sp-storage = { git = "https://github.com/paritytech/substrate", branch = "polkadot-v0.9.11", default-features = false, optional = true }
-=======
 sp-core = { git = "https://github.com/paritytech/substrate", branch = "polkadot-v0.9.13", default-features = false }
 sp-std = { git = "https://github.com/paritytech/substrate", branch = "polkadot-v0.9.13", default-features = false }
 sp-io = { git = "https://github.com/paritytech/substrate", branch = "polkadot-v0.9.13", default-features = false }
@@ -50,9 +32,10 @@
 sc-executor = { git = "https://github.com/paritytech/substrate", branch = "polkadot-v0.9.13", default-features = false, features = ["wasmtime"], optional = true }
 sc-executor-common = { git = "https://github.com/paritytech/substrate", branch = "polkadot-v0.9.13", optional = true }
 sc-client-db = { git = "https://github.com/paritytech/substrate", branch = "polkadot-v0.9.13", default-features = false, features = ["with-kvdb-rocksdb"], optional = true }
-sp-maybe-compressed-blob = { git = "https://github.com/paritytech/substrate", branch = "polkadot-v0.9.13", default-features = false, optional = true }
+sp-maybe-compressed-blob = { git = "https://github.com/paritytech/substrate",  branch = "polkadot-v0.9.13", default-features = false, optional = true }
 frame-benchmarking = { git = "https://github.com/paritytech/substrate", branch = "polkadot-v0.9.13", default-features = false }
->>>>>>> 1f520348
+sp-externalities = { git = "https://github.com/paritytech/substrate", branch = "polkadot-v0.9.13", default-features = false }
+sp-storage = { git = "https://github.com/paritytech/substrate", branch = "polkadot-v0.9.13", default-features = false, optional = true }
 
 [features]
 default = ["std"]
