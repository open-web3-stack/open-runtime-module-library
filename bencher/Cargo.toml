[package]
name = "orml-bencher"
description = "Provide macro to benchmark pallets."
repository = "https://github.com/open-web3-stack/open-runtime-module-library/tree/master/bencher"
license = "Apache-2.0"
version = "0.4.1-dev"
authors = ["Laminar Developers <hello@laminar.one>"]
edition = "2018"

[dependencies]
paste = "1.0"
build-helper = { version = "0.1.1", optional = true }
cargo_metadata = { version = "0.13.1", optional = true }
tempfile = { version = "3.1.0", optional = true }
toml = { version = "0.5.4", optional = true }
walkdir = { version = "2.3.1", optional = true }
ansi_term = { version = "0.12.1", optional = true }
wasm-gc-api = { version = "0.1.11", optional = true }
rand = {version = "0.8.3", optional = true }
linregress = { version = "0.4.0", optional = true }
serde = { version = "1.0.119", optional = true, features = ['derive'] }
serde_json = {version = "1.0.64", optional = true }
codec = { package = "parity-scale-codec", version = "2.0.0", features = ["derive"], default-features = false }
sp-core = { git = "https://github.com/paritytech/substrate", branch = "polkadot-v0.9.4", default-features = false }
sp-std = { git = "https://github.com/paritytech/substrate", branch = "polkadot-v0.9.4", default-features = false }
sp-io = { git = "https://github.com/paritytech/substrate", branch = "polkadot-v0.9.4", default-features = false }
sp-runtime-interface = { git = "https://github.com/paritytech/substrate", branch = "polkadot-v0.9.4", default-features = false }
sp-state-machine = { git = "https://github.com/paritytech/substrate", branch = "polkadot-v0.9.4", default-features = false, optional = true }
sc-executor = { git = "https://github.com/paritytech/substrate", branch = "polkadot-v0.9.4", default-features = false, features = ["wasmtime"], optional = true }
sc-executor-common = { git = "https://github.com/paritytech/substrate", branch = "polkadot-v0.9.4", optional = true }
sc-client-db = { git = "https://github.com/paritytech/substrate", branch = "polkadot-v0.9.4", default-features = false, features = ["with-kvdb-rocksdb"], optional = true }
<<<<<<< HEAD
=======
sp-maybe-compressed-blob = { git = "https://github.com/paritytech/substrate",  branch = "polkadot-v0.9.4", default-features = false, optional = true }
>>>>>>> 55f4ff75
frame-benchmarking = { git = "https://github.com/paritytech/substrate", branch = "polkadot-v0.9.4", default-features = false }

[features]
default = ["std"]
std = [
    "build-helper",
    "cargo_metadata",
    "tempfile",
    "toml",
    "walkdir",
    "ansi_term",
    "wasm-gc-api",
    "rand",
    "linregress",
    "serde/std",
    "serde_json/std",
    "codec/std",
    "sp-core/std",
    "sp-std/std",
    "sp-io/std",
    "sp-runtime-interface/std",
    "sp-state-machine/std",
    "sc-executor/std",
    "sc-executor-common",
    "sc-client-db",
    "sp-maybe-compressed-blob",
    "frame-benchmarking/std",
]
bench = [
    "sp-io/disable_panic_handler"
]<|MERGE_RESOLUTION|>--- conflicted
+++ resolved
@@ -29,10 +29,7 @@
 sc-executor = { git = "https://github.com/paritytech/substrate", branch = "polkadot-v0.9.4", default-features = false, features = ["wasmtime"], optional = true }
 sc-executor-common = { git = "https://github.com/paritytech/substrate", branch = "polkadot-v0.9.4", optional = true }
 sc-client-db = { git = "https://github.com/paritytech/substrate", branch = "polkadot-v0.9.4", default-features = false, features = ["with-kvdb-rocksdb"], optional = true }
-<<<<<<< HEAD
-=======
 sp-maybe-compressed-blob = { git = "https://github.com/paritytech/substrate",  branch = "polkadot-v0.9.4", default-features = false, optional = true }
->>>>>>> 55f4ff75
 frame-benchmarking = { git = "https://github.com/paritytech/substrate", branch = "polkadot-v0.9.4", default-features = false }
 
 [features]
