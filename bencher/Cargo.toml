[package]
name = "orml-bencher"
description = "Provide macro to benchmark pallets."
repository = "https://github.com/open-web3-stack/open-runtime-module-library/tree/master/bencher"
license = "Apache-2.0"
version = "0.4.1-dev"
authors = ["Laminar Developers <hello@laminar.one>"]
edition = "2021"

[dependencies]
paste = "1.0.7"
build-helper = { version = "0.1.1", optional = true }
cargo_metadata = { version = "0.14.1", optional = true }
tempfile = { version = "3.2.0", optional = true }
toml = { version = "0.5.8", optional = true }
walkdir = { version = "2.3.1", optional = true }
ansi_term = { version = "0.12.1", optional = true }
wasm-gc-api = { version = "0.1.11", optional = true }
rand = {version = "0.8.3", optional = true }
linregress = { version = "0.4.4", optional = true }
parking_lot = { version = "0.12.0", optional = true }
serde = { version = "1.0.136", optional = true, features = ['derive'] }
serde_json = {version = "1.0.68", optional = true }
hash-db = { version = "0.15.2", default-features = false, optional = true }
bencher-procedural = { path = "bencher-procedural", default-features = false }
codec = { package = "parity-scale-codec", version = "3.0.0", features = ["derive"], default-features = false }
<<<<<<< HEAD
sp-core = { git = "https://github.com/paritytech/substrate", branch = "polkadot-v0.9.18", default-features = false }
sp-std = { git = "https://github.com/paritytech/substrate", branch = "polkadot-v0.9.18", default-features = false }
sp-io = { git = "https://github.com/paritytech/substrate", branch = "polkadot-v0.9.18", default-features = false }
sp-runtime-interface = { git = "https://github.com/paritytech/substrate", branch = "polkadot-v0.9.18", default-features = false }
sp-state-machine = { git = "https://github.com/paritytech/substrate", branch = "polkadot-v0.9.18", default-features = false, optional = true }
sc-executor = { git = "https://github.com/paritytech/substrate", branch = "polkadot-v0.9.18", default-features = false, features = ["wasmtime"], optional = true }
sc-executor-common = { git = "https://github.com/paritytech/substrate", branch = "polkadot-v0.9.18", optional = true }
sc-client-db = { git = "https://github.com/paritytech/substrate", branch = "polkadot-v0.9.18", default-features = false, features = ["with-kvdb-rocksdb"], optional = true }
sp-maybe-compressed-blob = { git = "https://github.com/paritytech/substrate", branch = "polkadot-v0.9.18", default-features = false, optional = true }
frame-benchmarking = { git = "https://github.com/paritytech/substrate", branch = "polkadot-v0.9.18", default-features = false }
sp-externalities = { git = "https://github.com/paritytech/substrate", branch = "polkadot-v0.9.18", default-features = false }
sp-storage = { git = "https://github.com/paritytech/substrate", branch = "polkadot-v0.9.18", default-features = false, optional = true }
=======
sp-core = { git = "https://github.com/paritytech/substrate", branch = "polkadot-v0.9.19", default-features = false }
sp-std = { git = "https://github.com/paritytech/substrate", branch = "polkadot-v0.9.19", default-features = false }
sp-io = { git = "https://github.com/paritytech/substrate", branch = "polkadot-v0.9.19", default-features = false }
sp-runtime-interface = { git = "https://github.com/paritytech/substrate", branch = "polkadot-v0.9.19", default-features = false }
sp-state-machine = { git = "https://github.com/paritytech/substrate", branch = "polkadot-v0.9.19", default-features = false, optional = true }
sc-executor = { git = "https://github.com/paritytech/substrate", branch = "polkadot-v0.9.19", default-features = false, features = ["wasmtime"], optional = true }
sc-executor-common = { git = "https://github.com/paritytech/substrate", branch = "polkadot-v0.9.19", optional = true }
sc-client-db = { git = "https://github.com/paritytech/substrate", branch = "polkadot-v0.9.19", default-features = false, features = ["with-kvdb-rocksdb"], optional = true }
sp-maybe-compressed-blob = { git = "https://github.com/paritytech/substrate", branch = "polkadot-v0.9.19", default-features = false, optional = true }
frame-benchmarking = { git = "https://github.com/paritytech/substrate", branch = "polkadot-v0.9.19", default-features = false }
sp-externalities = { git = "https://github.com/paritytech/substrate", branch = "polkadot-v0.9.19", default-features = false }
sp-storage = { git = "https://github.com/paritytech/substrate", branch = "polkadot-v0.9.19", default-features = false, optional = true }
>>>>>>> fb171f1f

[features]
default = ["std"]
std = [
    "bencher-procedural/std",
    "build-helper",
    "cargo_metadata",
    "tempfile",
    "toml",
    "walkdir",
    "ansi_term",
    "wasm-gc-api",
    "rand",
    "linregress",
    "parking_lot",
    "serde/std",
    "serde_json/std",
    "hash-db/std",
    "codec/std",
    "sp-core/std",
    "sp-std/std",
    "sp-io/std",
    "sp-runtime-interface/std",
    "sp-state-machine/std",
    "sc-executor/std",
    "sc-executor-common",
    "sc-client-db",
    "sp-maybe-compressed-blob",
    "frame-benchmarking/std",
    "sp-externalities/std",
    "sp-storage/std",
]
bench = [
    "sp-io/disable_panic_handler",
]<|MERGE_RESOLUTION|>--- conflicted
+++ resolved
@@ -24,20 +24,6 @@
 hash-db = { version = "0.15.2", default-features = false, optional = true }
 bencher-procedural = { path = "bencher-procedural", default-features = false }
 codec = { package = "parity-scale-codec", version = "3.0.0", features = ["derive"], default-features = false }
-<<<<<<< HEAD
-sp-core = { git = "https://github.com/paritytech/substrate", branch = "polkadot-v0.9.18", default-features = false }
-sp-std = { git = "https://github.com/paritytech/substrate", branch = "polkadot-v0.9.18", default-features = false }
-sp-io = { git = "https://github.com/paritytech/substrate", branch = "polkadot-v0.9.18", default-features = false }
-sp-runtime-interface = { git = "https://github.com/paritytech/substrate", branch = "polkadot-v0.9.18", default-features = false }
-sp-state-machine = { git = "https://github.com/paritytech/substrate", branch = "polkadot-v0.9.18", default-features = false, optional = true }
-sc-executor = { git = "https://github.com/paritytech/substrate", branch = "polkadot-v0.9.18", default-features = false, features = ["wasmtime"], optional = true }
-sc-executor-common = { git = "https://github.com/paritytech/substrate", branch = "polkadot-v0.9.18", optional = true }
-sc-client-db = { git = "https://github.com/paritytech/substrate", branch = "polkadot-v0.9.18", default-features = false, features = ["with-kvdb-rocksdb"], optional = true }
-sp-maybe-compressed-blob = { git = "https://github.com/paritytech/substrate", branch = "polkadot-v0.9.18", default-features = false, optional = true }
-frame-benchmarking = { git = "https://github.com/paritytech/substrate", branch = "polkadot-v0.9.18", default-features = false }
-sp-externalities = { git = "https://github.com/paritytech/substrate", branch = "polkadot-v0.9.18", default-features = false }
-sp-storage = { git = "https://github.com/paritytech/substrate", branch = "polkadot-v0.9.18", default-features = false, optional = true }
-=======
 sp-core = { git = "https://github.com/paritytech/substrate", branch = "polkadot-v0.9.19", default-features = false }
 sp-std = { git = "https://github.com/paritytech/substrate", branch = "polkadot-v0.9.19", default-features = false }
 sp-io = { git = "https://github.com/paritytech/substrate", branch = "polkadot-v0.9.19", default-features = false }
@@ -50,7 +36,6 @@
 frame-benchmarking = { git = "https://github.com/paritytech/substrate", branch = "polkadot-v0.9.19", default-features = false }
 sp-externalities = { git = "https://github.com/paritytech/substrate", branch = "polkadot-v0.9.19", default-features = false }
 sp-storage = { git = "https://github.com/paritytech/substrate", branch = "polkadot-v0.9.19", default-features = false, optional = true }
->>>>>>> fb171f1f
 
 [features]
 default = ["std"]
