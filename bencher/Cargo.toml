[package]
name = "orml-bencher"
description = "Provide macro to benchmark pallets."
repository = "https://github.com/open-web3-stack/open-runtime-module-library/tree/master/bencher"
license = "Apache-2.0"
version = "0.4.1-dev"
authors = ["Laminar Developers <hello@laminar.one>"]
edition = "2021"

[dependencies]
paste = "1.0.7"
build-helper = { version = "0.1.1", optional = true }
cargo_metadata = { version = "0.14.1", optional = true }
tempfile = { version = "3.2.0", optional = true }
toml = { version = "0.5.8", optional = true }
walkdir = { version = "2.3.1", optional = true }
ansi_term = { version = "0.12.1", optional = true }
wasm-gc-api = { version = "0.1.11", optional = true }
rand = {version = "0.8.3", optional = true }
linregress = { version = "0.4.4", optional = true }
parking_lot = { version = "0.12.0", optional = true }
thiserror = { version = "1.0", optional = true }
serde = { version = "1.0.136", optional = true, features = ['derive'] }
serde_json = {version = "1.0.68", optional = true }
hash-db = { version = "0.15.2", default-features = false, optional = true }
bencher-procedural = { path = "bencher-procedural", default-features = false }
codec = { package = "parity-scale-codec", version = "3.0.0", features = ["derive"], default-features = false }

<<<<<<< HEAD
sp-core = { git = "https://github.com/paritytech/substrate", default-features = false , branch = "polkadot-v0.9.24" }
sp-std = { git = "https://github.com/paritytech/substrate", default-features = false , branch = "polkadot-v0.9.24" }
sp-io = { git = "https://github.com/paritytech/substrate", default-features = false , branch = "polkadot-v0.9.24" }
sp-runtime-interface = { git = "https://github.com/paritytech/substrate", default-features = false , branch = "polkadot-v0.9.24" }
sp-state-machine = { git = "https://github.com/paritytech/substrate", default-features = false, optional = true , branch = "polkadot-v0.9.24" }
sc-executor = { git = "https://github.com/paritytech/substrate", default-features = false, features = ["wasmtime"], optional = true , branch = "polkadot-v0.9.24" }
sc-executor-common = { git = "https://github.com/paritytech/substrate", optional = true , branch = "polkadot-v0.9.24" }
sc-client-db = { git = "https://github.com/paritytech/substrate", default-features = false, features = ["with-kvdb-rocksdb"], optional = true , branch = "polkadot-v0.9.24" }
sp-maybe-compressed-blob = { git = "https://github.com/paritytech/substrate", default-features = false, optional = true , branch = "polkadot-v0.9.24" }
frame-benchmarking = { git = "https://github.com/paritytech/substrate", default-features = false , branch = "polkadot-v0.9.24" }
sp-externalities = { git = "https://github.com/paritytech/substrate", default-features = false , branch = "polkadot-v0.9.24" }
sp-storage = { git = "https://github.com/paritytech/substrate", default-features = false, optional = true , branch = "polkadot-v0.9.24" }
=======
sp-core = { git = "https://github.com/paritytech/substrate", default-features = false , branch = "polkadot-v0.9.26" }
sp-std = { git = "https://github.com/paritytech/substrate", default-features = false , branch = "polkadot-v0.9.26" }
sp-io = { git = "https://github.com/paritytech/substrate", default-features = false , branch = "polkadot-v0.9.26" }
sp-runtime-interface = { git = "https://github.com/paritytech/substrate", default-features = false , branch = "polkadot-v0.9.26" }
sp-state-machine = { git = "https://github.com/paritytech/substrate", default-features = false, optional = true , branch = "polkadot-v0.9.26" }
sc-executor = { git = "https://github.com/paritytech/substrate", default-features = false, features = ["wasmtime"], optional = true , branch = "polkadot-v0.9.26" }
sc-executor-common = { git = "https://github.com/paritytech/substrate", optional = true , branch = "polkadot-v0.9.26" }
sc-client-db = { git = "https://github.com/paritytech/substrate", default-features = false, features = ["rocksdb"], optional = true , branch = "polkadot-v0.9.26" }
sp-maybe-compressed-blob = { git = "https://github.com/paritytech/substrate", default-features = false, optional = true , branch = "polkadot-v0.9.26" }
frame-benchmarking = { git = "https://github.com/paritytech/substrate", default-features = false , branch = "polkadot-v0.9.26" }
sp-externalities = { git = "https://github.com/paritytech/substrate", default-features = false , branch = "polkadot-v0.9.26" }
sp-storage = { git = "https://github.com/paritytech/substrate", default-features = false, optional = true , branch = "polkadot-v0.9.26" }
>>>>>>> 33dbc5e3

[features]
default = ["std"]
std = [
    "bencher-procedural/std",
    "build-helper",
    "cargo_metadata",
    "tempfile",
    "toml",
    "walkdir",
    "ansi_term",
    "wasm-gc-api",
    "rand",
    "linregress",
    "parking_lot",
    "thiserror",
    "serde/std",
    "serde_json/std",
    "hash-db/std",
    "codec/std",
    "sp-core/std",
    "sp-std/std",
    "sp-io/std",
    "sp-runtime-interface/std",
    "sp-state-machine/std",
    "sc-executor/std",
    "sc-executor-common",
    "sc-client-db",
    "sp-maybe-compressed-blob",
    "frame-benchmarking/std",
    "sp-externalities/std",
    "sp-storage/std",
]
bench = [
    "sp-io/disable_panic_handler",
]<|MERGE_RESOLUTION|>--- conflicted
+++ resolved
@@ -26,20 +26,6 @@
 bencher-procedural = { path = "bencher-procedural", default-features = false }
 codec = { package = "parity-scale-codec", version = "3.0.0", features = ["derive"], default-features = false }
 
-<<<<<<< HEAD
-sp-core = { git = "https://github.com/paritytech/substrate", default-features = false , branch = "polkadot-v0.9.24" }
-sp-std = { git = "https://github.com/paritytech/substrate", default-features = false , branch = "polkadot-v0.9.24" }
-sp-io = { git = "https://github.com/paritytech/substrate", default-features = false , branch = "polkadot-v0.9.24" }
-sp-runtime-interface = { git = "https://github.com/paritytech/substrate", default-features = false , branch = "polkadot-v0.9.24" }
-sp-state-machine = { git = "https://github.com/paritytech/substrate", default-features = false, optional = true , branch = "polkadot-v0.9.24" }
-sc-executor = { git = "https://github.com/paritytech/substrate", default-features = false, features = ["wasmtime"], optional = true , branch = "polkadot-v0.9.24" }
-sc-executor-common = { git = "https://github.com/paritytech/substrate", optional = true , branch = "polkadot-v0.9.24" }
-sc-client-db = { git = "https://github.com/paritytech/substrate", default-features = false, features = ["with-kvdb-rocksdb"], optional = true , branch = "polkadot-v0.9.24" }
-sp-maybe-compressed-blob = { git = "https://github.com/paritytech/substrate", default-features = false, optional = true , branch = "polkadot-v0.9.24" }
-frame-benchmarking = { git = "https://github.com/paritytech/substrate", default-features = false , branch = "polkadot-v0.9.24" }
-sp-externalities = { git = "https://github.com/paritytech/substrate", default-features = false , branch = "polkadot-v0.9.24" }
-sp-storage = { git = "https://github.com/paritytech/substrate", default-features = false, optional = true , branch = "polkadot-v0.9.24" }
-=======
 sp-core = { git = "https://github.com/paritytech/substrate", default-features = false , branch = "polkadot-v0.9.26" }
 sp-std = { git = "https://github.com/paritytech/substrate", default-features = false , branch = "polkadot-v0.9.26" }
 sp-io = { git = "https://github.com/paritytech/substrate", default-features = false , branch = "polkadot-v0.9.26" }
@@ -52,7 +38,6 @@
 frame-benchmarking = { git = "https://github.com/paritytech/substrate", default-features = false , branch = "polkadot-v0.9.26" }
 sp-externalities = { git = "https://github.com/paritytech/substrate", default-features = false , branch = "polkadot-v0.9.26" }
 sp-storage = { git = "https://github.com/paritytech/substrate", default-features = false, optional = true , branch = "polkadot-v0.9.26" }
->>>>>>> 33dbc5e3
 
 [features]
 default = ["std"]
