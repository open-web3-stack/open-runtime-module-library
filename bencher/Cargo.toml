--- conflicted
+++ resolved
@@ -21,24 +21,9 @@
 parking_lot = { version = "0.11.1", optional = true }
 serde = { version = "1.0.119", optional = true, features = ['derive'] }
 serde_json = {version = "1.0.64", optional = true }
-<<<<<<< HEAD
 hash-db = { version = "0.15.2", default-features = false, optional = true }
 bencher-procedural = { path = "bencher-procedural", default-features = false }
 codec = { package = "parity-scale-codec", version = "2.0.0", features = ["derive"], default-features = false }
-sp-core = { git = "https://github.com/paritytech//substrate", branch = "polkadot-v0.9.9", default-features = false }
-sp-std = { git = "https://github.com/paritytech//substrate", branch = "polkadot-v0.9.9", default-features = false }
-sp-io = { git = "https://github.com/paritytech//substrate", branch = "polkadot-v0.9.9", default-features = false }
-sp-runtime-interface = { git = "https://github.com/paritytech//substrate", branch = "polkadot-v0.9.9", default-features = false }
-sp-state-machine = { git = "https://github.com/paritytech//substrate", branch = "polkadot-v0.9.9", default-features = false, optional = true }
-sc-executor = { git = "https://github.com/paritytech//substrate", branch = "polkadot-v0.9.9", default-features = false, features = ["wasmtime"], optional = true }
-sc-executor-common = { git = "https://github.com/paritytech//substrate", branch = "polkadot-v0.9.9", optional = true }
-sc-client-db = { git = "https://github.com/paritytech//substrate", branch = "polkadot-v0.9.9", default-features = false, features = ["with-kvdb-rocksdb"], optional = true }
-sp-maybe-compressed-blob = { git = "https://github.com/paritytech//substrate",  branch = "polkadot-v0.9.9", default-features = false, optional = true }
-frame-benchmarking = { git = "https://github.com/paritytech//substrate", branch = "polkadot-v0.9.9", default-features = false }
-sp-externalities = { git = "https://github.com/paritytech//substrate", branch = "polkadot-v0.9.9", default-features = false }
-sp-storage = { git = "https://github.com/paritytech//substrate", branch = "polkadot-v0.9.9", default-features = false, optional = true }
-=======
-codec = { package = "parity-scale-codec", version = "2.2.0", features = ["derive"], default-features = false }
 sp-core = { git = "https://github.com/paritytech/substrate", branch = "polkadot-v0.9.9", default-features = false }
 sp-std = { git = "https://github.com/paritytech/substrate", branch = "polkadot-v0.9.9", default-features = false }
 sp-io = { git = "https://github.com/paritytech/substrate", branch = "polkadot-v0.9.9", default-features = false }
@@ -47,9 +32,10 @@
 sc-executor = { git = "https://github.com/paritytech/substrate", branch = "polkadot-v0.9.9", default-features = false, features = ["wasmtime"], optional = true }
 sc-executor-common = { git = "https://github.com/paritytech/substrate", branch = "polkadot-v0.9.9", optional = true }
 sc-client-db = { git = "https://github.com/paritytech/substrate", branch = "polkadot-v0.9.9", default-features = false, features = ["with-kvdb-rocksdb"], optional = true }
-sp-maybe-compressed-blob = { git = "https://github.com/paritytech/substrate", branch = "polkadot-v0.9.9", default-features = false, optional = true }
+sp-maybe-compressed-blob = { git = "https://github.com/paritytech/substrate",  branch = "polkadot-v0.9.9", default-features = false, optional = true }
 frame-benchmarking = { git = "https://github.com/paritytech/substrate", branch = "polkadot-v0.9.9", default-features = false }
->>>>>>> 4bd9eed8
+sp-externalities = { git = "https://github.com/paritytech/substrate", branch = "polkadot-v0.9.9", default-features = false }
+sp-storage = { git = "https://github.com/paritytech/substrate", branch = "polkadot-v0.9.9", default-features = false, optional = true }
 
 [features]
 default = ["std"]
