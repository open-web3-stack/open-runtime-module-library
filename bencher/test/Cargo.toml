--- conflicted
+++ resolved
@@ -15,28 +15,16 @@
 serde = { version = "1.0.136", optional = true }
 scale-info = { version = "2.1.2", default-features = false, features = ["derive"] }
 codec = { package = "parity-scale-codec", version = "3.0.0", features = ["derive"], default-features = false }
-<<<<<<< HEAD
-frame-support = { git = "https://github.com/paritytech/substrate", default-features = false , branch = "polkadot-v0.9.24" }
-frame-system = { git = "https://github.com/paritytech/substrate", default-features = false , branch = "polkadot-v0.9.24" }
-sp-runtime = { git = "https://github.com/paritytech/substrate", default-features = false , branch = "polkadot-v0.9.24" }
-sp-core = { git = "https://github.com/paritytech/substrate", default-features = false , branch = "polkadot-v0.9.24" }
-sp-std = { git = "https://github.com/paritytech/substrate", default-features = false , branch = "polkadot-v0.9.24" }
-=======
 frame-support = { git = "https://github.com/paritytech/substrate", default-features = false , branch = "polkadot-v0.9.26" }
 frame-system = { git = "https://github.com/paritytech/substrate", default-features = false , branch = "polkadot-v0.9.26" }
 sp-runtime = { git = "https://github.com/paritytech/substrate", default-features = false , branch = "polkadot-v0.9.26" }
 sp-core = { git = "https://github.com/paritytech/substrate", default-features = false , branch = "polkadot-v0.9.26" }
 sp-std = { git = "https://github.com/paritytech/substrate", default-features = false , branch = "polkadot-v0.9.26" }
->>>>>>> 33dbc5e3
 orml-bencher = { path = "..", default-features = false }
 orml-weight-meter = { path = "../../weight-meter", default-features = false }
 
 [dev-dependencies]
-<<<<<<< HEAD
-sp-io = { git = "https://github.com/paritytech/substrate", branch = "polkadot-v0.9.24" }
-=======
 sp-io = { git = "https://github.com/paritytech/substrate", branch = "polkadot-v0.9.26" }
->>>>>>> 33dbc5e3
 
 [features]
 default = ["std"]
