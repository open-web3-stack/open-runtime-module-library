[package]
name = "orml-xcm-support"
description = "Supporting module for XCM integration."
repository = "https://github.com/open-web3-stack/open-runtime-module-library/tree/master/xcm-support"
license = "Apache-2.0"
version = "0.4.1-dev"
authors = ["Acala Developers"]
edition = "2021"

[dependencies]
codec = { package = "parity-scale-codec", version = "3.0.0", default-features = false }

<<<<<<< HEAD
sp-std = { git = "https://github.com/paritytech/substrate", branch = "polkadot-v0.9.18", default-features = false }
sp-runtime = { git = "https://github.com/paritytech/substrate", branch = "polkadot-v0.9.18", default-features = false }

frame-support = { git = "https://github.com/paritytech/substrate", branch = "polkadot-v0.9.18", default-features = false }

xcm = { git = "https://github.com/paritytech/polkadot", branch = "release-v0.9.18", default-features = false }
xcm-executor = { git = "https://github.com/paritytech/polkadot", branch = "release-v0.9.18", default-features = false }
=======
sp-std = { git = "https://github.com/paritytech/substrate", branch = "polkadot-v0.9.19", default-features = false }
sp-runtime = { git = "https://github.com/paritytech/substrate", branch = "polkadot-v0.9.19", default-features = false }

frame-support = { git = "https://github.com/paritytech/substrate", branch = "polkadot-v0.9.19", default-features = false }

xcm = { git = "https://github.com/paritytech/polkadot", branch = "release-v0.9.19", default-features = false }
xcm-executor = { git = "https://github.com/paritytech/polkadot", branch = "release-v0.9.19", default-features = false }
>>>>>>> fb171f1f

orml-traits = { path = "../traits", version = "0.4.1-dev", default-features = false }

[features]
default = ["std"]
std = [
	"sp-std/std",
	"sp-runtime/std",
	"frame-support/std",
	"xcm/std",
	"xcm-executor/std",
	"orml-traits/std",
]<|MERGE_RESOLUTION|>--- conflicted
+++ resolved
@@ -10,15 +10,6 @@
 [dependencies]
 codec = { package = "parity-scale-codec", version = "3.0.0", default-features = false }
 
-<<<<<<< HEAD
-sp-std = { git = "https://github.com/paritytech/substrate", branch = "polkadot-v0.9.18", default-features = false }
-sp-runtime = { git = "https://github.com/paritytech/substrate", branch = "polkadot-v0.9.18", default-features = false }
-
-frame-support = { git = "https://github.com/paritytech/substrate", branch = "polkadot-v0.9.18", default-features = false }
-
-xcm = { git = "https://github.com/paritytech/polkadot", branch = "release-v0.9.18", default-features = false }
-xcm-executor = { git = "https://github.com/paritytech/polkadot", branch = "release-v0.9.18", default-features = false }
-=======
 sp-std = { git = "https://github.com/paritytech/substrate", branch = "polkadot-v0.9.19", default-features = false }
 sp-runtime = { git = "https://github.com/paritytech/substrate", branch = "polkadot-v0.9.19", default-features = false }
 
@@ -26,7 +17,6 @@
 
 xcm = { git = "https://github.com/paritytech/polkadot", branch = "release-v0.9.19", default-features = false }
 xcm-executor = { git = "https://github.com/paritytech/polkadot", branch = "release-v0.9.19", default-features = false }
->>>>>>> fb171f1f
 
 orml-traits = { path = "../traits", version = "0.4.1-dev", default-features = false }
 
